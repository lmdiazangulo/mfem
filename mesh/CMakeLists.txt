# Copyright (c) 2010, Lawrence Livermore National Security, LLC. Produced at the
# Lawrence Livermore National Laboratory. LLNL-CODE-443211. All Rights reserved.
# See file COPYRIGHT for details.
#
# This file is part of the MFEM library. For more information and source code
# availability see http://mfem.org.
#
# MFEM is free software; you can redistribute it and/or modify it under the
# terms of the GNU Lesser General Public License (as published by the Free
# Software Foundation) version 2.1 dated February 1999.

set(SRCS
  element.cpp
  hexahedron.cpp
  mesh.cpp
  mesh_operators.cpp
  mesh_readers.cpp
  ncmesh.cpp
  nurbs.cpp
  point.cpp
  quadrilateral.cpp
  segment.cpp
  tetrahedron.cpp
  triangle.cpp
  vertex.cpp
<<<<<<< HEAD
  pentatope.cpp
  tesseract.cpp
=======
  wedge.cpp
>>>>>>> 7b0c974f
  )

set(HDRS
  element.hpp
  hexahedron.hpp
  mesh.hpp
  mesh_headers.hpp
  mesh_operators.hpp
  ncmesh.hpp
  nurbs.hpp
  point.hpp
  quadrilateral.hpp
  segment.hpp
  tetrahedron.hpp
  tmesh.hpp
  triangle.hpp
  vertex.hpp
<<<<<<< HEAD
  pentatope.hpp
  tesseract.hpp
=======
  wedge.hpp
>>>>>>> 7b0c974f
  )

if (MFEM_USE_MPI)
  list(APPEND SRCS
    pmesh.cpp
    pncmesh.cpp)
  # If this list (HDRS -> HEADERS) is used for install, we probably want the
  # headers added all the time.
  list(APPEND HDRS
    pmesh.hpp
    pncmesh.hpp)
endif()

if (MFEM_USE_MESQUITE)
  list(APPEND SRCS mesquite.cpp)
  # If this list (HDRS -> HEADERS) is used for install, we probably want the
  # header added all the time.
  list(APPEND HDRS mesquite.hpp)
endif()

if (MFEM_USE_PUMI)
  list(APPEND SRCS
    pumi.cpp)
  list(APPEND HDRS
    pumi.hpp)
endif()

convert_filenames_to_full_paths(SRCS)
convert_filenames_to_full_paths(HDRS)

set(SOURCES ${SOURCES} ${SRCS} PARENT_SCOPE)
set(HEADERS ${HEADERS} ${HDRS} PARENT_SCOPE)<|MERGE_RESOLUTION|>--- conflicted
+++ resolved
@@ -23,12 +23,9 @@
   tetrahedron.cpp
   triangle.cpp
   vertex.cpp
-<<<<<<< HEAD
+  wedge.cpp
   pentatope.cpp
   tesseract.cpp
-=======
-  wedge.cpp
->>>>>>> 7b0c974f
   )
 
 set(HDRS
@@ -46,12 +43,9 @@
   tmesh.hpp
   triangle.hpp
   vertex.hpp
-<<<<<<< HEAD
+  wedge.hpp
   pentatope.hpp
   tesseract.hpp
-=======
-  wedge.hpp
->>>>>>> 7b0c974f
   )
 
 if (MFEM_USE_MPI)
