// Copyright (c) 2010-2020, Lawrence Livermore National Security, LLC. Produced
// at the Lawrence Livermore National Laboratory. All Rights reserved. See files
// LICENSE and NOTICE for details. LLNL-CODE-806117.
//
// This file is part of the MFEM library. For more information and source code
// availability visit https://mfem.org.
//
// MFEM is free software; you can redistribute it and/or modify it under the
// terms of the BSD-3 license. We welcome feedback and contributions, see file
// CONTRIBUTING.md for details.

#include "../config/config.hpp"

#ifdef MFEM_USE_MPI

#include "mesh_headers.hpp"
#include "../fem/fem.hpp"
#include "../general/sets.hpp"
#include "../general/sort_pairs.hpp"
#include "../general/text.hpp"
#include "../general/globals.hpp"

#include <iostream>
#include <fstream>

using namespace std;

namespace mfem
{

ParMesh::ParMesh(const ParMesh &pmesh, bool copy_nodes)
   : Mesh(pmesh, false),
     group_svert(pmesh.group_svert),
     group_sedge(pmesh.group_sedge),
     group_stria(pmesh.group_stria),
     group_squad(pmesh.group_squad),
     glob_elem_offset(-1),
     glob_offset_sequence(-1),
     gtopo(pmesh.gtopo)
{
   MyComm = pmesh.MyComm;
   NRanks = pmesh.NRanks;
   MyRank = pmesh.MyRank;

   // Duplicate the shared_edges
   shared_edges.SetSize(pmesh.shared_edges.Size());
   for (int i = 0; i < shared_edges.Size(); i++)
   {
      shared_edges[i] = pmesh.shared_edges[i]->Duplicate(this);
   }

   shared_trias = pmesh.shared_trias;
   shared_quads = pmesh.shared_quads;

   // Copy the shared-to-local index Arrays
   pmesh.svert_lvert.Copy(svert_lvert);
   pmesh.sedge_ledge.Copy(sedge_ledge);
   sface_lface = pmesh.sface_lface;

   // Do not copy face-neighbor data (can be generated if needed)
   have_face_nbr_data = false;

   // If pmesh has a ParNURBSExtension, it was copied by the Mesh copy ctor, so
   // there is no need to do anything here.

   // Copy ParNCMesh, if present
   if (pmesh.pncmesh)
   {
      pncmesh = new ParNCMesh(*pmesh.pncmesh);
      pncmesh->OnMeshUpdated(this);
   }
   else
   {
      pncmesh = NULL;
   }
   ncmesh = pncmesh;

   // Copy the Nodes as a ParGridFunction, including the FiniteElementCollection
   // and the FiniteElementSpace (as a ParFiniteElementSpace)
   if (pmesh.Nodes && copy_nodes)
   {
      FiniteElementSpace *fes = pmesh.Nodes->FESpace();
      const FiniteElementCollection *fec = fes->FEColl();
      FiniteElementCollection *fec_copy =
         FiniteElementCollection::New(fec->Name());
      ParFiniteElementSpace *pfes_copy =
         new ParFiniteElementSpace(*fes, *this, fec_copy);
      Nodes = new ParGridFunction(pfes_copy);
      Nodes->MakeOwner(fec_copy);
      *Nodes = *pmesh.Nodes;
      own_nodes = 1;
   }
}

ParMesh::ParMesh(MPI_Comm comm, Mesh &mesh, int *partitioning_,
                 int part_method)
   : glob_elem_offset(-1)
   , glob_offset_sequence(-1)
   , gtopo(comm)
{
   int *partitioning = NULL;
   Array<bool> activeBdrElem;

   MyComm = comm;
   MPI_Comm_size(MyComm, &NRanks);
   MPI_Comm_rank(MyComm, &MyRank);

   if (mesh.Nonconforming())
   {
      if (partitioning_)
      {
         partitioning = partitioning_;
      }
      ncmesh = pncmesh = new ParNCMesh(comm, *mesh.ncmesh, partitioning);
      if (!partitioning)
      {
         partitioning = new int[mesh.GetNE()];
         for (int i = 0; i < mesh.GetNE(); i++)
         {
            partitioning[i] = pncmesh->InitialPartition(i);
         }
      }

      pncmesh->Prune();

      Mesh::InitFromNCMesh(*pncmesh);
      pncmesh->OnMeshUpdated(this);

      pncmesh->GetConformingSharedStructures(*this);

      // SetMeshGen(); // called by Mesh::InitFromNCMesh(...) above
      meshgen = mesh.meshgen; // copy the global 'meshgen'

      mesh.attributes.Copy(attributes);
      mesh.bdr_attributes.Copy(bdr_attributes);

      GenerateNCFaceInfo();
   }
   else // mesh.Conforming()
   {
      Dim = mesh.Dim;
      spaceDim = mesh.spaceDim;

      ncmesh = pncmesh = NULL;

      if (partitioning_)
      {
         partitioning = partitioning_;
      }
      else
      {
         partitioning = mesh.GeneratePartitioning(NRanks, part_method);
      }

      // re-enumerate the partitions to better map to actual processor
      // interconnect topology !?

      Array<int> vert_global_local;
      NumOfVertices = BuildLocalVertices(mesh, partitioning, vert_global_local);
      NumOfElements = BuildLocalElements(mesh, partitioning, vert_global_local);

      Table *edge_element = NULL;
      NumOfBdrElements = BuildLocalBoundary(mesh, partitioning,
                                            vert_global_local,
                                            activeBdrElem, edge_element);

      SetMeshGen();
      meshgen = mesh.meshgen; // copy the global 'meshgen'

      mesh.attributes.Copy(attributes);
      mesh.bdr_attributes.Copy(bdr_attributes);

      NumOfEdges = NumOfFaces = 0;

      if (Dim > 1)
      {
         el_to_edge = new Table;
         NumOfEdges = Mesh::GetElementToEdgeTable(*el_to_edge, be_to_edge);
      }

      STable3D *faces_tbl = NULL;
      if (Dim == 3)
      {
         faces_tbl = GetElementToFaceTable(1);
      }

      GenerateFaces();

      ListOfIntegerSets  groups;
      {
         // the first group is the local one
         IntegerSet group;
         group.Recreate(1, &MyRank);
         groups.Insert(group);
      }

      MFEM_ASSERT(mesh.GetNFaces() == 0 || Dim >= 3, "");

      Array<int> face_group(mesh.GetNFaces());
      Table *vert_element = mesh.GetVertexToElementTable(); // we must delete this

      FindSharedFaces(mesh, partitioning, face_group, groups);
      int nsedges = FindSharedEdges(mesh, partitioning, edge_element, groups);
      int nsvert = FindSharedVertices(partitioning, vert_element, groups);

      // build the group communication topology
      gtopo.Create(groups, 822);

      // fill out group_sface, group_sedge, group_svert
      int ngroups = groups.Size()-1, nstris, nsquads;
      BuildFaceGroup(ngroups, mesh, face_group, nstris, nsquads);
      BuildEdgeGroup(ngroups, *edge_element);
      BuildVertexGroup(ngroups, *vert_element);

      // build shared_faces and sface_lface mapping
      BuildSharedFaceElems(nstris, nsquads, mesh, partitioning, faces_tbl,
                           face_group, vert_global_local);
      delete faces_tbl;

      // build shared_edges and sedge_ledge mapping
      BuildSharedEdgeElems(nsedges, mesh, vert_global_local, edge_element);
      delete edge_element;

      // build svert_lvert mapping
      BuildSharedVertMapping(nsvert, vert_element, vert_global_local);
      delete vert_element;

      SetMeshGen();
      meshgen = mesh.meshgen; // copy the global 'meshgen'
   }

   if (mesh.NURBSext)
   {
      MFEM_ASSERT(mesh.GetNodes() &&
                  mesh.GetNodes()->FESpace()->GetNURBSext() == mesh.NURBSext,
                  "invalid NURBS mesh");
      NURBSext = new ParNURBSExtension(comm, mesh.NURBSext, partitioning,
                                       activeBdrElem);
   }

   if (mesh.GetNodes()) // curved mesh
   {
      if (!NURBSext)
      {
         Nodes = new ParGridFunction(this, mesh.GetNodes());
      }
      else
      {
         const FiniteElementSpace *glob_fes = mesh.GetNodes()->FESpace();
         FiniteElementCollection *nfec =
            FiniteElementCollection::New(glob_fes->FEColl()->Name());
         ParFiniteElementSpace *pfes =
            new ParFiniteElementSpace(this, nfec, glob_fes->GetVDim(),
                                      glob_fes->GetOrdering());
         Nodes = new ParGridFunction(pfes);
         Nodes->MakeOwner(nfec); // Nodes will own nfec and pfes
      }
      own_nodes = 1;

      Array<int> gvdofs, lvdofs;
      Vector lnodes;
      int element_counter = 0;
      for (int i = 0; i < mesh.GetNE(); i++)
      {
         if (partitioning[i] == MyRank)
         {
            Nodes->FESpace()->GetElementVDofs(element_counter, lvdofs);
            mesh.GetNodes()->FESpace()->GetElementVDofs(i, gvdofs);
            mesh.GetNodes()->GetSubVector(gvdofs, lnodes);
            Nodes->SetSubVector(lvdofs, lnodes);
            element_counter++;
         }
      }
   }

   if (partitioning != partitioning_)
   {
      delete [] partitioning;
   }

   have_face_nbr_data = false;
}


int ParMesh::BuildLocalVertices(const mfem::Mesh &mesh,
                                const int* partitioning,
                                Array<int> &vert_global_local)
{
   vert_global_local.SetSize(mesh.GetNV());
   vert_global_local = -1;

   int vert_counter = 0;
   for (int i = 0; i < mesh.GetNE(); i++)
   {
      if (partitioning[i] == MyRank)
      {
         Array<int> vert;
         mesh.GetElementVertices(i, vert);
         for (int j = 0; j < vert.Size(); j++)
         {
            if (vert_global_local[vert[j]] < 0)
            {
               vert_global_local[vert[j]] = vert_counter++;
            }
         }
      }
   }

   // re-enumerate the local vertices to preserve the global ordering
   vert_counter = 0;
   for (int i = 0; i < vert_global_local.Size(); i++)
   {
      if (vert_global_local[i] >= 0)
      {
         vert_global_local[i] = vert_counter++;
      }
   }

   vertices.SetSize(vert_counter);

   for (int i = 0; i < vert_global_local.Size(); i++)
   {
      if (vert_global_local[i] >= 0)
      {
         vertices[vert_global_local[i]].SetCoords(mesh.SpaceDimension(),
                                                  mesh.GetVertex(i));
      }
   }

   return vert_counter;
}

int ParMesh::BuildLocalElements(const Mesh& mesh, const int* partitioning,
                                const Array<int>& vert_global_local)
{
   int nelems = 0;
   for (int i = 0; i < mesh.GetNE(); i++)
   {
      if (partitioning[i] == MyRank) { nelems++; }
   }

   elements.SetSize(nelems);

   // Determine elements, enumerating the local elements to preserve the global
   // order. This is used, e.g. by the ParGridFunction ctor that takes a global
   // GridFunction as input parameter.
   int element_counter = 0;
   for (int i = 0; i < mesh.GetNE(); i++)
   {
      if (partitioning[i] == MyRank)
      {
         elements[element_counter] = mesh.GetElement(i)->Duplicate(this);
         int *v = elements[element_counter]->GetVertices();
         int nv = elements[element_counter]->GetNVertices();
         for (int j = 0; j < nv; j++)
         {
            v[j] = vert_global_local[v[j]];
         }
         element_counter++;
      }
   }

   return element_counter;
}

int ParMesh::BuildLocalBoundary(const Mesh& mesh, const int* partitioning,
                                const Array<int>& vert_global_local,
                                Array<bool>& activeBdrElem,
                                Table*& edge_element)
{
   int nbdry = 0;

   if (mesh.NURBSext)
   {
      activeBdrElem.SetSize(mesh.GetNBE());
      activeBdrElem = false;
   }
   // build boundary elements
   if (Dim == 3)
   {
      for (int i = 0; i < mesh.GetNBE(); i++)
      {
         int face, o, el1, el2;
         mesh.GetBdrElementFace(i, &face, &o);
         mesh.GetFaceElements(face, &el1, &el2);
         if (partitioning[(o % 2 == 0 || el2 < 0) ? el1 : el2] == MyRank)
         {
            nbdry++;
            if (mesh.NURBSext)
            {
               activeBdrElem[i] = true;
            }
         }
      }

      int bdrelem_counter = 0;
      boundary.SetSize(nbdry);
      for (int i = 0; i < mesh.GetNBE(); i++)
      {
         int face, o, el1, el2;
         mesh.GetBdrElementFace(i, &face, &o);
         mesh.GetFaceElements(face, &el1, &el2);
         if (partitioning[(o % 2 == 0 || el2 < 0) ? el1 : el2] == MyRank)
         {
            boundary[bdrelem_counter] = mesh.GetBdrElement(i)->Duplicate(this);
            int *v = boundary[bdrelem_counter]->GetVertices();
            int nv = boundary[bdrelem_counter]->GetNVertices();
            for (int j = 0; j < nv; j++)
            {
               v[j] = vert_global_local[v[j]];
            }
            bdrelem_counter++;
         }
      }
   }
   else if (Dim == 2)
   {
      edge_element = new Table;
      Transpose(mesh.ElementToEdgeTable(), *edge_element, mesh.GetNEdges());

      for (int i = 0; i < mesh.GetNBE(); i++)
      {
         int edge = mesh.GetBdrElementEdgeIndex(i);
         int el1 = edge_element->GetRow(edge)[0];
         if (partitioning[el1] == MyRank)
         {
            nbdry++;
            if (mesh.NURBSext)
            {
               activeBdrElem[i] = true;
            }
         }
      }

      int bdrelem_counter = 0;
      boundary.SetSize(nbdry);
      for (int i = 0; i < mesh.GetNBE(); i++)
      {
         int edge = mesh.GetBdrElementEdgeIndex(i);
         int el1 = edge_element->GetRow(edge)[0];
         if (partitioning[el1] == MyRank)
         {
            boundary[bdrelem_counter] = mesh.GetBdrElement(i)->Duplicate(this);
            int *v = boundary[bdrelem_counter]->GetVertices();
            int nv = boundary[bdrelem_counter]->GetNVertices();
            for (int j = 0; j < nv; j++)
            {
               v[j] = vert_global_local[v[j]];
            }
            bdrelem_counter++;
         }
      }
   }
   else if (Dim == 1)
   {
      for (int i = 0; i < mesh.GetNBE(); i++)
      {
         int vert = mesh.boundary[i]->GetVertices()[0];
         int el1, el2;
         mesh.GetFaceElements(vert, &el1, &el2);
         if (partitioning[el1] == MyRank)
         {
            nbdry++;
         }
      }

      int bdrelem_counter = 0;
      boundary.SetSize(nbdry);
      for (int i = 0; i < mesh.GetNBE(); i++)
      {
         int vert = mesh.boundary[i]->GetVertices()[0];
         int el1, el2;
         mesh.GetFaceElements(vert, &el1, &el2);
         if (partitioning[el1] == MyRank)
         {
            boundary[bdrelem_counter] = mesh.GetBdrElement(i)->Duplicate(this);
            int *v = boundary[bdrelem_counter]->GetVertices();
            v[0] = vert_global_local[v[0]];
            bdrelem_counter++;
         }
      }
   }

   return nbdry;
}

void ParMesh::FindSharedFaces(const Mesh &mesh, const int *partitioning,
                              Array<int> &face_group,
                              ListOfIntegerSets &groups)
{
   IntegerSet group;

   // determine shared faces
   face_group.SetSize(mesh.GetNFaces());
   for (int i = 0; i < face_group.Size(); i++)
   {
      int el[2];
      face_group[i] = -1;
      mesh.GetFaceElements(i, &el[0], &el[1]);
      if (el[1] >= 0)
      {
         el[0] = partitioning[el[0]];
         el[1] = partitioning[el[1]];
         if ((el[0] == MyRank && el[1] != MyRank) ||
             (el[0] != MyRank && el[1] == MyRank))
         {
            group.Recreate(2, el);
            face_group[i] = groups.Insert(group) - 1;
         }
      }
   }
}

int ParMesh::FindSharedEdges(const Mesh &mesh, const int *partitioning,
                             Table*& edge_element,
                             ListOfIntegerSets& groups)
{
   IntegerSet group;

   // determine shared edges
   int sedge_counter = 0;
   if (!edge_element)
   {
      edge_element = new Table;
      if (Dim == 1)
      {
         edge_element->SetDims(0,0);
      }
      else
      {
         Transpose(mesh.ElementToEdgeTable(), *edge_element, mesh.GetNEdges());
      }
   }

   for (int i = 0; i < edge_element->Size(); i++)
   {
      int me = 0, others = 0;
      for (int j = edge_element->GetI()[i]; j < edge_element->GetI()[i+1]; j++)
      {
         int k = edge_element->GetJ()[j];
         int rank = partitioning[k];
         edge_element->GetJ()[j] = rank;
         if (rank == MyRank)
         {
            me = 1;
         }
         else
         {
            others = 1;
         }
      }

      if (me && others)
      {
         sedge_counter++;
         group.Recreate(edge_element->RowSize(i), edge_element->GetRow(i));
         edge_element->GetRow(i)[0] = groups.Insert(group) - 1;
      }
      else
      {
         edge_element->GetRow(i)[0] = -1;
      }
   }

   return sedge_counter;
}

int ParMesh::FindSharedVertices(const int *partitioning, Table *vert_element,
                                ListOfIntegerSets &groups)
{
   IntegerSet group;

   // determine shared vertices
   int svert_counter = 0;
   for (int i = 0; i < vert_element->Size(); i++)
   {
      int me = 0, others = 0;
      for (int j = vert_element->GetI()[i]; j < vert_element->GetI()[i+1]; j++)
      {
         vert_element->GetJ()[j] = partitioning[vert_element->GetJ()[j]];
         if (vert_element->GetJ()[j] == MyRank)
         {
            me = 1;
         }
         else
         {
            others = 1;
         }
      }

      if (me && others)
      {
         svert_counter++;
         group.Recreate(vert_element->RowSize(i), vert_element->GetRow(i));
         vert_element->GetI()[i] = groups.Insert(group) - 1;
      }
      else
      {
         vert_element->GetI()[i] = -1;
      }
   }
   return svert_counter;
}

void ParMesh::BuildFaceGroup(int ngroups, const Mesh &mesh,
                             const Array<int> &face_group,
                             int &nstria, int &nsquad)
{
   // build group_stria and group_squad
   group_stria.MakeI(ngroups);
   group_squad.MakeI(ngroups);

   for (int i = 0; i < face_group.Size(); i++)
   {
      if (face_group[i] >= 0)
      {
         if (mesh.GetFace(i)->GetType() == Element::TRIANGLE)
         {
            group_stria.AddAColumnInRow(face_group[i]);
         }
         else
         {
            group_squad.AddAColumnInRow(face_group[i]);
         }
      }
   }

   group_stria.MakeJ();
   group_squad.MakeJ();

   nstria = nsquad = 0;
   for (int i = 0; i < face_group.Size(); i++)
   {
      if (face_group[i] >= 0)
      {
         if (mesh.GetFace(i)->GetType() == Element::TRIANGLE)
         {
            group_stria.AddConnection(face_group[i], nstria++);
         }
         else
         {
            group_squad.AddConnection(face_group[i], nsquad++);
         }
      }
   }

   group_stria.ShiftUpI();
   group_squad.ShiftUpI();
}

void ParMesh::BuildEdgeGroup(int ngroups, const Table &edge_element)
{
   group_sedge.MakeI(ngroups);

   for (int i = 0; i < edge_element.Size(); i++)
   {
      if (edge_element.GetRow(i)[0] >= 0)
      {
         group_sedge.AddAColumnInRow(edge_element.GetRow(i)[0]);
      }
   }

   group_sedge.MakeJ();

   int sedge_counter = 0;
   for (int i = 0; i < edge_element.Size(); i++)
   {
      if (edge_element.GetRow(i)[0] >= 0)
      {
         group_sedge.AddConnection(edge_element.GetRow(i)[0], sedge_counter++);
      }
   }

   group_sedge.ShiftUpI();
}

void ParMesh::BuildVertexGroup(int ngroups, const Table &vert_element)
{
   group_svert.MakeI(ngroups);

   for (int i = 0; i < vert_element.Size(); i++)
   {
      if (vert_element.GetI()[i] >= 0)
      {
         group_svert.AddAColumnInRow(vert_element.GetI()[i]);
      }
   }

   group_svert.MakeJ();

   int svert_counter = 0;
   for (int i = 0; i < vert_element.Size(); i++)
   {
      if (vert_element.GetI()[i] >= 0)
      {
         group_svert.AddConnection(vert_element.GetI()[i], svert_counter++);
      }
   }

   group_svert.ShiftUpI();
}

void ParMesh::BuildSharedFaceElems(int ntri_faces, int nquad_faces,
                                   const Mesh& mesh, int *partitioning,
                                   const STable3D *faces_tbl,
                                   const Array<int> &face_group,
                                   const Array<int> &vert_global_local)
{
   shared_trias.SetSize(ntri_faces);
   shared_quads.SetSize(nquad_faces);
   sface_lface. SetSize(ntri_faces + nquad_faces);

   if (Dim < 3) { return; }

   int stria_counter = 0;
   int squad_counter = 0;
   for (int i = 0; i < face_group.Size(); i++)
   {
      if (face_group[i] < 0) { continue; }

      const Element *face = mesh.GetFace(i);
      const int *fv = face->GetVertices();
      switch (face->GetType())
      {
         case Element::TRIANGLE:
         {
            shared_trias[stria_counter].Set(fv);
            int *v = shared_trias[stria_counter].v;
            for (int j = 0; j < 3; j++)
            {
               v[j] = vert_global_local[v[j]];
            }
            const int lface = (*faces_tbl)(v[0], v[1], v[2]);
            sface_lface[stria_counter] = lface;
            if (meshgen == 1) // Tet-only mesh
            {
               Tetrahedron *tet = dynamic_cast<Tetrahedron *>
                                  (elements[faces_info[lface].Elem1No]);
               // mark the shared face for refinement by reorienting
               // it according to the refinement flag in the tetrahedron
               // to which this shared face belongs to.
               if (tet->GetRefinementFlag())
               {
                  tet->GetMarkedFace(faces_info[lface].Elem1Inf/64, v);
                  // flip the shared face in the processor that owns the
                  // second element (in 'mesh')
                  int gl_el1, gl_el2;
                  mesh.GetFaceElements(i, &gl_el1, &gl_el2);
                  if (MyRank == partitioning[gl_el2])
                  {
                     std::swap(v[0], v[1]);
                  }
               }
            }
            stria_counter++;
            break;
         }

         case Element::QUADRILATERAL:
         {
            shared_quads[squad_counter].Set(fv);
            int *v = shared_quads[squad_counter].v;
            for (int j = 0; j < 4; j++)
            {
               v[j] = vert_global_local[v[j]];
            }
            sface_lface[shared_trias.Size() + squad_counter] =
               (*faces_tbl)(v[0], v[1], v[2], v[3]);
            squad_counter++;
            break;
         }

         default:
            MFEM_ABORT("unknown face type: " << face->GetType());
            break;
      }
   }
}

void ParMesh::BuildSharedEdgeElems(int nedges, Mesh& mesh,
                                   const Array<int>& vert_global_local,
                                   const Table* edge_element)
{
   // The passed in mesh is still the global mesh.  "this" mesh is the
   // local partitioned mesh.

   shared_edges.SetSize(nedges);
   sedge_ledge. SetSize(nedges);

   {
      DSTable v_to_v(NumOfVertices);
      GetVertexToVertexTable(v_to_v);

      int sedge_counter = 0;
      for (int i = 0; i < edge_element->Size(); i++)
      {
         if (edge_element->GetRow(i)[0] >= 0)
         {
            Array<int> vert;
            mesh.GetEdgeVertices(i, vert);

            shared_edges[sedge_counter] =
               new Segment(vert_global_local[vert[0]],
                           vert_global_local[vert[1]], 1);

            sedge_ledge[sedge_counter] = v_to_v(vert_global_local[vert[0]],
                                                vert_global_local[vert[1]]);

            MFEM_VERIFY(sedge_ledge[sedge_counter] >= 0, "Error in v_to_v.");

            sedge_counter++;
         }
      }
   }
}

void ParMesh::BuildSharedVertMapping(int nvert,
                                     const mfem::Table *vert_element,
                                     const Array<int> &vert_global_local)
{
   // build svert_lvert
   svert_lvert.SetSize(nvert);

   int svert_counter = 0;
   for (int i = 0; i < vert_element->Size(); i++)
   {
      if (vert_element->GetI()[i] >= 0)
      {
         svert_lvert[svert_counter++] = vert_global_local[i];
      }
   }
}


// protected method, used by Nonconforming(De)Refinement and Rebalance
ParMesh::ParMesh(const ParNCMesh &pncmesh)
   : MyComm(pncmesh.MyComm)
   , NRanks(pncmesh.NRanks)
   , MyRank(pncmesh.MyRank)
   , glob_elem_offset(-1)
   , glob_offset_sequence(-1)
   , gtopo(MyComm)
   , pncmesh(NULL)
{
   Mesh::InitFromNCMesh(pncmesh);
   ReduceMeshGen();
   have_face_nbr_data = false;
}

void ParMesh::ComputeGlobalElementOffset() const
{
   if (glob_offset_sequence != sequence) // mesh has changed
   {
      long local_elems = NumOfElements;
      MPI_Scan(&local_elems, &glob_elem_offset, 1, MPI_LONG, MPI_SUM, MyComm);
      glob_elem_offset -= local_elems;

      glob_offset_sequence = sequence; // don't recalculate until refinement etc.
   }
}

void ParMesh::ReduceMeshGen()
{
   int loc_meshgen = meshgen;
   MPI_Allreduce(&loc_meshgen, &meshgen, 1, MPI_INT, MPI_BOR, MyComm);
}

void ParMesh::FinalizeParTopo()
{
   // Determine sedge_ledge
   sedge_ledge.SetSize(shared_edges.Size());
   if (shared_edges.Size())
   {
      DSTable v_to_v(NumOfVertices);
      GetVertexToVertexTable(v_to_v);
      for (int se = 0; se < shared_edges.Size(); se++)
      {
         const int *v = shared_edges[se]->GetVertices();
         const int l_edge = v_to_v(v[0], v[1]);
         MFEM_ASSERT(l_edge >= 0, "invalid shared edge");
         sedge_ledge[se] = l_edge;
      }
   }

   // Determine sface_lface
   const int nst = shared_trias.Size();
   sface_lface.SetSize(nst + shared_quads.Size());
   if (sface_lface.Size())
   {
      STable3D *faces_tbl = GetFacesTable();
      for (int st = 0; st < nst; st++)
      {
         const int *v = shared_trias[st].v;
         sface_lface[st] = (*faces_tbl)(v[0], v[1], v[2]);
      }
      for (int sq = 0; sq < shared_quads.Size(); sq++)
      {
         const int *v = shared_quads[sq].v;
         sface_lface[nst+sq] = (*faces_tbl)(v[0], v[1], v[2], v[3]);
      }
      delete faces_tbl;
   }
}

ParMesh::ParMesh(MPI_Comm comm, istream &input, bool refine)
   : glob_elem_offset(-1)
   , glob_offset_sequence(-1)
   , gtopo(comm)
{
   MyComm = comm;
   MPI_Comm_size(MyComm, &NRanks);
   MPI_Comm_rank(MyComm, &MyRank);

   have_face_nbr_data = false;
   pncmesh = NULL;

   string ident;

   // read the serial part of the mesh
   const int gen_edges = 1;

   // Tell Loader() to read up to 'mfem_serial_mesh_end' instead of
   // 'mfem_mesh_end', as we have additional parallel mesh data to load in from
   // the stream.
   Loader(input, gen_edges, "mfem_serial_mesh_end");

   ReduceMeshGen(); // determine the global 'meshgen'

   skip_comment_lines(input, '#');

   // read the group topology
   input >> ident;
   MFEM_VERIFY(ident == "communication_groups",
               "input stream is not a parallel MFEM mesh");
   gtopo.Load(input);

   skip_comment_lines(input, '#');

   // read and set the sizes of svert_lvert, group_svert
   {
      int num_sverts;
      input >> ident >> num_sverts; // total_shared_vertices
      svert_lvert.SetSize(num_sverts);
      group_svert.SetDims(GetNGroups()-1, num_sverts);
   }
   // read and set the sizes of sedge_ledge, group_sedge
   if (Dim >= 2)
   {
      skip_comment_lines(input, '#');
      int num_sedges;
      input >> ident >> num_sedges; // total_shared_edges
      sedge_ledge.SetSize(num_sedges);
      shared_edges.SetSize(num_sedges);
      group_sedge.SetDims(GetNGroups()-1, num_sedges);
   }
   else
   {
      group_sedge.SetSize(GetNGroups()-1, 0);   // create empty group_sedge
   }
   // read and set the sizes of sface_lface, group_{stria,squad}
   if (Dim >= 3)
   {
      skip_comment_lines(input, '#');
      int num_sface;
      input >> ident >> num_sface; // total_shared_faces
      sface_lface.SetSize(num_sface);
      group_stria.MakeI(GetNGroups()-1);
      group_squad.MakeI(GetNGroups()-1);
   }
   else
   {
      group_stria.SetSize(GetNGroups()-1, 0);   // create empty group_stria
      group_squad.SetSize(GetNGroups()-1, 0);   // create empty group_squad
   }

   // read, group by group, the contents of group_svert, svert_lvert,
   // group_sedge, shared_edges, group_{stria,squad}, shared_{trias,quads}
   int svert_counter = 0, sedge_counter = 0;
   for (int gr = 1; gr < GetNGroups(); gr++)
   {
      skip_comment_lines(input, '#');
#if 0
      // implementation prior to prism-dev merge
      int g;
      input >> ident >> g; // group
      if (g != gr)
      {
         mfem::err << "ParMesh::ParMesh : expecting group " << gr
                   << ", read group " << g << endl;
         mfem_error();
      }
#endif

      {
         int nv;
         input >> ident >> nv; // shared_vertices (in this group)
         nv += svert_counter;
         MFEM_VERIFY(nv <= group_svert.Size_of_connections(),
                     "incorrect number of total_shared_vertices");
         group_svert.GetI()[gr] = nv;
         for ( ; svert_counter < nv; svert_counter++)
         {
            group_svert.GetJ()[svert_counter] = svert_counter;
            input >> svert_lvert[svert_counter];
         }
      }
      if (Dim >= 2)
      {
         int ne, v[2];
         input >> ident >> ne; // shared_edges (in this group)
         ne += sedge_counter;
         MFEM_VERIFY(ne <= group_sedge.Size_of_connections(),
                     "incorrect number of total_shared_edges");
         group_sedge.GetI()[gr] = ne;
         for ( ; sedge_counter < ne; sedge_counter++)
         {
            group_sedge.GetJ()[sedge_counter] = sedge_counter;
            input >> v[0] >> v[1];
            shared_edges[sedge_counter] = new Segment(v[0], v[1], 1);
         }
      }
      if (Dim >= 3)
      {
         int nf, tstart = shared_trias.Size(), qstart = shared_quads.Size();
         input >> ident >> nf; // shared_faces (in this group)
         for (int i = 0; i < nf; i++)
         {
            int geom, *v;
            input >> geom;
            switch (geom)
            {
               case Geometry::TRIANGLE:
                  shared_trias.SetSize(shared_trias.Size()+1);
                  v = shared_trias.Last().v;
                  for (int i = 0; i < 3; i++) { input >> v[i]; }
                  break;
               case Geometry::SQUARE:
                  shared_quads.SetSize(shared_quads.Size()+1);
                  v = shared_quads.Last().v;
                  for (int i = 0; i < 4; i++) { input >> v[i]; }
                  break;
               default:
                  MFEM_ABORT("invalid shared face geometry: " << geom);
            }
         }
         group_stria.AddColumnsInRow(gr-1, shared_trias.Size()-tstart);
         group_squad.AddColumnsInRow(gr-1, shared_quads.Size()-qstart);
      }
   }
   if (Dim >= 3)
   {
      MFEM_VERIFY(shared_trias.Size() + shared_quads.Size()
                  == sface_lface.Size(),
                  "incorrect number of total_shared_faces");
      // Define the J arrays of group_stria and group_squad -- they just contain
      // consecutive numbers starting from 0 up to shared_trias.Size()-1 and
      // shared_quads.Size()-1, respectively.
      group_stria.MakeJ();
      for (int i = 0; i < shared_trias.Size(); i++)
      {
         group_stria.GetJ()[i] = i;
      }
      group_squad.MakeJ();
      for (int i = 0; i < shared_quads.Size(); i++)
      {
         group_squad.GetJ()[i] = i;
      }
   }

   const bool fix_orientation = false;
   Finalize(refine, fix_orientation);

   // If the mesh has Nodes, convert them from GridFunction to ParGridFunction?

   // note: attributes and bdr_attributes are local lists

   // TODO: AMR meshes, NURBS meshes?
}

ParMesh::ParMesh(ParMesh *orig_mesh, int ref_factor, int ref_type)
   : Mesh(orig_mesh, ref_factor, ref_type),
     MyComm(orig_mesh->GetComm()),
     NRanks(orig_mesh->GetNRanks()),
     MyRank(orig_mesh->GetMyRank()),
     glob_elem_offset(-1),
     glob_offset_sequence(-1),
     gtopo(orig_mesh->gtopo),
     have_face_nbr_data(false),
     pncmesh(NULL)
{
   // Need to initialize:
   // - shared_edges, shared_{trias,quads}
   // - group_svert, group_sedge, group_{stria,squad}
   // - svert_lvert, sedge_ledge, sface_lface

   meshgen = orig_mesh->meshgen; // copy the global 'meshgen'

   H1_FECollection rfec(ref_factor, Dim, ref_type);
   ParFiniteElementSpace rfes(orig_mesh, &rfec);

   // count the number of entries in each row of group_s{vert,edge,face}
   group_svert.MakeI(GetNGroups()-1); // exclude the local group 0
   group_sedge.MakeI(GetNGroups()-1);
   group_stria.MakeI(GetNGroups()-1);
   group_squad.MakeI(GetNGroups()-1);
   for (int gr = 1; gr < GetNGroups(); gr++)
   {
      // orig vertex -> vertex
      group_svert.AddColumnsInRow(gr-1, orig_mesh->GroupNVertices(gr));
      // orig edge -> (ref_factor-1) vertices and (ref_factor) edges
      const int orig_ne = orig_mesh->GroupNEdges(gr);
      group_svert.AddColumnsInRow(gr-1, (ref_factor-1)*orig_ne);
      group_sedge.AddColumnsInRow(gr-1, ref_factor*orig_ne);
      // orig face -> (?) vertices, (?) edges, and (?) faces
      const int orig_nt = orig_mesh->GroupNTriangles(gr);
      if (orig_nt > 0)
      {
         const Geometry::Type geom = Geometry::TRIANGLE;
         const int nvert = Geometry::NumVerts[geom];
         RefinedGeometry &RG =
            *GlobGeometryRefiner.Refine(geom, ref_factor, ref_factor);

         // count internal vertices
         group_svert.AddColumnsInRow(gr-1, orig_nt*rfec.DofForGeometry(geom));
         // count internal edges
         group_sedge.AddColumnsInRow(gr-1, orig_nt*(RG.RefEdges.Size()/2-
                                                    RG.NumBdrEdges));
         // count refined faces
         group_stria.AddColumnsInRow(gr-1, orig_nt*(RG.RefGeoms.Size()/nvert));
      }
      const int orig_nq = orig_mesh->GroupNQuadrilaterals(gr);
      if (orig_nq > 0)
      {
         const Geometry::Type geom = Geometry::SQUARE;
         const int nvert = Geometry::NumVerts[geom];
         RefinedGeometry &RG =
            *GlobGeometryRefiner.Refine(geom, ref_factor, ref_factor);

         // count internal vertices
         group_svert.AddColumnsInRow(gr-1, orig_nq*rfec.DofForGeometry(geom));
         // count internal edges
         group_sedge.AddColumnsInRow(gr-1, orig_nq*(RG.RefEdges.Size()/2-
                                                    RG.NumBdrEdges));
         // count refined faces
         group_squad.AddColumnsInRow(gr-1, orig_nq*(RG.RefGeoms.Size()/nvert));
      }
   }

   group_svert.MakeJ();
   svert_lvert.Reserve(group_svert.Size_of_connections());

   group_sedge.MakeJ();
   shared_edges.Reserve(group_sedge.Size_of_connections());
   sedge_ledge.SetSize(group_sedge.Size_of_connections());

   group_stria.MakeJ();
   group_squad.MakeJ();
   shared_trias.Reserve(group_stria.Size_of_connections());
   shared_quads.Reserve(group_squad.Size_of_connections());
   sface_lface.SetSize(shared_trias.Size() + shared_quads.Size());

   Array<int> rdofs;
   for (int gr = 1; gr < GetNGroups(); gr++)
   {
      // add shared vertices from original shared vertices
      const int orig_n_verts = orig_mesh->GroupNVertices(gr);
      for (int j = 0; j < orig_n_verts; j++)
      {
         rfes.GetVertexDofs(orig_mesh->GroupVertex(gr, j), rdofs);
         group_svert.AddConnection(gr-1, svert_lvert.Append(rdofs[0])-1);
      }

      // add refined shared edges; add shared vertices from refined shared edges
      const int orig_n_edges = orig_mesh->GroupNEdges(gr);
      if (orig_n_edges > 0)
      {
         const Geometry::Type geom = Geometry::SEGMENT;
         const int nvert = Geometry::NumVerts[geom];
         RefinedGeometry &RG = *GlobGeometryRefiner.Refine(geom, ref_factor);
         const int *c2h_map = rfec.GetDofMap(geom);

         for (int e = 0; e < orig_n_edges; e++)
         {
            rfes.GetSharedEdgeDofs(gr, e, rdofs);
            MFEM_ASSERT(rdofs.Size() == RG.RefPts.Size(), "");
            // add the internal edge 'rdofs' as shared vertices
            for (int j = 2; j < rdofs.Size(); j++)
            {
               group_svert.AddConnection(gr-1, svert_lvert.Append(rdofs[j])-1);
            }
            for (int j = 0; j < RG.RefGeoms.Size(); j += nvert)
            {
               Element *elem = NewElement(geom);
               int *v = elem->GetVertices();
               for (int k = 0; k < nvert; k++)
               {
                  int cid = RG.RefGeoms[j+k]; // local Cartesian index
                  v[k] = rdofs[c2h_map[cid]];
               }
               group_sedge.AddConnection(gr-1, shared_edges.Append(elem)-1);
            }
         }
      }
      // add refined shared faces; add shared edges and shared vertices from
      // refined shared faces
      const int orig_nt = orig_mesh->GroupNTriangles(gr);
      if (orig_nt > 0)
      {
         const Geometry::Type geom = Geometry::TRIANGLE;
         const int nvert = Geometry::NumVerts[geom];
         RefinedGeometry &RG =
            *GlobGeometryRefiner.Refine(geom, ref_factor, ref_factor);
         const int num_int_verts = rfec.DofForGeometry(geom);
         const int *c2h_map = rfec.GetDofMap(geom);

         for (int f = 0; f < orig_nt; f++)
         {
            rfes.GetSharedTriangleDofs(gr, f, rdofs);
            MFEM_ASSERT(rdofs.Size() == RG.RefPts.Size(), "");
            // add the internal face 'rdofs' as shared vertices
            for (int j = rdofs.Size()-num_int_verts; j < rdofs.Size(); j++)
            {
               group_svert.AddConnection(gr-1, svert_lvert.Append(rdofs[j])-1);
            }
            // add the internal (for the shared face) edges as shared edges
            for (int j = 2*RG.NumBdrEdges; j < RG.RefEdges.Size(); j += 2)
            {
               Element *elem = NewElement(Geometry::SEGMENT);
               int *v = elem->GetVertices();
               for (int k = 0; k < 2; k++)
               {
                  v[k] = rdofs[c2h_map[RG.RefEdges[j+k]]];
               }
               group_sedge.AddConnection(gr-1, shared_edges.Append(elem)-1);
            }
            // add refined shared faces
            for (int j = 0; j < RG.RefGeoms.Size(); j += nvert)
            {
               shared_trias.SetSize(shared_trias.Size()+1);
               int *v = shared_trias.Last().v;
               for (int k = 0; k < nvert; k++)
               {
                  int cid = RG.RefGeoms[j+k]; // local Cartesian index
                  v[k] = rdofs[c2h_map[cid]];
               }
               group_stria.AddConnection(gr-1, shared_trias.Size()-1);
            }
         }
      }
      const int orig_nq = orig_mesh->GroupNQuadrilaterals(gr);
      if (orig_nq > 0)
      {
         const Geometry::Type geom = Geometry::SQUARE;
         const int nvert = Geometry::NumVerts[geom];
         RefinedGeometry &RG =
            *GlobGeometryRefiner.Refine(geom, ref_factor, ref_factor);
         const int num_int_verts = rfec.DofForGeometry(geom);
         const int *c2h_map = rfec.GetDofMap(geom);

         for (int f = 0; f < orig_nq; f++)
         {
            rfes.GetSharedQuadrilateralDofs(gr, f, rdofs);
            MFEM_ASSERT(rdofs.Size() == RG.RefPts.Size(), "");
            // add the internal face 'rdofs' as shared vertices
            for (int j = rdofs.Size()-num_int_verts; j < rdofs.Size(); j++)
            {
               group_svert.AddConnection(gr-1, svert_lvert.Append(rdofs[j])-1);
            }
            // add the internal (for the shared face) edges as shared edges
            for (int j = 2*RG.NumBdrEdges; j < RG.RefEdges.Size(); j += 2)
            {
               Element *elem = NewElement(Geometry::SEGMENT);
               int *v = elem->GetVertices();
               for (int k = 0; k < 2; k++)
               {
                  v[k] = rdofs[c2h_map[RG.RefEdges[j+k]]];
               }
               group_sedge.AddConnection(gr-1, shared_edges.Append(elem)-1);
            }
            // add refined shared faces
            for (int j = 0; j < RG.RefGeoms.Size(); j += nvert)
            {
               shared_quads.SetSize(shared_quads.Size()+1);
               int *v = shared_quads.Last().v;
               for (int k = 0; k < nvert; k++)
               {
                  int cid = RG.RefGeoms[j+k]; // local Cartesian index
                  v[k] = rdofs[c2h_map[cid]];
               }
               group_squad.AddConnection(gr-1, shared_quads.Size()-1);
            }
         }
      }
   }
   group_svert.ShiftUpI();
   group_sedge.ShiftUpI();
   group_stria.ShiftUpI();
   group_squad.ShiftUpI();

   FinalizeParTopo();

   if (Nodes != NULL)
   {
      // This call will turn the Nodes into a ParGridFunction
      SetCurvature(1, GetNodalFESpace()->IsDGSpace(), spaceDim,
                   GetNodalFESpace()->GetOrdering());
   }
}

void ParMesh::Finalize(bool refine, bool fix_orientation)
{
   const int meshgen_save = meshgen; // Mesh::Finalize() may call SetMeshGen()

   Mesh::Finalize(refine, fix_orientation);

   meshgen = meshgen_save;
   // Note: if Mesh::Finalize() calls MarkTetMeshForRefinement() then the
   //       shared_trias have been rotated as necessary.

   // Setup secondary parallel mesh data: sedge_ledge, sface_lface
   FinalizeParTopo();
}

int ParMesh::GetLocalElementNum(long global_element_num) const
{
   ComputeGlobalElementOffset();
   long local = global_element_num - glob_elem_offset;
   if (local < 0 || local >= NumOfElements) { return -1; }
   return local;
}

long ParMesh::GetGlobalElementNum(int local_element_num) const
{
   ComputeGlobalElementOffset();
   return glob_elem_offset + local_element_num;
}

void ParMesh::DistributeAttributes(Array<int> &attr)
{
   // Determine the largest attribute number across all processors
   int max_attr = attr.Max();
   int glb_max_attr = -1;
   MPI_Allreduce(&max_attr, &glb_max_attr, 1, MPI_INT, MPI_MAX, MyComm);

   // Create marker arrays to indicate which attributes are present
   // assuming attribute numbers are in the range [1,glb_max_attr].
   bool * attr_marker = new bool[glb_max_attr];
   bool * glb_attr_marker = new bool[glb_max_attr];
   for (int i=0; i<glb_max_attr; i++)
   {
      attr_marker[i] = false;
   }
   for (int i=0; i<attr.Size(); i++)
   {
      attr_marker[attr[i] - 1] = true;
   }
   MPI_Allreduce(attr_marker, glb_attr_marker, glb_max_attr,
                 MPI_C_BOOL, MPI_LOR, MyComm);
   delete [] attr_marker;

   // Translate from the marker array to a unique, sorted list of attributes
   Array<int> glb_attr;
   glb_attr.SetSize(glb_max_attr);
   glb_attr = glb_max_attr;
   int o = 0;
   for (int i=0; i<glb_max_attr; i++)
   {
      if (glb_attr_marker[i])
      {
         glb_attr[o++] = i + 1;
      }
   }
   delete [] glb_attr_marker;

   glb_attr.Sort();
   glb_attr.Unique();
   glb_attr.Copy(attr);
}

void ParMesh::SetAttributes()
{
   // Determine the attributes occurring in local interior and boundary elements
   Mesh::SetAttributes();

   DistributeAttributes(bdr_attributes);
   if (bdr_attributes.Size() > 0 && bdr_attributes[0] <= 0)
   {
      MFEM_WARNING("Non-positive boundary element attributes found!");
   }

   DistributeAttributes(attributes);
   if (attributes.Size() > 0 && attributes[0] <= 0)
   {
      MFEM_WARNING("Non-positive element attributes found!");
   }
}

void ParMesh::GroupEdge(int group, int i, int &edge, int &o)
{
   int sedge = group_sedge.GetRow(group-1)[i];
   edge = sedge_ledge[sedge];
   int *v = shared_edges[sedge]->GetVertices();
   o = (v[0] < v[1]) ? (+1) : (-1);
}

void ParMesh::GroupTriangle(int group, int i, int &face, int &o)
{
   int stria = group_stria.GetRow(group-1)[i];
   face = sface_lface[stria];
   // face gives the base orientation
   MFEM_ASSERT(faces[face]->GetType() == Element::TRIANGLE,
               "Expecting a triangular face.");

   o = GetTriOrientation(faces[face]->GetVertices(), shared_trias[stria].v);
}

void ParMesh::GroupQuadrilateral(int group, int i, int &face, int &o)
{
   int squad = group_squad.GetRow(group-1)[i];
   face = sface_lface[shared_trias.Size()+squad];
   // face gives the base orientation
   MFEM_ASSERT(faces[face]->GetType() == Element::QUADRILATERAL,
               "Expecting a quadrilateral face.");

   o = GetQuadOrientation(faces[face]->GetVertices(), shared_quads[squad].v);
}

void ParMesh::MarkTetMeshForRefinement(DSTable &v_to_v)
{
   Array<int> order;
   GetEdgeOrdering(v_to_v, order); // local edge ordering

   // create a GroupCommunicator on the shared edges
   GroupCommunicator sedge_comm(gtopo);
   {
      // initialize sedge_comm
      Table &gr_sedge = sedge_comm.GroupLDofTable(); // differs from group_sedge
      gr_sedge.SetDims(GetNGroups(), shared_edges.Size());
      gr_sedge.GetI()[0] = 0;
      for (int gr = 1; gr <= GetNGroups(); gr++)
      {
         gr_sedge.GetI()[gr] = group_sedge.GetI()[gr-1];
      }
      for (int k = 0; k < shared_edges.Size(); k++)
      {
         gr_sedge.GetJ()[k] = group_sedge.GetJ()[k];
      }
      sedge_comm.Finalize();
   }

   Array<int> sedge_ord(shared_edges.Size());
   Array<Pair<int,int> > sedge_ord_map(shared_edges.Size());
   for (int k = 0; k < shared_edges.Size(); k++)
   {
      // sedge_ledge may be undefined -- use shared_edges and v_to_v instead
      const int sedge = group_sedge.GetJ()[k];
      const int *v = shared_edges[sedge]->GetVertices();
      sedge_ord[k] = order[v_to_v(v[0], v[1])];
   }

   sedge_comm.Bcast<int>(sedge_ord, 1);

   for (int k = 0, gr = 1; gr < GetNGroups(); gr++)
   {
      const int n = group_sedge.RowSize(gr-1);
      if (n == 0) { continue; }
      sedge_ord_map.SetSize(n);
      for (int j = 0; j < n; j++)
      {
         sedge_ord_map[j].one = sedge_ord[k+j];
         sedge_ord_map[j].two = j;
      }
      SortPairs<int, int>(sedge_ord_map, n);
      for (int j = 0; j < n; j++)
      {
         const int sedge_from = group_sedge.GetJ()[k+j];
         const int *v = shared_edges[sedge_from]->GetVertices();
         sedge_ord[k+j] = order[v_to_v(v[0], v[1])];
      }
      std::sort(&sedge_ord[k], &sedge_ord[k] + n);
      for (int j = 0; j < n; j++)
      {
         const int sedge_to = group_sedge.GetJ()[k+sedge_ord_map[j].two];
         const int *v = shared_edges[sedge_to]->GetVertices();
         order[v_to_v(v[0], v[1])] = sedge_ord[k+j];
      }
      k += n;
   }

#ifdef MFEM_DEBUG
   {
      Array<Pair<int, double> > ilen_len(order.Size());

      for (int i = 0; i < NumOfVertices; i++)
      {
         for (DSTable::RowIterator it(v_to_v, i); !it; ++it)
         {
            int j = it.Index();
            ilen_len[j].one = order[j];
            ilen_len[j].two = GetLength(i, it.Column());
         }
      }

      SortPairs<int, double>(ilen_len, order.Size());

      double d_max = 0.;
      for (int i = 1; i < order.Size(); i++)
      {
         d_max = std::max(d_max, ilen_len[i-1].two-ilen_len[i].two);
      }

#if 0
      // Debug message from every MPI rank.
      mfem::out << "proc. " << MyRank << '/' << NRanks << ": d_max = " << d_max
                << endl;
#else
      // Debug message just from rank 0.
      double glob_d_max;
      MPI_Reduce(&d_max, &glob_d_max, 1, MPI_DOUBLE, MPI_MAX, 0, MyComm);
      if (MyRank == 0)
      {
         mfem::out << "glob_d_max = " << glob_d_max << endl;
      }
#endif
   }
#endif

   // use 'order' to mark the tets, the boundary triangles, and the shared
   // triangle faces
   for (int i = 0; i < NumOfElements; i++)
   {
      if (elements[i]->GetType() == Element::TETRAHEDRON)
      {
         elements[i]->MarkEdge(v_to_v, order);
      }
   }

   for (int i = 0; i < NumOfBdrElements; i++)
   {
      if (boundary[i]->GetType() == Element::TRIANGLE)
      {
         boundary[i]->MarkEdge(v_to_v, order);
      }
   }

   for (int i = 0; i < shared_trias.Size(); i++)
   {
      Triangle::MarkEdge(shared_trias[i].v, v_to_v, order);
   }
}

// For a line segment with vertices v[0] and v[1], return a number with
// the following meaning:
// 0 - the edge was not refined
// 1 - the edge e was refined once by splitting v[0],v[1]
int ParMesh::GetEdgeSplittings(Element *edge, const DSTable &v_to_v,
                               int *middle)
{
   int m, *v = edge->GetVertices();

   if ((m = v_to_v(v[0], v[1])) != -1 && middle[m] != -1)
   {
      return 1;
   }
   else
   {
      return 0;
   }
}

void ParMesh::GetFaceSplittings(const int *fv, const HashTable<Hashed2> &v_to_v,
                                Array<unsigned> &codes)
{
   typedef Triple<int,int,int> face_t;
   Array<face_t> face_stack;

   unsigned code = 0;
   face_stack.Append(face_t(fv[0], fv[1], fv[2]));
   for (unsigned bit = 0; face_stack.Size() > 0; bit++)
   {
      if (bit == 8*sizeof(unsigned))
      {
         codes.Append(code);
         code = bit = 0;
      }

      const face_t &f = face_stack.Last();
      int mid = v_to_v.FindId(f.one, f.two);
      if (mid == -1)
      {
         // leave a 0 at bit 'bit'
         face_stack.DeleteLast();
      }
      else
      {
         code += (1 << bit); // set bit 'bit' to 1
         mid += NumOfVertices;
         face_stack.Append(face_t(f.three, f.one, mid));
         face_t &r = face_stack[face_stack.Size()-2];
         r = face_t(r.two, r.three, mid);
      }
   }
   codes.Append(code);
}

bool ParMesh::DecodeFaceSplittings(HashTable<Hashed2> &v_to_v, const int *v,
                                   const Array<unsigned> &codes, int &pos)
{
   typedef Triple<int,int,int> face_t;
   Array<face_t> face_stack;

   bool need_refinement = 0;
   face_stack.Append(face_t(v[0], v[1], v[2]));
   for (unsigned bit = 0, code = codes[pos++]; face_stack.Size() > 0; bit++)
   {
      if (bit == 8*sizeof(unsigned))
      {
         code = codes[pos++];
         bit = 0;
      }

      if ((code & (1 << bit)) == 0) { face_stack.DeleteLast(); continue; }

      const face_t &f = face_stack.Last();
      int mid = v_to_v.FindId(f.one, f.two);
      if (mid == -1)
      {
         mid = v_to_v.GetId(f.one, f.two);
         int ind[2] = { f.one, f.two };
         vertices.Append(Vertex());
         AverageVertices(ind, 2, vertices.Size()-1);
         need_refinement = 1;
      }
      mid += NumOfVertices;
      face_stack.Append(face_t(f.three, f.one, mid));
      face_t &r = face_stack[face_stack.Size()-2];
      r = face_t(r.two, r.three, mid);
   }
   return need_refinement;
}

void ParMesh::GenerateOffsets(int N, HYPRE_Int loc_sizes[],
                              Array<HYPRE_Int> *offsets[]) const
{
   if (HYPRE_AssumedPartitionCheck())
   {
      Array<HYPRE_Int> temp(N);
      MPI_Scan(loc_sizes, temp.GetData(), N, HYPRE_MPI_INT, MPI_SUM, MyComm);
      for (int i = 0; i < N; i++)
      {
         offsets[i]->SetSize(3);
         (*offsets[i])[0] = temp[i] - loc_sizes[i];
         (*offsets[i])[1] = temp[i];
      }
      MPI_Bcast(temp.GetData(), N, HYPRE_MPI_INT, NRanks-1, MyComm);
      for (int i = 0; i < N; i++)
      {
         (*offsets[i])[2] = temp[i];
         // check for overflow
         MFEM_VERIFY((*offsets[i])[0] >= 0 && (*offsets[i])[1] >= 0,
                     "overflow in offsets");
      }
   }
   else
   {
      Array<HYPRE_Int> temp(N*NRanks);
      MPI_Allgather(loc_sizes, N, HYPRE_MPI_INT, temp.GetData(), N,
                    HYPRE_MPI_INT, MyComm);
      for (int i = 0; i < N; i++)
      {
         Array<HYPRE_Int> &offs = *offsets[i];
         offs.SetSize(NRanks+1);
         offs[0] = 0;
         for (int j = 0; j < NRanks; j++)
         {
            offs[j+1] = offs[j] + temp[i+N*j];
         }
         // Check for overflow
         MFEM_VERIFY(offs[MyRank] >= 0 && offs[MyRank+1] >= 0,
                     "overflow in offsets");
      }
   }
}

void ParMesh::GetFaceNbrElementTransformation(
   int i, IsoparametricTransformation *ElTr)
{
   DenseMatrix &pointmat = ElTr->GetPointMat();
   Element *elem = face_nbr_elements[i];

   ElTr->Attribute = elem->GetAttribute();
   ElTr->ElementNo = NumOfElements + i;
   ElTr->ElementType = ElementTransformation::ELEMENT;

   if (Nodes == NULL)
   {
      const int nv = elem->GetNVertices();
      const int *v = elem->GetVertices();

      pointmat.SetSize(spaceDim, nv);
      for (int k = 0; k < spaceDim; k++)
      {
         for (int j = 0; j < nv; j++)
         {
            pointmat(k, j) = face_nbr_vertices[v[j]](k);
         }
      }

      ElTr->SetFE(GetTransformationFEforElementType(elem->GetType()));
   }
   else
   {
      Array<int> vdofs;
      ParGridFunction *pNodes = dynamic_cast<ParGridFunction *>(Nodes);
      if (pNodes)
      {
         pNodes->ParFESpace()->GetFaceNbrElementVDofs(i, vdofs);
         int n = vdofs.Size()/spaceDim;
         pointmat.SetSize(spaceDim, n);
         for (int k = 0; k < spaceDim; k++)
         {
            for (int j = 0; j < n; j++)
            {
               pointmat(k,j) = (pNodes->FaceNbrData())(vdofs[n*k+j]);
            }
         }

         ElTr->SetFE(pNodes->ParFESpace()->GetFaceNbrFE(i));
      }
      else
      {
         MFEM_ABORT("Nodes are not ParGridFunction!");
      }
   }
}

void ParMesh::DeleteFaceNbrData()
{
   if (!have_face_nbr_data)
   {
      return;
   }

   have_face_nbr_data = false;
   face_nbr_group.DeleteAll();
   face_nbr_elements_offset.DeleteAll();
   face_nbr_vertices_offset.DeleteAll();
   for (int i = 0; i < face_nbr_elements.Size(); i++)
   {
      FreeElement(face_nbr_elements[i]);
   }
   face_nbr_elements.DeleteAll();
   face_nbr_vertices.DeleteAll();
   send_face_nbr_elements.Clear();
   send_face_nbr_vertices.Clear();
}

void ParMesh::SetCurvature(int order, bool discont, int space_dim, int ordering)
{
   space_dim = (space_dim == -1) ? spaceDim : space_dim;
   FiniteElementCollection* nfec;
   if (discont)
   {
      nfec = new L2_FECollection(order, Dim, BasisType::GaussLobatto);
   }
   else
   {
      nfec = new H1_FECollection(order, Dim);
   }
   ParFiniteElementSpace* nfes = new ParFiniteElementSpace(this, nfec, space_dim,
                                                           ordering);
   auto pnodes = new ParGridFunction(nfes);
   GetNodes(*pnodes);
   NewNodes(*pnodes, true);
   Nodes->MakeOwner(nfec);
}

void ParMesh::ExchangeFaceNbrData()
{
   if (have_face_nbr_data)
   {
      return;
   }

   if (Nonconforming())
   {
      // with ParNCMesh we can set up face neighbors without communication
      pncmesh->GetFaceNeighbors(*this);
      have_face_nbr_data = true;

      ExchangeFaceNbrNodes();
      return;
   }

   Table *gr_sface;
   int   *s2l_face;
   bool   del_tables = false;
   if (Dim == 1)
   {
      gr_sface = &group_svert;
      s2l_face = svert_lvert;
   }
   else if (Dim == 2)
   {
      gr_sface = &group_sedge;
      s2l_face = sedge_ledge;
   }
   else
   {
      s2l_face = sface_lface;
      if (shared_trias.Size() == sface_lface.Size())
      {
         // All shared faces are Triangular
         gr_sface = &group_stria;
      }
      else if (shared_quads.Size() == sface_lface.Size())
      {
         // All shared faced are Quadrilateral
         gr_sface = &group_squad;
      }
      else
      {
         // Shared faces contain a mixture of triangles and quads
         gr_sface = new Table;
         del_tables = true;

         // Merge the Tables group_stria and group_squad
         gr_sface->MakeI(group_stria.Size());
         for (int gr=0; gr<group_stria.Size(); gr++)
         {
            gr_sface->AddColumnsInRow(gr,
                                      group_stria.RowSize(gr) +
                                      group_squad.RowSize(gr));
         }
         gr_sface->MakeJ();
         const int nst = shared_trias.Size();
         for (int gr=0; gr<group_stria.Size(); gr++)
         {
            gr_sface->AddConnections(gr,
                                     group_stria.GetRow(gr),
                                     group_stria.RowSize(gr));
            for (int c=0; c<group_squad.RowSize(gr); c++)
            {
               gr_sface->AddConnection(gr,
                                       nst + group_squad.GetRow(gr)[c]);
            }
         }
         gr_sface->ShiftUpI();
      }
   }

   ExchangeFaceNbrData(gr_sface, s2l_face);

   if (del_tables) { delete gr_sface; }

   if ( have_face_nbr_data ) { return; }

   have_face_nbr_data = true;

   ExchangeFaceNbrNodes();
}

void ParMesh::ExchangeFaceNbrData(Table *gr_sface, int *s2l_face)
{
   int num_face_nbrs = 0;
   for (int g = 1; g < GetNGroups(); g++)
   {
      if (gr_sface->RowSize(g-1) > 0)
      {
         num_face_nbrs++;
      }
   }

   face_nbr_group.SetSize(num_face_nbrs);

   if (num_face_nbrs == 0)
   {
      have_face_nbr_data = true;
      return;
   }

   {
      // sort face-neighbors by processor rank
      Array<Pair<int, int> > rank_group(num_face_nbrs);

      for (int g = 1, counter = 0; g < GetNGroups(); g++)
      {
         if (gr_sface->RowSize(g-1) > 0)
         {
            MFEM_ASSERT(gtopo.GetGroupSize(g) == 2, "group size is not 2!");

            const int *nbs = gtopo.GetGroup(g);
            int lproc = (nbs[0]) ? nbs[0] : nbs[1];
            rank_group[counter].one = gtopo.GetNeighborRank(lproc);
            rank_group[counter].two = g;
            counter++;
         }
      }

      SortPairs<int, int>(rank_group, rank_group.Size());

      for (int fn = 0; fn < num_face_nbrs; fn++)
      {
         face_nbr_group[fn] = rank_group[fn].two;
      }
   }

   MPI_Request *requests = new MPI_Request[2*num_face_nbrs];
   MPI_Request *send_requests = requests;
   MPI_Request *recv_requests = requests + num_face_nbrs;
   MPI_Status  *statuses = new MPI_Status[num_face_nbrs];

   int *nbr_data = new int[6*num_face_nbrs];
   int *nbr_send_data = nbr_data;
   int *nbr_recv_data = nbr_data + 3*num_face_nbrs;

   Array<int> el_marker(GetNE());
   Array<int> vertex_marker(GetNV());
   el_marker = -1;
   vertex_marker = -1;

   Table send_face_nbr_elemdata, send_face_nbr_facedata;

   send_face_nbr_elements.MakeI(num_face_nbrs);
   send_face_nbr_vertices.MakeI(num_face_nbrs);
   send_face_nbr_elemdata.MakeI(num_face_nbrs);
   send_face_nbr_facedata.MakeI(num_face_nbrs);
   for (int fn = 0; fn < num_face_nbrs; fn++)
   {
      int nbr_group = face_nbr_group[fn];
      int  num_sfaces = gr_sface->RowSize(nbr_group-1);
      int *sface = gr_sface->GetRow(nbr_group-1);
      for (int i = 0; i < num_sfaces; i++)
      {
         int lface = s2l_face[sface[i]];
         int el = faces_info[lface].Elem1No;
         if (el_marker[el] != fn)
         {
            el_marker[el] = fn;
            send_face_nbr_elements.AddAColumnInRow(fn);

            const int nv = elements[el]->GetNVertices();
            const int *v = elements[el]->GetVertices();
            for (int j = 0; j < nv; j++)
               if (vertex_marker[v[j]] != fn)
               {
                  vertex_marker[v[j]] = fn;
                  send_face_nbr_vertices.AddAColumnInRow(fn);
               }

            send_face_nbr_elemdata.AddColumnsInRow(fn, nv + 2);
         }
      }
      send_face_nbr_facedata.AddColumnsInRow(fn, 2*num_sfaces);

      nbr_send_data[3*fn  ] = send_face_nbr_elements.GetI()[fn];
      nbr_send_data[3*fn+1] = send_face_nbr_vertices.GetI()[fn];
      nbr_send_data[3*fn+2] = send_face_nbr_elemdata.GetI()[fn];

      int nbr_rank = GetFaceNbrRank(fn);
      int tag = 0;

      MPI_Isend(&nbr_send_data[3*fn], 3, MPI_INT, nbr_rank, tag, MyComm,
                &send_requests[fn]);
      MPI_Irecv(&nbr_recv_data[3*fn], 3, MPI_INT, nbr_rank, tag, MyComm,
                &recv_requests[fn]);
   }
   send_face_nbr_elements.MakeJ();
   send_face_nbr_vertices.MakeJ();
   send_face_nbr_elemdata.MakeJ();
   send_face_nbr_facedata.MakeJ();
   el_marker = -1;
   vertex_marker = -1;
   const int nst = shared_trias.Size();
   for (int fn = 0; fn < num_face_nbrs; fn++)
   {
      int nbr_group = face_nbr_group[fn];
      int  num_sfaces = gr_sface->RowSize(nbr_group-1);
      int *sface = gr_sface->GetRow(nbr_group-1);
      for (int i = 0; i < num_sfaces; i++)
      {
         const int sf = sface[i];
         int lface = s2l_face[sf];
         int el = faces_info[lface].Elem1No;
         if (el_marker[el] != fn)
         {
            el_marker[el] = fn;
            send_face_nbr_elements.AddConnection(fn, el);

            const int nv = elements[el]->GetNVertices();
            const int *v = elements[el]->GetVertices();
            for (int j = 0; j < nv; j++)
               if (vertex_marker[v[j]] != fn)
               {
                  vertex_marker[v[j]] = fn;
                  send_face_nbr_vertices.AddConnection(fn, v[j]);
               }

            send_face_nbr_elemdata.AddConnection(fn, GetAttribute(el));
            send_face_nbr_elemdata.AddConnection(
               fn, GetElementBaseGeometry(el));
            send_face_nbr_elemdata.AddConnections(fn, v, nv);
         }
         send_face_nbr_facedata.AddConnection(fn, el);
         int info = faces_info[lface].Elem1Inf;
         // change the orientation in info to be relative to the shared face
         //   in 1D and 2D keep the orientation equal to 0
         if (Dim == 3)
         {
            const int *lf_v = faces[lface]->GetVertices();
            if (sf < nst) // triangle shared face
            {
               info += GetTriOrientation(shared_trias[sf].v, lf_v);
            }
            else // quad shared face
            {
               info += GetQuadOrientation(shared_quads[sf-nst].v, lf_v);
            }
         }
         send_face_nbr_facedata.AddConnection(fn, info);
      }
   }
   send_face_nbr_elements.ShiftUpI();
   send_face_nbr_vertices.ShiftUpI();
   send_face_nbr_elemdata.ShiftUpI();
   send_face_nbr_facedata.ShiftUpI();

   // convert the vertex indices in send_face_nbr_elemdata
   // convert the element indices in send_face_nbr_facedata
   for (int fn = 0; fn < num_face_nbrs; fn++)
   {
      int  num_elems  = send_face_nbr_elements.RowSize(fn);
      int *elems      = send_face_nbr_elements.GetRow(fn);
      int  num_verts  = send_face_nbr_vertices.RowSize(fn);
      int *verts      = send_face_nbr_vertices.GetRow(fn);
      int *elemdata   = send_face_nbr_elemdata.GetRow(fn);
      int  num_sfaces = send_face_nbr_facedata.RowSize(fn)/2;
      int *facedata   = send_face_nbr_facedata.GetRow(fn);

      for (int i = 0; i < num_verts; i++)
      {
         vertex_marker[verts[i]] = i;
      }

      for (int el = 0; el < num_elems; el++)
      {
         const int nv = elements[elems[el]]->GetNVertices();
         elemdata += 2; // skip the attribute and the geometry type
         for (int j = 0; j < nv; j++)
         {
            elemdata[j] = vertex_marker[elemdata[j]];
         }
         elemdata += nv;

         el_marker[elems[el]] = el;
      }

      for (int i = 0; i < num_sfaces; i++)
      {
         facedata[2*i] = el_marker[facedata[2*i]];
      }
   }

   MPI_Waitall(num_face_nbrs, recv_requests, statuses);

   Array<int> recv_face_nbr_facedata;
   Table recv_face_nbr_elemdata;

   // fill-in face_nbr_elements_offset, face_nbr_vertices_offset
   face_nbr_elements_offset.SetSize(num_face_nbrs + 1);
   face_nbr_vertices_offset.SetSize(num_face_nbrs + 1);
   recv_face_nbr_elemdata.MakeI(num_face_nbrs);
   face_nbr_elements_offset[0] = 0;
   face_nbr_vertices_offset[0] = 0;
   for (int fn = 0; fn < num_face_nbrs; fn++)
   {
      face_nbr_elements_offset[fn+1] =
         face_nbr_elements_offset[fn] + nbr_recv_data[3*fn];
      face_nbr_vertices_offset[fn+1] =
         face_nbr_vertices_offset[fn] + nbr_recv_data[3*fn+1];
      recv_face_nbr_elemdata.AddColumnsInRow(fn, nbr_recv_data[3*fn+2]);
   }
   recv_face_nbr_elemdata.MakeJ();

   MPI_Waitall(num_face_nbrs, send_requests, statuses);

   // send and receive the element data
   for (int fn = 0; fn < num_face_nbrs; fn++)
   {
      int nbr_rank = GetFaceNbrRank(fn);
      int tag = 0;

      MPI_Isend(send_face_nbr_elemdata.GetRow(fn),
                send_face_nbr_elemdata.RowSize(fn),
                MPI_INT, nbr_rank, tag, MyComm, &send_requests[fn]);

      MPI_Irecv(recv_face_nbr_elemdata.GetRow(fn),
                recv_face_nbr_elemdata.RowSize(fn),
                MPI_INT, nbr_rank, tag, MyComm, &recv_requests[fn]);
   }

   // convert the element data into face_nbr_elements
   face_nbr_elements.SetSize(face_nbr_elements_offset[num_face_nbrs]);
   while (true)
   {
      int fn;
      MPI_Waitany(num_face_nbrs, recv_requests, &fn, statuses);

      if (fn == MPI_UNDEFINED)
      {
         break;
      }

      int  vert_off      = face_nbr_vertices_offset[fn];
      int  elem_off      = face_nbr_elements_offset[fn];
      int  num_elems     = face_nbr_elements_offset[fn+1] - elem_off;
      int *recv_elemdata = recv_face_nbr_elemdata.GetRow(fn);

      for (int i = 0; i < num_elems; i++)
      {
         Element *el = NewElement(recv_elemdata[1]);
         el->SetAttribute(recv_elemdata[0]);
         recv_elemdata += 2;
         int nv = el->GetNVertices();
         for (int j = 0; j < nv; j++)
         {
            recv_elemdata[j] += vert_off;
         }
         el->SetVertices(recv_elemdata);
         recv_elemdata += nv;
         face_nbr_elements[elem_off++] = el;
      }
   }

   MPI_Waitall(num_face_nbrs, send_requests, statuses);

   // send and receive the face data
   recv_face_nbr_facedata.SetSize(
      send_face_nbr_facedata.Size_of_connections());
   for (int fn = 0; fn < num_face_nbrs; fn++)
   {
      int nbr_rank = GetFaceNbrRank(fn);
      int tag = 0;

      MPI_Isend(send_face_nbr_facedata.GetRow(fn),
                send_face_nbr_facedata.RowSize(fn),
                MPI_INT, nbr_rank, tag, MyComm, &send_requests[fn]);

      // the size of the send and receive face data is the same
      MPI_Irecv(&recv_face_nbr_facedata[send_face_nbr_facedata.GetI()[fn]],
                send_face_nbr_facedata.RowSize(fn),
                MPI_INT, nbr_rank, tag, MyComm, &recv_requests[fn]);
   }

   // transfer the received face data into faces_info
   while (true)
   {
      int fn;
      MPI_Waitany(num_face_nbrs, recv_requests, &fn, statuses);

      if (fn == MPI_UNDEFINED)
      {
         break;
      }

      int  elem_off   = face_nbr_elements_offset[fn];
      int  nbr_group  = face_nbr_group[fn];
      int  num_sfaces = gr_sface->RowSize(nbr_group-1);
      int *sface      = gr_sface->GetRow(nbr_group-1);
      int *facedata =
         &recv_face_nbr_facedata[send_face_nbr_facedata.GetI()[fn]];

      for (int i = 0; i < num_sfaces; i++)
      {
         const int sf = sface[i];
         int lface = s2l_face[sf];
         FaceInfo &face_info = faces_info[lface];
         face_info.Elem2No = -1 - (facedata[2*i] + elem_off);
         int info = facedata[2*i+1];
         // change the orientation in info to be relative to the local face
         if (Dim < 3)
         {
            info++; // orientation 0 --> orientation 1
         }
         else
         {
            int nbr_ori = info%64, nbr_v[4];
            const int *lf_v = faces[lface]->GetVertices();

            if (sf < nst) // triangle shared face
            {
               // apply the nbr_ori to sf_v to get nbr_v
               const int *perm = tri_t::Orient[nbr_ori];
               const int *sf_v = shared_trias[sf].v;
               for (int j = 0; j < 3; j++)
               {
                  nbr_v[perm[j]] = sf_v[j];
               }
               // get the orientation of nbr_v w.r.t. the local face
               nbr_ori = GetTriOrientation(lf_v, nbr_v);
            }
            else // quad shared face
            {
               // apply the nbr_ori to sf_v to get nbr_v
               const int *perm = quad_t::Orient[nbr_ori];
               const int *sf_v = shared_quads[sf-nst].v;
               for (int j = 0; j < 4; j++)
               {
                  nbr_v[perm[j]] = sf_v[j];
               }
               // get the orientation of nbr_v w.r.t. the local face
               nbr_ori = GetQuadOrientation(lf_v, nbr_v);
            }

            info = 64*(info/64) + nbr_ori;
         }
         face_info.Elem2Inf = info;
      }
   }

   MPI_Waitall(num_face_nbrs, send_requests, statuses);

   // allocate the face_nbr_vertices
   face_nbr_vertices.SetSize(face_nbr_vertices_offset[num_face_nbrs]);

   delete [] nbr_data;

   delete [] statuses;
   delete [] requests;
}

void ParMesh::ExchangeFaceNbrNodes()
{
   if (!have_face_nbr_data)
   {
      ExchangeFaceNbrData(); // calls this method at the end
   }
   else if (Nodes == NULL)
   {
      if (Nonconforming())
      {
         // with ParNCMesh we already have the vertices
         return;
      }

      int num_face_nbrs = GetNFaceNeighbors();

      if (!num_face_nbrs) { return; }

      MPI_Request *requests = new MPI_Request[2*num_face_nbrs];
      MPI_Request *send_requests = requests;
      MPI_Request *recv_requests = requests + num_face_nbrs;
      MPI_Status  *statuses = new MPI_Status[num_face_nbrs];

      // allocate buffer and copy the vertices to be sent
      Array<Vertex> send_vertices(send_face_nbr_vertices.Size_of_connections());
      for (int i = 0; i < send_vertices.Size(); i++)
      {
         send_vertices[i] = vertices[send_face_nbr_vertices.GetJ()[i]];
      }

      // send and receive the vertices
      for (int fn = 0; fn < num_face_nbrs; fn++)
      {
         int nbr_rank = GetFaceNbrRank(fn);
         int tag = 0;

         MPI_Isend(send_vertices[send_face_nbr_vertices.GetI()[fn]](),
                   3*send_face_nbr_vertices.RowSize(fn),
                   MPI_DOUBLE, nbr_rank, tag, MyComm, &send_requests[fn]);

         MPI_Irecv(face_nbr_vertices[face_nbr_vertices_offset[fn]](),
                   3*(face_nbr_vertices_offset[fn+1] -
                      face_nbr_vertices_offset[fn]),
                   MPI_DOUBLE, nbr_rank, tag, MyComm, &recv_requests[fn]);
      }

      MPI_Waitall(num_face_nbrs, recv_requests, statuses);
      MPI_Waitall(num_face_nbrs, send_requests, statuses);

      delete [] statuses;
      delete [] requests;
   }
   else
   {
      ParGridFunction *pNodes = dynamic_cast<ParGridFunction *>(Nodes);
      MFEM_VERIFY(pNodes != NULL, "Nodes are not ParGridFunction!");
      pNodes->ExchangeFaceNbrData();
   }
}

int ParMesh::GetFaceNbrRank(int fn) const
{
   if (Conforming())
   {
      int nbr_group = face_nbr_group[fn];
      const int *nbs = gtopo.GetGroup(nbr_group);
      int nbr_lproc = (nbs[0]) ? nbs[0] : nbs[1];
      int nbr_rank = gtopo.GetNeighborRank(nbr_lproc);
      return nbr_rank;
   }
   else
   {
      // NC: simplified handling of face neighbor ranks
      return face_nbr_group[fn];
   }
}

Table *ParMesh::GetFaceToAllElementTable() const
{
   const Array<int> *s2l_face;
   if (Dim == 1)
   {
      s2l_face = &svert_lvert;
   }
   else if (Dim == 2)
   {
      s2l_face = &sedge_ledge;
   }
   else
   {
      s2l_face = &sface_lface;
   }

   Table *face_elem = new Table;

   face_elem->MakeI(faces_info.Size());

   for (int i = 0; i < faces_info.Size(); i++)
   {
      if (faces_info[i].Elem2No >= 0)
      {
         face_elem->AddColumnsInRow(i, 2);
      }
      else
      {
         face_elem->AddAColumnInRow(i);
      }
   }
   for (int i = 0; i < s2l_face->Size(); i++)
   {
      face_elem->AddAColumnInRow((*s2l_face)[i]);
   }

   face_elem->MakeJ();

   for (int i = 0; i < faces_info.Size(); i++)
   {
      face_elem->AddConnection(i, faces_info[i].Elem1No);
      if (faces_info[i].Elem2No >= 0)
      {
         face_elem->AddConnection(i, faces_info[i].Elem2No);
      }
   }
   for (int i = 0; i < s2l_face->Size(); i++)
   {
      int lface = (*s2l_face)[i];
      int nbr_elem_idx = -1 - faces_info[lface].Elem2No;
      face_elem->AddConnection(lface, NumOfElements + nbr_elem_idx);
   }

   face_elem->ShiftUpI();

   return face_elem;
}

void ParMesh::GetGhostFaceTransformation(
   FaceElementTransformations* FETr, Element::Type face_type,
   Geometry::Type face_geom)
{
   // calculate composition of FETr->Loc1 and FETr->Elem1
   DenseMatrix &face_pm = FETr->GetPointMat();
   if (Nodes == NULL)
   {
      FETr->Elem1->Transform(FETr->Loc1.Transf.GetPointMat(), face_pm);
      FETr->SetFE(GetTransformationFEforElementType(face_type));
   }
   else
   {
      const FiniteElement* face_el =
         Nodes->FESpace()->GetTraceElement(FETr->Elem1No, face_geom);

#if 0 // TODO: handle the case of non-interpolatory Nodes
      DenseMatrix I;
      face_el->Project(Transformation.GetFE(), FETr->Loc1.Transf, I);
      MultABt(Transformation.GetPointMat(), I, pm_face);
#else
      IntegrationRule eir(face_el->GetDof());
      FETr->Loc1.Transform(face_el->GetNodes(), eir);
      Nodes->GetVectorValues(*FETr->Elem1, eir, face_pm);
#endif
      FETr->SetFE(face_el);
   }
}

FaceElementTransformations *ParMesh::
GetSharedFaceTransformations(int sf, bool fill2)
{
   int FaceNo = GetSharedFace(sf);

   FaceInfo &face_info = faces_info[FaceNo];

   bool is_slave = Nonconforming() && IsSlaveFace(face_info);
   bool is_ghost = Nonconforming() && FaceNo >= GetNumFaces();

   int mask = 0;
   FaceElemTr.SetConfigurationMask(0);
   FaceElemTr.Elem1 = NULL;
   FaceElemTr.Elem2 = NULL;

   NCFaceInfo* nc_info = NULL;
   if (is_slave) { nc_info = &nc_faces_info[face_info.NCFace]; }

   int local_face = is_ghost ? nc_info->MasterFace : FaceNo;
   Element::Type  face_type = GetFaceElementType(local_face);
   Geometry::Type face_geom = GetFaceGeometryType(local_face);

   // setup the transformation for the first element
   FaceElemTr.Elem1No = face_info.Elem1No;
   GetElementTransformation(FaceElemTr.Elem1No, &Transformation);
   FaceElemTr.Elem1 = &Transformation;
   mask |= FaceElementTransformations::HAVE_ELEM1;

   // setup the transformation for the second (neighbor) element
   if (fill2)
   {
      FaceElemTr.Elem2No = -1 - face_info.Elem2No;
      GetFaceNbrElementTransformation(FaceElemTr.Elem2No, &Transformation2);
      FaceElemTr.Elem2 = &Transformation2;
      mask |= FaceElementTransformations::HAVE_ELEM2;
   }
   else
   {
      FaceElemTr.Elem2No = -1;
   }

   // setup the face transformation if the face is not a ghost
   if (!is_ghost)
   {
      GetFaceTransformation(FaceNo, &FaceElemTr);
      // NOTE: The above call overwrites FaceElemTr.Loc1
      mask |= FaceElementTransformations::HAVE_FACE;
   }
   else
   {
      FaceElemTr.SetGeometryType(face_geom);
   }

   // setup Loc1 & Loc2
   int elem_type = GetElementType(face_info.Elem1No);
   GetLocalFaceTransformation(face_type, elem_type, FaceElemTr.Loc1.Transf,
                              face_info.Elem1Inf);
   mask |= FaceElementTransformations::HAVE_LOC1;

   if (fill2)
   {
      elem_type = face_nbr_elements[FaceElemTr.Elem2No]->GetType();
      GetLocalFaceTransformation(face_type, elem_type, FaceElemTr.Loc2.Transf,
                                 face_info.Elem2Inf);
      mask |= FaceElementTransformations::HAVE_LOC2;
   }

   // adjust Loc1 or Loc2 of the master face if this is a slave face
   if (is_slave)
   {
      if (is_ghost || fill2)
      {
         // is_ghost -> modify side 1, otherwise -> modify side 2:
         ApplyLocalSlaveTransformation(FaceElemTr, face_info, is_ghost);
      }
   }

   // for ghost faces we need a special version of GetFaceTransformation
   if (is_ghost)
   {
      GetGhostFaceTransformation(&FaceElemTr, face_type, face_geom);
      mask |= FaceElementTransformations::HAVE_FACE;
   }

<<<<<<< HEAD
   FaceElemTr.SetConfigurationMask(mask);
=======
   FaceElemTr.SetConfigurationMask(fill2 ? 31 : 21);

   // This check can be useful for internal debugging, however it will fail on
   // periodic boundary faces, so we keep it disabled in general.
#if 0
#ifdef MFEM_DEBUG
   double dist = FaceElemTr.CheckConsistency();
   if (dist >= 1e-12)
   {
      mfem::out << "\nInternal error: face id = " << FaceNo
                << ", dist = " << dist << ", rank = " << MyRank << '\n';
      FaceElemTr.CheckConsistency(1); // print coordinates
      MFEM_ABORT("internal error");
   }
#endif
#endif
>>>>>>> f104e783

   return &FaceElemTr;
}

int ParMesh::GetNSharedFaces() const
{
   if (Conforming())
   {
      switch (Dim)
      {
         case 1:  return svert_lvert.Size();
         case 2:  return sedge_ledge.Size();
         default: return sface_lface.Size();
      }
   }
   else
   {
      MFEM_ASSERT(Dim > 1, "");
      const NCMesh::NCList &shared = pncmesh->GetSharedList(Dim-1);
      return shared.conforming.size() + shared.slaves.size();
   }
}

int ParMesh::GetSharedFace(int sface) const
{
   if (Conforming())
   {
      switch (Dim)
      {
         case 1:  return svert_lvert[sface];
         case 2:  return sedge_ledge[sface];
         default: return sface_lface[sface];
      }
   }
   else
   {
      MFEM_ASSERT(Dim > 1, "");
      const NCMesh::NCList &shared = pncmesh->GetSharedList(Dim-1);
      int csize = (int) shared.conforming.size();
      return sface < csize
             ? shared.conforming[sface].index
             : shared.slaves[sface - csize].index;
   }
}

// shift cyclically 3 integers a, b, c, so that the smallest of
// order[a], order[b], order[c] is first
static inline
void Rotate3Indirect(int &a, int &b, int &c,
                     const Array<std::int64_t> &order)
{
   if (order[a] < order[b])
   {
      if (order[a] > order[c])
      {
         ShiftRight(a, b, c);
      }
   }
   else
   {
      if (order[b] < order[c])
      {
         ShiftRight(c, b, a);
      }
      else
      {
         ShiftRight(a, b, c);
      }
   }
}

void ParMesh::ReorientTetMesh()
{
   if (Dim != 3 || !(meshgen & 1))
   {
      return;
   }

   ResetLazyData();

   DSTable *old_v_to_v = NULL;
   Table *old_elem_vert = NULL;

   if (Nodes)
   {
      PrepareNodeReorder(&old_v_to_v, &old_elem_vert);
   }

   // create a GroupCommunicator over shared vertices
   GroupCommunicator svert_comm(gtopo);
   {
      // initialize svert_comm
      Table &gr_svert = svert_comm.GroupLDofTable();
      // gr_svert differs from group_svert - the latter does not store gr. 0
      gr_svert.SetDims(GetNGroups(), svert_lvert.Size());
      gr_svert.GetI()[0] = 0;
      for (int gr = 1; gr <= GetNGroups(); gr++)
      {
         gr_svert.GetI()[gr] = group_svert.GetI()[gr-1];
      }
      for (int k = 0; k < svert_lvert.Size(); k++)
      {
         gr_svert.GetJ()[k] = group_svert.GetJ()[k];
      }
      svert_comm.Finalize();
   }

   // communicate the local index of each shared vertex from the group master to
   // other ranks in the group
   Array<int> svert_master_rank(svert_lvert.Size());
   Array<int> svert_master_index(svert_lvert);
   {
      for (int i = 0; i < group_svert.Size(); i++)
      {
         int rank = gtopo.GetGroupMasterRank(i+1);
         for (int j = 0; j < group_svert.RowSize(i); j++)
         {
            svert_master_rank[group_svert.GetRow(i)[j]] = rank;
         }
      }
      svert_comm.Bcast(svert_master_index);
   }

   // the pairs (master rank, master local index) define a globally consistent
   // vertex ordering
   Array<std::int64_t> glob_vert_order(vertices.Size());
   {
      Array<int> lvert_svert(vertices.Size());
      lvert_svert = -1;
      for (int i = 0; i < svert_lvert.Size(); i++)
      {
         lvert_svert[svert_lvert[i]] = i;
      }

      for (int i = 0; i < vertices.Size(); i++)
      {
         int s = lvert_svert[i];
         if (s >= 0)
         {
            glob_vert_order[i] =
               (std::int64_t(svert_master_rank[s]) << 32) + svert_master_index[s];
         }
         else
         {
            glob_vert_order[i] = (std::int64_t(MyRank) << 32) + i;
         }
      }
   }

   // rotate tetrahedra so that vertex zero is the lowest (global) index vertex,
   // vertex 1 is the second lowest (global) index and vertices 2 and 3 preserve
   // positive orientation of the element
   for (int i = 0; i < NumOfElements; i++)
   {
      if (GetElementType(i) == Element::TETRAHEDRON)
      {
         int *v = elements[i]->GetVertices();

         Rotate3Indirect(v[0], v[1], v[2], glob_vert_order);

         if (glob_vert_order[v[0]] < glob_vert_order[v[3]])
         {
            Rotate3Indirect(v[1], v[2], v[3], glob_vert_order);
         }
         else
         {
            ShiftRight(v[0], v[1], v[3]);
         }
      }
   }

   // rotate also boundary triangles
   for (int i = 0; i < NumOfBdrElements; i++)
   {
      if (GetBdrElementType(i) == Element::TRIANGLE)
      {
         int *v = boundary[i]->GetVertices();

         Rotate3Indirect(v[0], v[1], v[2], glob_vert_order);
      }
   }

   const bool check_consistency = true;
   if (check_consistency)
   {
      // create a GroupCommunicator on the shared triangles
      GroupCommunicator stria_comm(gtopo);
      {
         // initialize stria_comm
         Table &gr_stria = stria_comm.GroupLDofTable();
         // gr_stria differs from group_stria - the latter does not store gr. 0
         gr_stria.SetDims(GetNGroups(), shared_trias.Size());
         gr_stria.GetI()[0] = 0;
         for (int gr = 1; gr <= GetNGroups(); gr++)
         {
            gr_stria.GetI()[gr] = group_stria.GetI()[gr-1];
         }
         for (int k = 0; k < shared_trias.Size(); k++)
         {
            gr_stria.GetJ()[k] = group_stria.GetJ()[k];
         }
         stria_comm.Finalize();
      }
      Array<int> stria_flag(shared_trias.Size());
      for (int i = 0; i < stria_flag.Size(); i++)
      {
         const int *v = shared_trias[i].v;
         if (glob_vert_order[v[0]] < glob_vert_order[v[1]])
         {
            stria_flag[i] = (glob_vert_order[v[0]] < glob_vert_order[v[2]]) ? 0 : 2;
         }
         else // v[1] < v[0]
         {
            stria_flag[i] = (glob_vert_order[v[1]] < glob_vert_order[v[2]]) ? 1 : 2;
         }
      }

      Array<int> stria_master_flag(stria_flag);
      stria_comm.Bcast(stria_master_flag);
      for (int i = 0; i < stria_flag.Size(); i++)
      {
         const int *v = shared_trias[i].v;
         MFEM_VERIFY(stria_flag[i] == stria_master_flag[i],
                     "inconsistent vertex ordering found, shared triangle "
                     << i << ": ("
                     << v[0] << ", " << v[1] << ", " << v[2] << "), "
                     << "local flag: " << stria_flag[i]
                     << ", master flag: " << stria_master_flag[i]);
      }
   }

   // rotate shared triangle faces
   for (int i = 0; i < shared_trias.Size(); i++)
   {
      int *v = shared_trias[i].v;

      Rotate3Indirect(v[0], v[1], v[2], glob_vert_order);
   }

   // finalize
   if (!Nodes)
   {
      GetElementToFaceTable();
      GenerateFaces();
      if (el_to_edge)
      {
         NumOfEdges = GetElementToEdgeTable(*el_to_edge, be_to_edge);
      }
   }
   else
   {
      DoNodeReorder(old_v_to_v, old_elem_vert);
      delete old_elem_vert;
      delete old_v_to_v;
   }

   // the local edge and face numbering is changed therefore we need to
   // update sedge_ledge and sface_lface.
   FinalizeParTopo();
}

void ParMesh::LocalRefinement(const Array<int> &marked_el, int type)
{
   if (pncmesh)
   {
      MFEM_ABORT("Local and nonconforming refinements cannot be mixed.");
   }

   DeleteFaceNbrData();

   InitRefinementTransforms();

   if (Dim == 3)
   {
      int uniform_refinement = 0;
      if (type < 0)
      {
         type = -type;
         uniform_refinement = 1;
      }

      // 1. Hash table of vertex to vertex connections corresponding to refined
      //    edges.
      HashTable<Hashed2> v_to_v;

      // 2. Do the red refinement.
      switch (type)
      {
         case 1:
            for (int i = 0; i < marked_el.Size(); i++)
            {
               Bisection(marked_el[i], v_to_v);
            }
            break;
         case 2:
            for (int i = 0; i < marked_el.Size(); i++)
            {
               Bisection(marked_el[i], v_to_v);

               Bisection(NumOfElements - 1, v_to_v);
               Bisection(marked_el[i], v_to_v);
            }
            break;
         case 3:
            for (int i = 0; i < marked_el.Size(); i++)
            {
               Bisection(marked_el[i], v_to_v);

               int j = NumOfElements - 1;
               Bisection(j, v_to_v);
               Bisection(NumOfElements - 1, v_to_v);
               Bisection(j, v_to_v);

               Bisection(marked_el[i], v_to_v);
               Bisection(NumOfElements-1, v_to_v);
               Bisection(marked_el[i], v_to_v);
            }
            break;
      }

      // 3. Do the green refinement (to get conforming mesh).
      int need_refinement;
      int max_faces_in_group = 0;
      // face_splittings identify how the shared faces have been split
      Array<unsigned> *face_splittings = new Array<unsigned>[GetNGroups()-1];
      for (int i = 0; i < GetNGroups()-1; i++)
      {
         const int faces_in_group = GroupNTriangles(i+1);
         face_splittings[i].Reserve(faces_in_group);
         if (faces_in_group > max_faces_in_group)
         {
            max_faces_in_group = faces_in_group;
         }
      }
      int neighbor;
      Array<unsigned> iBuf(max_faces_in_group);

      MPI_Request *requests = new MPI_Request[GetNGroups()-1];
      MPI_Status  status;

#ifdef MFEM_DEBUG_PARMESH_LOCALREF
      int ref_loops_all = 0, ref_loops_par = 0;
#endif
      do
      {
         need_refinement = 0;
         for (int i = 0; i < NumOfElements; i++)
         {
            if (elements[i]->NeedRefinement(v_to_v))
            {
               need_refinement = 1;
               Bisection(i, v_to_v);
            }
         }
#ifdef MFEM_DEBUG_PARMESH_LOCALREF
         ref_loops_all++;
#endif

         if (uniform_refinement)
         {
            continue;
         }

         // if the mesh is locally conforming start making it globally
         // conforming
         if (need_refinement == 0)
         {
#ifdef MFEM_DEBUG_PARMESH_LOCALREF
            ref_loops_par++;
#endif
            // MPI_Barrier(MyComm);
            const int tag = 293;

            // (a) send the type of interface splitting
            int req_count = 0;
            for (int i = 0; i < GetNGroups()-1; i++)
            {
               const int *group_faces = group_stria.GetRow(i);
               const int faces_in_group = group_stria.RowSize(i);
               // it is enough to communicate through the faces
               if (faces_in_group == 0) { continue; }

               face_splittings[i].SetSize(0);
               for (int j = 0; j < faces_in_group; j++)
               {
                  GetFaceSplittings(shared_trias[group_faces[j]].v, v_to_v,
                                    face_splittings[i]);
               }
               const int *nbs = gtopo.GetGroup(i+1);
               neighbor = gtopo.GetNeighborRank(nbs[0] ? nbs[0] : nbs[1]);
               MPI_Isend(face_splittings[i], face_splittings[i].Size(),
                         MPI_UNSIGNED, neighbor, tag, MyComm,
                         &requests[req_count++]);
            }

            // (b) receive the type of interface splitting
            for (int i = 0; i < GetNGroups()-1; i++)
            {
               const int *group_faces = group_stria.GetRow(i);
               const int faces_in_group = group_stria.RowSize(i);
               if (faces_in_group == 0) { continue; }

               const int *nbs = gtopo.GetGroup(i+1);
               neighbor = gtopo.GetNeighborRank(nbs[0] ? nbs[0] : nbs[1]);
               MPI_Probe(neighbor, tag, MyComm, &status);
               int count;
               MPI_Get_count(&status, MPI_UNSIGNED, &count);
               iBuf.SetSize(count);
               MPI_Recv(iBuf, count, MPI_UNSIGNED, neighbor, tag, MyComm,
                        MPI_STATUS_IGNORE);

               for (int j = 0, pos = 0; j < faces_in_group; j++)
               {
                  const int *v = shared_trias[group_faces[j]].v;
                  need_refinement |= DecodeFaceSplittings(v_to_v, v, iBuf, pos);
               }
            }

            int nr = need_refinement;
            MPI_Allreduce(&nr, &need_refinement, 1, MPI_INT, MPI_LOR, MyComm);

            MPI_Waitall(req_count, requests, MPI_STATUSES_IGNORE);
         }
      }
      while (need_refinement == 1);

#ifdef MFEM_DEBUG_PARMESH_LOCALREF
      {
         int i = ref_loops_all;
         MPI_Reduce(&i, &ref_loops_all, 1, MPI_INT, MPI_MAX, 0, MyComm);
         if (MyRank == 0)
         {
            mfem::out << "\n\nParMesh::LocalRefinement : max. ref_loops_all = "
                      << ref_loops_all << ", ref_loops_par = " << ref_loops_par
                      << '\n' << endl;
         }
      }
#endif

      delete [] requests;
      iBuf.DeleteAll();
      delete [] face_splittings;

      // 4. Update the boundary elements.
      do
      {
         need_refinement = 0;
         for (int i = 0; i < NumOfBdrElements; i++)
         {
            if (boundary[i]->NeedRefinement(v_to_v))
            {
               need_refinement = 1;
               BdrBisection(i, v_to_v);
            }
         }
      }
      while (need_refinement == 1);

      if (NumOfBdrElements != boundary.Size())
      {
         mfem_error("ParMesh::LocalRefinement :"
                    " (NumOfBdrElements != boundary.Size())");
      }

      ResetLazyData();

      const int old_nv = NumOfVertices;
      NumOfVertices = vertices.Size();

      RefineGroups(old_nv, v_to_v);

      // 5. Update the groups after refinement.
      if (el_to_face != NULL)
      {
         GetElementToFaceTable();
         GenerateFaces();
      }

      // 6. Update element-to-edge relations.
      if (el_to_edge != NULL)
      {
         NumOfEdges = GetElementToEdgeTable(*el_to_edge, be_to_edge);
      }
   } //  'if (Dim == 3)'


   if (Dim == 2)
   {
      int uniform_refinement = 0;
      if (type < 0)
      {
         // type = -type; // not used
         uniform_refinement = 1;
      }

      // 1. Get table of vertex to vertex connections.
      DSTable v_to_v(NumOfVertices);
      GetVertexToVertexTable(v_to_v);

      // 2. Get edge to element connections in arrays edge1 and edge2
      int nedges  = v_to_v.NumberOfEntries();
      int *edge1  = new int[nedges];
      int *edge2  = new int[nedges];
      int *middle = new int[nedges];

      for (int i = 0; i < nedges; i++)
      {
         edge1[i] = edge2[i] = middle[i] = -1;
      }

      for (int i = 0; i < NumOfElements; i++)
      {
         int *v = elements[i]->GetVertices();
         for (int j = 0; j < 3; j++)
         {
            int ind = v_to_v(v[j], v[(j+1)%3]);
            (edge1[ind] == -1) ? (edge1[ind] = i) : (edge2[ind] = i);
         }
      }

      // 3. Do the red refinement.
      for (int i = 0; i < marked_el.Size(); i++)
      {
         RedRefinement(marked_el[i], v_to_v, edge1, edge2, middle);
      }

      // 4. Do the green refinement (to get conforming mesh).
      int need_refinement;
      int edges_in_group, max_edges_in_group = 0;
      // edge_splittings identify how the shared edges have been split
      int **edge_splittings = new int*[GetNGroups()-1];
      for (int i = 0; i < GetNGroups()-1; i++)
      {
         edges_in_group = GroupNEdges(i+1);
         edge_splittings[i] = new int[edges_in_group];
         if (edges_in_group > max_edges_in_group)
         {
            max_edges_in_group = edges_in_group;
         }
      }
      int neighbor, *iBuf = new int[max_edges_in_group];

      Array<int> group_edges;

      MPI_Request request;
      MPI_Status  status;
      Vertex V;
      V(2) = 0.0;

#ifdef MFEM_DEBUG_PARMESH_LOCALREF
      int ref_loops_all = 0, ref_loops_par = 0;
#endif
      do
      {
         need_refinement = 0;
         for (int i = 0; i < nedges; i++)
         {
            if (middle[i] != -1 && edge1[i] != -1)
            {
               need_refinement = 1;
               GreenRefinement(edge1[i], v_to_v, edge1, edge2, middle);
            }
         }
#ifdef MFEM_DEBUG_PARMESH_LOCALREF
         ref_loops_all++;
#endif

         if (uniform_refinement)
         {
            continue;
         }

         // if the mesh is locally conforming start making it globally
         // conforming
         if (need_refinement == 0)
         {
#ifdef MFEM_DEBUG_PARMESH_LOCALREF
            ref_loops_par++;
#endif
            // MPI_Barrier(MyComm);

            // (a) send the type of interface splitting
            for (int i = 0; i < GetNGroups()-1; i++)
            {
               group_sedge.GetRow(i, group_edges);
               edges_in_group = group_edges.Size();
               // it is enough to communicate through the edges
               if (edges_in_group != 0)
               {
                  for (int j = 0; j < edges_in_group; j++)
                  {
                     edge_splittings[i][j] =
                        GetEdgeSplittings(shared_edges[group_edges[j]], v_to_v,
                                          middle);
                  }
                  const int *nbs = gtopo.GetGroup(i+1);
                  if (nbs[0] == 0)
                  {
                     neighbor = gtopo.GetNeighborRank(nbs[1]);
                  }
                  else
                  {
                     neighbor = gtopo.GetNeighborRank(nbs[0]);
                  }
                  MPI_Isend(edge_splittings[i], edges_in_group, MPI_INT,
                            neighbor, 0, MyComm, &request);
               }
            }

            // (b) receive the type of interface splitting
            for (int i = 0; i < GetNGroups()-1; i++)
            {
               group_sedge.GetRow(i, group_edges);
               edges_in_group = group_edges.Size();
               if (edges_in_group != 0)
               {
                  const int *nbs = gtopo.GetGroup(i+1);
                  if (nbs[0] == 0)
                  {
                     neighbor = gtopo.GetNeighborRank(nbs[1]);
                  }
                  else
                  {
                     neighbor = gtopo.GetNeighborRank(nbs[0]);
                  }
                  MPI_Recv(iBuf, edges_in_group, MPI_INT, neighbor,
                           MPI_ANY_TAG, MyComm, &status);

                  for (int j = 0; j < edges_in_group; j++)
                  {
                     if (iBuf[j] == 1 && edge_splittings[i][j] == 0)
                     {
                        int *v = shared_edges[group_edges[j]]->GetVertices();
                        int ii = v_to_v(v[0], v[1]);
#ifdef MFEM_DEBUG_PARMESH_LOCALREF
                        if (middle[ii] != -1)
                        {
                           mfem_error("ParMesh::LocalRefinement (triangles) : "
                                      "Oops!");
                        }
#endif
                        need_refinement = 1;
                        middle[ii] = NumOfVertices++;
                        for (int c = 0; c < 2; c++)
                        {
                           V(c) = 0.5 * (vertices[v[0]](c) + vertices[v[1]](c));
                        }
                        vertices.Append(V);
                     }
                  }
               }
            }

            int nr = need_refinement;
            MPI_Allreduce(&nr, &need_refinement, 1, MPI_INT, MPI_LOR, MyComm);
         }
      }
      while (need_refinement == 1);

#ifdef MFEM_DEBUG_PARMESH_LOCALREF
      {
         int i = ref_loops_all;
         MPI_Reduce(&i, &ref_loops_all, 1, MPI_INT, MPI_MAX, 0, MyComm);
         if (MyRank == 0)
         {
            mfem::out << "\n\nParMesh::LocalRefinement : max. ref_loops_all = "
                      << ref_loops_all << ", ref_loops_par = " << ref_loops_par
                      << '\n' << endl;
         }
      }
#endif

      for (int i = 0; i < GetNGroups()-1; i++)
      {
         delete [] edge_splittings[i];
      }
      delete [] edge_splittings;

      delete [] iBuf;

      // 5. Update the boundary elements.
      int v1[2], v2[2], bisect, temp;
      temp = NumOfBdrElements;
      for (int i = 0; i < temp; i++)
      {
         int *v = boundary[i]->GetVertices();
         bisect = v_to_v(v[0], v[1]);
         if (middle[bisect] != -1)
         {
            // the element was refined (needs updating)
            if (boundary[i]->GetType() == Element::SEGMENT)
            {
               v1[0] =           v[0]; v1[1] = middle[bisect];
               v2[0] = middle[bisect]; v2[1] =           v[1];

               boundary[i]->SetVertices(v1);
               boundary.Append(new Segment(v2, boundary[i]->GetAttribute()));
            }
            else
            {
               mfem_error("Only bisection of segment is implemented for bdr"
                          " elem.");
            }
         }
      }
      NumOfBdrElements = boundary.Size();

      ResetLazyData();

      // 5a. Update the groups after refinement.
      RefineGroups(v_to_v, middle);

      // 6. Free the allocated memory.
      delete [] edge1;
      delete [] edge2;
      delete [] middle;

      if (el_to_edge != NULL)
      {
         NumOfEdges = GetElementToEdgeTable(*el_to_edge, be_to_edge);
         GenerateFaces();
      }
   } //  'if (Dim == 2)'

   if (Dim == 1) // --------------------------------------------------------
   {
      int cne = NumOfElements, cnv = NumOfVertices;
      NumOfVertices += marked_el.Size();
      NumOfElements += marked_el.Size();
      vertices.SetSize(NumOfVertices);
      elements.SetSize(NumOfElements);
      CoarseFineTr.embeddings.SetSize(NumOfElements);

      for (int j = 0; j < marked_el.Size(); j++)
      {
         int i = marked_el[j];
         Segment *c_seg = (Segment *)elements[i];
         int *vert = c_seg->GetVertices(), attr = c_seg->GetAttribute();
         int new_v = cnv + j, new_e = cne + j;
         AverageVertices(vert, 2, new_v);
         elements[new_e] = new Segment(new_v, vert[1], attr);
         vert[1] = new_v;

         CoarseFineTr.embeddings[i] = Embedding(i, 1);
         CoarseFineTr.embeddings[new_e] = Embedding(i, 2);
      }

      static double seg_children[3*2] = { 0.0,1.0, 0.0,0.5, 0.5,1.0 };
      CoarseFineTr.point_matrices[Geometry::SEGMENT].
      UseExternalData(seg_children, 1, 2, 3);

      GenerateFaces();
   } // end of 'if (Dim == 1)'

   last_operation = Mesh::REFINE;
   sequence++;

   UpdateNodes();

#ifdef MFEM_DEBUG
   CheckElementOrientation(false);
   CheckBdrElementOrientation(false);
#endif
}

void ParMesh::NonconformingRefinement(const Array<Refinement> &refinements,
                                      int nc_limit)
{
   if (NURBSext)
   {
      MFEM_ABORT("ParMesh::NonconformingRefinement: NURBS meshes are not "
                 "supported. Project the NURBS to Nodes first.");
   }

   if (!pncmesh)
   {
      MFEM_ABORT("Can't convert conforming ParMesh to nonconforming ParMesh "
                 "(you need to initialize the ParMesh from a nonconforming "
                 "serial Mesh)");
   }

   DeleteFaceNbrData();

   // NOTE: no check of !refinements.Size(), in parallel we would have to reduce

   // do the refinements
   pncmesh->MarkCoarseLevel();
   pncmesh->Refine(refinements);

   if (nc_limit > 0)
   {
      pncmesh->LimitNCLevel(nc_limit);
   }

   // create a second mesh containing the finest elements from 'pncmesh'
   ParMesh* pmesh2 = new ParMesh(*pncmesh);
   pncmesh->OnMeshUpdated(pmesh2);

   attributes.Copy(pmesh2->attributes);
   bdr_attributes.Copy(pmesh2->bdr_attributes);

   // now swap the meshes, the second mesh will become the old coarse mesh
   // and this mesh will be the new fine mesh
   Swap(*pmesh2, false);

   delete pmesh2; // NOTE: old face neighbors destroyed here

   pncmesh->GetConformingSharedStructures(*this);

   GenerateNCFaceInfo();

   last_operation = Mesh::REFINE;
   sequence++;

   UpdateNodes();
}

bool ParMesh::NonconformingDerefinement(Array<double> &elem_error,
                                        double threshold, int nc_limit, int op)
{
   MFEM_VERIFY(pncmesh, "Only supported for non-conforming meshes.");
   MFEM_VERIFY(!NURBSext, "Derefinement of NURBS meshes is not supported. "
               "Project the NURBS to Nodes first.");

   const Table &dt = pncmesh->GetDerefinementTable();

   pncmesh->SynchronizeDerefinementData(elem_error, dt);

   Array<int> level_ok;
   if (nc_limit > 0)
   {
      pncmesh->CheckDerefinementNCLevel(dt, level_ok, nc_limit);
   }

   Array<int> derefs;
   for (int i = 0; i < dt.Size(); i++)
   {
      if (nc_limit > 0 && !level_ok[i]) { continue; }

      double error =
         AggregateError(elem_error, dt.GetRow(i), dt.RowSize(i), op);

      if (error < threshold) { derefs.Append(i); }
   }

   long glob_size = ReduceInt(derefs.Size());
   if (!glob_size) { return false; }

   // Destroy face-neighbor data only when actually de-refining.
   DeleteFaceNbrData();

   pncmesh->Derefine(derefs);

   ParMesh* mesh2 = new ParMesh(*pncmesh);
   pncmesh->OnMeshUpdated(mesh2);

   attributes.Copy(mesh2->attributes);
   bdr_attributes.Copy(mesh2->bdr_attributes);

   Swap(*mesh2, false);
   delete mesh2;

   pncmesh->GetConformingSharedStructures(*this);

   GenerateNCFaceInfo();

   last_operation = Mesh::DEREFINE;
   sequence++;

   UpdateNodes();

   return true;
}


void ParMesh::Rebalance()
{
   RebalanceImpl(NULL); // default SFC-based partition
}

void ParMesh::Rebalance(const Array<int> &partition)
{
   RebalanceImpl(&partition);
}

void ParMesh::RebalanceImpl(const Array<int> *partition)
{
   if (Conforming())
   {
      MFEM_ABORT("Load balancing is currently not supported for conforming"
                 " meshes.");
   }

   // Make sure the Nodes use a ParFiniteElementSpace
   if (Nodes && dynamic_cast<ParFiniteElementSpace*>(Nodes->FESpace()) == NULL)
   {
      ParFiniteElementSpace *pfes =
         new ParFiniteElementSpace(*Nodes->FESpace(), *this);
      ParGridFunction *new_nodes = new ParGridFunction(pfes);
      *new_nodes = *Nodes;
      if (Nodes->OwnFEC())
      {
         new_nodes->MakeOwner(Nodes->OwnFEC());
         Nodes->MakeOwner(NULL); // takes away ownership of 'fec' and 'fes'
         delete Nodes->FESpace();
      }
      delete Nodes;
      Nodes = new_nodes;
   }

   DeleteFaceNbrData();

   pncmesh->Rebalance(partition);

   ParMesh* pmesh2 = new ParMesh(*pncmesh);
   pncmesh->OnMeshUpdated(pmesh2);

   attributes.Copy(pmesh2->attributes);
   bdr_attributes.Copy(pmesh2->bdr_attributes);

   Swap(*pmesh2, false);
   delete pmesh2;

   pncmesh->GetConformingSharedStructures(*this);

   GenerateNCFaceInfo();

   last_operation = Mesh::REBALANCE;
   sequence++;

   UpdateNodes();
}

void ParMesh::RefineGroups(const DSTable &v_to_v, int *middle)
{
   // Refine groups after LocalRefinement in 2D (triangle meshes)

   MFEM_ASSERT(Dim == 2 && meshgen == 1, "internal error");

   Array<int> group_verts, group_edges;

   // To update the groups after a refinement, we observe that:
   // - every (new and old) vertex, edge and face belongs to exactly one group
   // - the refinement does not create new groups
   // - a new vertex appears only as the middle of a refined edge
   // - a face can be refined 2, 3 or 4 times producing new edges and faces

   int *I_group_svert, *J_group_svert;
   int *I_group_sedge, *J_group_sedge;

   I_group_svert = Memory<int>(GetNGroups()+1);
   I_group_sedge = Memory<int>(GetNGroups()+1);

   I_group_svert[0] = I_group_svert[1] = 0;
   I_group_sedge[0] = I_group_sedge[1] = 0;

   // overestimate the size of the J arrays
   J_group_svert = Memory<int>(group_svert.Size_of_connections() +
                               group_sedge.Size_of_connections());
   J_group_sedge = Memory<int>(2*group_sedge.Size_of_connections());

   for (int group = 0; group < GetNGroups()-1; group++)
   {
      // Get the group shared objects
      group_svert.GetRow(group, group_verts);
      group_sedge.GetRow(group, group_edges);

      // Check which edges have been refined
      for (int i = 0; i < group_sedge.RowSize(group); i++)
      {
         int *v = shared_edges[group_edges[i]]->GetVertices();
         const int ind = middle[v_to_v(v[0], v[1])];
         if (ind != -1)
         {
            // add a vertex
            group_verts.Append(svert_lvert.Append(ind)-1);
            // update the edges
            const int attr = shared_edges[group_edges[i]]->GetAttribute();
            shared_edges.Append(new Segment(v[1], ind, attr));
            group_edges.Append(sedge_ledge.Append(-1)-1);
            v[1] = ind;
         }
      }

      I_group_svert[group+1] = I_group_svert[group] + group_verts.Size();
      I_group_sedge[group+1] = I_group_sedge[group] + group_edges.Size();

      int *J;
      J = J_group_svert+I_group_svert[group];
      for (int i = 0; i < group_verts.Size(); i++)
      {
         J[i] = group_verts[i];
      }
      J = J_group_sedge+I_group_sedge[group];
      for (int i = 0; i < group_edges.Size(); i++)
      {
         J[i] = group_edges[i];
      }
   }

   FinalizeParTopo();

   group_svert.SetIJ(I_group_svert, J_group_svert);
   group_sedge.SetIJ(I_group_sedge, J_group_sedge);
}

void ParMesh::RefineGroups(int old_nv, const HashTable<Hashed2> &v_to_v)
{
   // Refine groups after LocalRefinement in 3D (tetrahedral meshes)

   MFEM_ASSERT(Dim == 3 && meshgen == 1, "internal error");

   Array<int> group_verts, group_edges, group_trias;

   // To update the groups after a refinement, we observe that:
   // - every (new and old) vertex, edge and face belongs to exactly one group
   // - the refinement does not create new groups
   // - a new vertex appears only as the middle of a refined edge
   // - a face can be refined multiple times producing new edges and faces

   Array<Segment *> sedge_stack;
   Array<Vert3> sface_stack;

   Array<int> I_group_svert, J_group_svert;
   Array<int> I_group_sedge, J_group_sedge;
   Array<int> I_group_stria, J_group_stria;

   I_group_svert.SetSize(GetNGroups());
   I_group_sedge.SetSize(GetNGroups());
   I_group_stria.SetSize(GetNGroups());

   I_group_svert[0] = 0;
   I_group_sedge[0] = 0;
   I_group_stria[0] = 0;

   for (int group = 0; group < GetNGroups()-1; group++)
   {
      // Get the group shared objects
      group_svert.GetRow(group, group_verts);
      group_sedge.GetRow(group, group_edges);
      group_stria.GetRow(group, group_trias);

      // Check which edges have been refined
      for (int i = 0; i < group_sedge.RowSize(group); i++)
      {
         int *v = shared_edges[group_edges[i]]->GetVertices();
         int ind = v_to_v.FindId(v[0], v[1]);
         if (ind == -1) { continue; }

         // This shared edge is refined: walk the whole refinement tree
         const int attr = shared_edges[group_edges[i]]->GetAttribute();
         do
         {
            ind += old_nv;
            // Add new shared vertex
            group_verts.Append(svert_lvert.Append(ind)-1);
            // Put the right sub-edge on top of the stack
            sedge_stack.Append(new Segment(ind, v[1], attr));
            // The left sub-edge replaces the original edge
            v[1] = ind;
            ind = v_to_v.FindId(v[0], ind);
         }
         while (ind != -1);
         // Process all edges in the edge stack
         do
         {
            Segment *se = sedge_stack.Last();
            v = se->GetVertices();
            ind = v_to_v.FindId(v[0], v[1]);
            if (ind == -1)
            {
               // The edge 'se' is not refined
               sedge_stack.DeleteLast();
               // Add new shared edge
               shared_edges.Append(se);
               group_edges.Append(sedge_ledge.Append(-1)-1);
            }
            else
            {
               // The edge 'se' is refined
               ind += old_nv;
               // Add new shared vertex
               group_verts.Append(svert_lvert.Append(ind)-1);
               // Put the left sub-edge on top of the stack
               sedge_stack.Append(new Segment(v[0], ind, attr));
               // The right sub-edge replaces the original edge
               v[0] = ind;
            }
         }
         while (sedge_stack.Size() > 0);
      }

      // Check which triangles have been refined
      for (int i = 0; i < group_stria.RowSize(group); i++)
      {
         int *v = shared_trias[group_trias[i]].v;
         int ind = v_to_v.FindId(v[0], v[1]);
         if (ind == -1) { continue; }

         // This shared face is refined: walk the whole refinement tree
         const int edge_attr = 1;
         do
         {
            ind += old_nv;
            // Add the refinement edge to the edge stack
            sedge_stack.Append(new Segment(v[2], ind, edge_attr));
            // Put the right sub-triangle on top of the face stack
            sface_stack.Append(Vert3(v[1], v[2], ind));
            // The left sub-triangle replaces the original one
            v[1] = v[0]; v[0] = v[2]; v[2] = ind;
            ind = v_to_v.FindId(v[0], v[1]);
         }
         while (ind != -1);
         // Process all faces (triangles) in the face stack
         do
         {
            Vert3 &st = sface_stack.Last();
            v = st.v;
            ind = v_to_v.FindId(v[0], v[1]);
            if (ind == -1)
            {
               // The triangle 'st' is not refined
               // Add new shared face
               shared_trias.Append(st);
               group_trias.Append(sface_lface.Append(-1)-1);
               sface_stack.DeleteLast();
            }
            else
            {
               // The triangle 'st' is refined
               ind += old_nv;
               // Add the refinement edge to the edge stack
               sedge_stack.Append(new Segment(v[2], ind, edge_attr));
               // Put the left sub-triangle on top of the face stack
               sface_stack.Append(Vert3(v[2], v[0], ind));
               // Note that the above Append() may invalidate 'v'
               v = sface_stack[sface_stack.Size()-2].v;
               // The right sub-triangle replaces the original one
               v[0] = v[1]; v[1] = v[2]; v[2] = ind;
            }
         }
         while (sface_stack.Size() > 0);
         // Process all edges in the edge stack (same code as above)
         do
         {
            Segment *se = sedge_stack.Last();
            v = se->GetVertices();
            ind = v_to_v.FindId(v[0], v[1]);
            if (ind == -1)
            {
               // The edge 'se' is not refined
               sedge_stack.DeleteLast();
               // Add new shared edge
               shared_edges.Append(se);
               group_edges.Append(sedge_ledge.Append(-1)-1);
            }
            else
            {
               // The edge 'se' is refined
               ind += old_nv;
               // Add new shared vertex
               group_verts.Append(svert_lvert.Append(ind)-1);
               // Put the left sub-edge on top of the stack
               sedge_stack.Append(new Segment(v[0], ind, edge_attr));
               // The right sub-edge replaces the original edge
               v[0] = ind;
            }
         }
         while (sedge_stack.Size() > 0);
      }

      I_group_svert[group+1] = I_group_svert[group] + group_verts.Size();
      I_group_sedge[group+1] = I_group_sedge[group] + group_edges.Size();
      I_group_stria[group+1] = I_group_stria[group] + group_trias.Size();

      J_group_svert.Append(group_verts);
      J_group_sedge.Append(group_edges);
      J_group_stria.Append(group_trias);
   }

   FinalizeParTopo();

   group_svert.SetIJ(I_group_svert, J_group_svert);
   group_sedge.SetIJ(I_group_sedge, J_group_sedge);
   group_stria.SetIJ(I_group_stria, J_group_stria);
   I_group_svert.LoseData(); J_group_svert.LoseData();
   I_group_sedge.LoseData(); J_group_sedge.LoseData();
   I_group_stria.LoseData(); J_group_stria.LoseData();
}

void ParMesh::UniformRefineGroups2D(int old_nv)
{
   Array<int> sverts, sedges;

   int *I_group_svert, *J_group_svert;
   int *I_group_sedge, *J_group_sedge;

   I_group_svert = Memory<int>(GetNGroups());
   I_group_sedge = Memory<int>(GetNGroups());

   I_group_svert[0] = 0;
   I_group_sedge[0] = 0;

   // compute the size of the J arrays
   J_group_svert = Memory<int>(group_svert.Size_of_connections() +
                               group_sedge.Size_of_connections());
   J_group_sedge = Memory<int>(2*group_sedge.Size_of_connections());

   for (int group = 0; group < GetNGroups()-1; group++)
   {
      // Get the group shared objects
      group_svert.GetRow(group, sverts);
      group_sedge.GetRow(group, sedges);

      // Process all the edges
      for (int i = 0; i < group_sedge.RowSize(group); i++)
      {
         int *v = shared_edges[sedges[i]]->GetVertices();
         const int ind = old_nv + sedge_ledge[sedges[i]];
         // add a vertex
         sverts.Append(svert_lvert.Append(ind)-1);
         // update the edges
         const int attr = shared_edges[sedges[i]]->GetAttribute();
         shared_edges.Append(new Segment(v[1], ind, attr));
         sedges.Append(sedge_ledge.Append(-1)-1);
         v[1] = ind;
      }

      I_group_svert[group+1] = I_group_svert[group] + sverts.Size();
      I_group_sedge[group+1] = I_group_sedge[group] + sedges.Size();

      sverts.CopyTo(J_group_svert + I_group_svert[group]);
      sedges.CopyTo(J_group_sedge + I_group_sedge[group]);
   }

   FinalizeParTopo();

   group_svert.SetIJ(I_group_svert, J_group_svert);
   group_sedge.SetIJ(I_group_sedge, J_group_sedge);
}

void ParMesh::UniformRefineGroups3D(int old_nv, int old_nedges,
                                    const DSTable &old_v_to_v,
                                    const STable3D &old_faces,
                                    Array<int> *f2qf)
{
   // f2qf can be NULL if all faces are quads or there are no quad faces

   Array<int> group_verts, group_edges, group_trias, group_quads;

   int *I_group_svert, *J_group_svert;
   int *I_group_sedge, *J_group_sedge;
   int *I_group_stria, *J_group_stria;
   int *I_group_squad, *J_group_squad;

   I_group_svert = Memory<int>(GetNGroups());
   I_group_sedge = Memory<int>(GetNGroups());
   I_group_stria = Memory<int>(GetNGroups());
   I_group_squad = Memory<int>(GetNGroups());

   I_group_svert[0] = 0;
   I_group_sedge[0] = 0;
   I_group_stria[0] = 0;
   I_group_squad[0] = 0;

   // compute the size of the J arrays
   J_group_svert = Memory<int>(group_svert.Size_of_connections() +
                               group_sedge.Size_of_connections() +
                               group_squad.Size_of_connections());
   J_group_sedge = Memory<int>(2*group_sedge.Size_of_connections() +
                               3*group_stria.Size_of_connections() +
                               4*group_squad.Size_of_connections());
   J_group_stria = Memory<int>(4*group_stria.Size_of_connections());
   J_group_squad = Memory<int>(4*group_squad.Size_of_connections());

   const int oface = old_nv + old_nedges;

   for (int group = 0; group < GetNGroups()-1; group++)
   {
      // Get the group shared objects
      group_svert.GetRow(group, group_verts);
      group_sedge.GetRow(group, group_edges);
      group_stria.GetRow(group, group_trias);
      group_squad.GetRow(group, group_quads);

      // Process the edges that have been refined
      for (int i = 0; i < group_sedge.RowSize(group); i++)
      {
         int *v = shared_edges[group_edges[i]]->GetVertices();
         const int ind = old_nv + old_v_to_v(v[0], v[1]);
         // add a vertex
         group_verts.Append(svert_lvert.Append(ind)-1);
         // update the edges
         const int attr = shared_edges[group_edges[i]]->GetAttribute();
         shared_edges.Append(new Segment(v[1], ind, attr));
         group_edges.Append(sedge_ledge.Append(-1)-1);
         v[1] = ind; // v[0] remains the same
      }

      // Process the triangles that have been refined
      for (int i = 0; i < group_stria.RowSize(group); i++)
      {
         int m[3];
         const int stria = group_trias[i];
         int *v = shared_trias[stria].v;
         // add the refinement edges
         m[0] = old_nv + old_v_to_v(v[0], v[1]);
         m[1] = old_nv + old_v_to_v(v[1], v[2]);
         m[2] = old_nv + old_v_to_v(v[2], v[0]);
         const int edge_attr = 1;
         shared_edges.Append(new Segment(m[0], m[1], edge_attr));
         group_edges.Append(sedge_ledge.Append(-1)-1);
         shared_edges.Append(new Segment(m[1], m[2], edge_attr));
         group_edges.Append(sedge_ledge.Append(-1)-1);
         shared_edges.Append(new Segment(m[0], m[2], edge_attr));
         group_edges.Append(sedge_ledge.Append(-1)-1);
         // update faces
         const int nst = shared_trias.Size();
         shared_trias.SetSize(nst+3);
         // The above SetSize() may invalidate 'v'
         v = shared_trias[stria].v;
         shared_trias[nst+0].Set(m[1],m[2],m[0]);
         shared_trias[nst+1].Set(m[0],v[1],m[1]);
         shared_trias[nst+2].Set(m[2],m[1],v[2]);
         v[1] = m[0]; v[2] = m[2]; // v[0] remains the same
         group_trias.Append(nst+0);
         group_trias.Append(nst+1);
         group_trias.Append(nst+2);
         // sface_lface is set later
      }

      // Process the quads that have been refined
      for (int i = 0; i < group_squad.RowSize(group); i++)
      {
         int m[5];
         const int squad = group_quads[i];
         int *v = shared_quads[squad].v;
         const int olf = old_faces(v[0], v[1], v[2], v[3]);
         // f2qf can be NULL if all faces are quads
         m[0] = oface + (f2qf ? (*f2qf)[olf] : olf);
         // add a vertex
         group_verts.Append(svert_lvert.Append(m[0])-1);
         // add the refinement edges
         m[1] = old_nv + old_v_to_v(v[0], v[1]);
         m[2] = old_nv + old_v_to_v(v[1], v[2]);
         m[3] = old_nv + old_v_to_v(v[2], v[3]);
         m[4] = old_nv + old_v_to_v(v[3], v[0]);
         const int edge_attr = 1;
         shared_edges.Append(new Segment(m[1], m[0], edge_attr));
         group_edges.Append(sedge_ledge.Append(-1)-1);
         shared_edges.Append(new Segment(m[2], m[0], edge_attr));
         group_edges.Append(sedge_ledge.Append(-1)-1);
         shared_edges.Append(new Segment(m[3], m[0], edge_attr));
         group_edges.Append(sedge_ledge.Append(-1)-1);
         shared_edges.Append(new Segment(m[4], m[0], edge_attr));
         group_edges.Append(sedge_ledge.Append(-1)-1);
         // update faces
         const int nsq = shared_quads.Size();
         shared_quads.SetSize(nsq+3);
         // The above SetSize() may invalidate 'v'
         v = shared_quads[squad].v;
         shared_quads[nsq+0].Set(m[1],v[1],m[2],m[0]);
         shared_quads[nsq+1].Set(m[0],m[2],v[2],m[3]);
         shared_quads[nsq+2].Set(m[4],m[0],m[3],v[3]);
         v[1] = m[1]; v[2] = m[0]; v[3] = m[4]; // v[0] remains the same
         group_quads.Append(nsq+0);
         group_quads.Append(nsq+1);
         group_quads.Append(nsq+2);
         // sface_lface is set later
      }

      I_group_svert[group+1] = I_group_svert[group] + group_verts.Size();
      I_group_sedge[group+1] = I_group_sedge[group] + group_edges.Size();
      I_group_stria[group+1] = I_group_stria[group] + group_trias.Size();
      I_group_squad[group+1] = I_group_squad[group] + group_quads.Size();

      group_verts.CopyTo(J_group_svert + I_group_svert[group]);
      group_edges.CopyTo(J_group_sedge + I_group_sedge[group]);
      group_trias.CopyTo(J_group_stria + I_group_stria[group]);
      group_quads.CopyTo(J_group_squad + I_group_squad[group]);
   }

   FinalizeParTopo();

   group_svert.SetIJ(I_group_svert, J_group_svert);
   group_sedge.SetIJ(I_group_sedge, J_group_sedge);
   group_stria.SetIJ(I_group_stria, J_group_stria);
   group_squad.SetIJ(I_group_squad, J_group_squad);
}

void ParMesh::UniformRefinement2D()
{
   DeleteFaceNbrData();

   const int old_nv = NumOfVertices;

   // call Mesh::UniformRefinement2D so that it won't update the nodes
   {
      const bool update_nodes = false;
      Mesh::UniformRefinement2D_base(update_nodes);
   }

   // update the groups
   UniformRefineGroups2D(old_nv);

   UpdateNodes();

#ifdef MFEM_DEBUG
   // If there are no Nodes, the orientation is checked in the call to
   // UniformRefinement2D_base() above.
   if (Nodes) { CheckElementOrientation(false); }
#endif
}

void ParMesh::UniformRefinement3D()
{
   DeleteFaceNbrData();

   const int old_nv = NumOfVertices;
   const int old_nedges = NumOfEdges;

   DSTable v_to_v(NumOfVertices);
   GetVertexToVertexTable(v_to_v);
   STable3D *faces_tbl = GetFacesTable();

   // call Mesh::UniformRefinement3D_base so that it won't update the nodes
   Array<int> f2qf;
   {
      const bool update_nodes = false;
      UniformRefinement3D_base(&f2qf, &v_to_v, update_nodes);
      // Note: for meshes that have triangular faces, v_to_v is modified by the
      //       above call to return different edge indices - this is used when
      //       updating the groups. This is needed by ReorientTetMesh().
   }

   // update the groups
   UniformRefineGroups3D(old_nv, old_nedges, v_to_v, *faces_tbl,
                         f2qf.Size() ? &f2qf : NULL);
   delete faces_tbl;

   UpdateNodes();
}

void ParMesh::NURBSUniformRefinement()
{
   if (MyRank == 0)
   {
      mfem::out << "\nParMesh::NURBSUniformRefinement : Not supported yet!\n";
   }
}

void ParMesh::PrintXG(std::ostream &out) const
{
   MFEM_ASSERT(Dim == spaceDim, "2D manifolds not supported");
   if (Dim == 3 && meshgen == 1)
   {
      int i, j, nv;
      const int *ind;

      out << "NETGEN_Neutral_Format\n";
      // print the vertices
      out << NumOfVertices << '\n';
      for (i = 0; i < NumOfVertices; i++)
      {
         for (j = 0; j < Dim; j++)
         {
            out << " " << vertices[i](j);
         }
         out << '\n';
      }

      // print the elements
      out << NumOfElements << '\n';
      for (i = 0; i < NumOfElements; i++)
      {
         nv = elements[i]->GetNVertices();
         ind = elements[i]->GetVertices();
         out << elements[i]->GetAttribute();
         for (j = 0; j < nv; j++)
         {
            out << " " << ind[j]+1;
         }
         out << '\n';
      }

      // print the boundary + shared faces information
      out << NumOfBdrElements + sface_lface.Size() << '\n';
      // boundary
      for (i = 0; i < NumOfBdrElements; i++)
      {
         nv = boundary[i]->GetNVertices();
         ind = boundary[i]->GetVertices();
         out << boundary[i]->GetAttribute();
         for (j = 0; j < nv; j++)
         {
            out << " " << ind[j]+1;
         }
         out << '\n';
      }
      // shared faces
      const int sf_attr =
         MyRank + 1 + (bdr_attributes.Size() > 0 ? bdr_attributes.Max() : 0);
      for (i = 0; i < shared_trias.Size(); i++)
      {
         ind = shared_trias[i].v;
         out << sf_attr;
         for (j = 0; j < 3; j++)
         {
            out << ' ' << ind[j]+1;
         }
         out << '\n';
      }
      // There are no quad shared faces
   }

   if (Dim == 3 && meshgen == 2)
   {
      int i, j, nv;
      const int *ind;

      out << "TrueGrid\n"
          << "1 " << NumOfVertices << " " << NumOfElements << " 0 0 0 0 0 0 0\n"
          << "0 0 0 1 0 0 0 0 0 0 0\n"
          << "0 0 " << NumOfBdrElements+sface_lface.Size()
          << " 0 0 0 0 0 0 0 0 0 0 0 0 0\n"
          << "0.0 0.0 0.0 0 0 0.0 0.0 0 0.0\n"
          << "0 0 0 0 0 0 0 0 0 0 0 0 0 0 0 0\n";

      // print the vertices
      for (i = 0; i < NumOfVertices; i++)
      {
         out << i+1 << " 0.0 " << vertices[i](0) << " " << vertices[i](1)
             << " " << vertices[i](2) << " 0.0\n";
      }

      // print the elements
      for (i = 0; i < NumOfElements; i++)
      {
         nv = elements[i]->GetNVertices();
         ind = elements[i]->GetVertices();
         out << i+1 << " " << elements[i]->GetAttribute();
         for (j = 0; j < nv; j++)
         {
            out << " " << ind[j]+1;
         }
         out << '\n';
      }

      // print the boundary information
      for (i = 0; i < NumOfBdrElements; i++)
      {
         nv = boundary[i]->GetNVertices();
         ind = boundary[i]->GetVertices();
         out << boundary[i]->GetAttribute();
         for (j = 0; j < nv; j++)
         {
            out << " " << ind[j]+1;
         }
         out << " 1.0 1.0 1.0 1.0\n";
      }

      // print the shared faces information
      const int sf_attr =
         MyRank + 1 + (bdr_attributes.Size() > 0 ? bdr_attributes.Max() : 0);
      // There are no shared triangle faces
      for (i = 0; i < shared_quads.Size(); i++)
      {
         ind = shared_quads[i].v;
         out << sf_attr;
         for (j = 0; j < 4; j++)
         {
            out << ' ' << ind[j]+1;
         }
         out << " 1.0 1.0 1.0 1.0\n";
      }
   }

   if (Dim == 2)
   {
      int i, j, attr;
      Array<int> v;

      out << "areamesh2\n\n";

      // print the boundary + shared edges information
      out << NumOfBdrElements + shared_edges.Size() << '\n';
      // boundary
      for (i = 0; i < NumOfBdrElements; i++)
      {
         attr = boundary[i]->GetAttribute();
         boundary[i]->GetVertices(v);
         out << attr << "     ";
         for (j = 0; j < v.Size(); j++)
         {
            out << v[j] + 1 << "   ";
         }
         out << '\n';
      }
      // shared edges
      for (i = 0; i < shared_edges.Size(); i++)
      {
         attr = shared_edges[i]->GetAttribute();
         shared_edges[i]->GetVertices(v);
         out << attr << "     ";
         for (j = 0; j < v.Size(); j++)
         {
            out << v[j] + 1 << "   ";
         }
         out << '\n';
      }

      // print the elements
      out << NumOfElements << '\n';
      for (i = 0; i < NumOfElements; i++)
      {
         attr = elements[i]->GetAttribute();
         elements[i]->GetVertices(v);

         out << attr << "   ";
         if ((j = GetElementType(i)) == Element::TRIANGLE)
         {
            out << 3 << "   ";
         }
         else if (j == Element::QUADRILATERAL)
         {
            out << 4 << "   ";
         }
         else if (j == Element::SEGMENT)
         {
            out << 2 << "   ";
         }
         for (j = 0; j < v.Size(); j++)
         {
            out << v[j] + 1 << "  ";
         }
         out << '\n';
      }

      // print the vertices
      out << NumOfVertices << '\n';
      for (i = 0; i < NumOfVertices; i++)
      {
         for (j = 0; j < Dim; j++)
         {
            out << vertices[i](j) << " ";
         }
         out << '\n';
      }
   }
   out.flush();
}

bool ParMesh::WantSkipSharedMaster(const NCMesh::Master &master) const
{
   // In 2D, this is a workaround for a CPU boundary rendering artifact. We need
   // to skip a shared master edge if one of its slaves has the same rank.

   const NCMesh::NCList &list = pncmesh->GetEdgeList();
   for (int i = master.slaves_begin; i < master.slaves_end; i++)
   {
      if (!pncmesh->IsGhost(1, list.slaves[i].index)) { return true; }
   }
   return false;
}

void ParMesh::Print(std::ostream &out) const
{
   bool print_shared = true;
   int i, j, shared_bdr_attr;
   Array<int> nc_shared_faces;

   if (NURBSext)
   {
      Printer(out); // does not print shared boundary
      return;
   }

   const Array<int>* s2l_face;
   if (!pncmesh)
   {
      s2l_face = ((Dim == 1) ? &svert_lvert :
                  ((Dim == 2) ? &sedge_ledge : &sface_lface));
   }
   else
   {
      s2l_face = &nc_shared_faces;
      if (Dim >= 2)
      {
         // get a list of all shared non-ghost faces
         const NCMesh::NCList& sfaces =
            (Dim == 3) ? pncmesh->GetSharedFaces() : pncmesh->GetSharedEdges();
         const int nfaces = GetNumFaces();
         for (unsigned i = 0; i < sfaces.conforming.size(); i++)
         {
            int index = sfaces.conforming[i].index;
            if (index < nfaces) { nc_shared_faces.Append(index); }
         }
         for (unsigned i = 0; i < sfaces.masters.size(); i++)
         {
            if (Dim == 2 && WantSkipSharedMaster(sfaces.masters[i])) { continue; }
            int index = sfaces.masters[i].index;
            if (index < nfaces) { nc_shared_faces.Append(index); }
         }
         for (unsigned i = 0; i < sfaces.slaves.size(); i++)
         {
            int index = sfaces.slaves[i].index;
            if (index < nfaces) { nc_shared_faces.Append(index); }
         }
      }
   }

   out << "MFEM mesh v1.0\n";

   // optional
   out <<
       "\n#\n# MFEM Geometry Types (see mesh/geom.hpp):\n#\n"
       "# POINT       = 0\n"
       "# SEGMENT     = 1\n"
       "# TRIANGLE    = 2\n"
       "# SQUARE      = 3\n"
       "# TETRAHEDRON = 4\n"
       "# CUBE        = 5\n"
       "# PRISM       = 6\n"
       "#\n";

   out << "\ndimension\n" << Dim
       << "\n\nelements\n" << NumOfElements << '\n';
   for (i = 0; i < NumOfElements; i++)
   {
      PrintElement(elements[i], out);
   }

   int num_bdr_elems = NumOfBdrElements;
   if (print_shared && Dim > 1)
   {
      num_bdr_elems += s2l_face->Size();
   }
   out << "\nboundary\n" << num_bdr_elems << '\n';
   for (i = 0; i < NumOfBdrElements; i++)
   {
      PrintElement(boundary[i], out);
   }

   if (print_shared && Dim > 1)
   {
      if (bdr_attributes.Size())
      {
         shared_bdr_attr = bdr_attributes.Max() + MyRank + 1;
      }
      else
      {
         shared_bdr_attr = MyRank + 1;
      }
      for (i = 0; i < s2l_face->Size(); i++)
      {
         // Modify the attributes of the faces (not used otherwise?)
         faces[(*s2l_face)[i]]->SetAttribute(shared_bdr_attr);
         PrintElement(faces[(*s2l_face)[i]], out);
      }
   }
   out << "\nvertices\n" << NumOfVertices << '\n';
   if (Nodes == NULL)
   {
      out << spaceDim << '\n';
      for (i = 0; i < NumOfVertices; i++)
      {
         out << vertices[i](0);
         for (j = 1; j < spaceDim; j++)
         {
            out << ' ' << vertices[i](j);
         }
         out << '\n';
      }
      out.flush();
   }
   else
   {
      out << "\nnodes\n";
      Nodes->Save(out);
   }
}

#ifdef MFEM_USE_ADIOS2
void ParMesh::Print(adios2stream &out) const
{
   Mesh::Print(out);
}
#endif

static void dump_element(const Element* elem, Array<int> &data)
{
   data.Append(elem->GetGeometryType());

   int nv = elem->GetNVertices();
   const int *v = elem->GetVertices();
   for (int i = 0; i < nv; i++)
   {
      data.Append(v[i]);
   }
}

void ParMesh::PrintAsOne(std::ostream &out)
{
   int i, j, k, p, nv_ne[2], &nv = nv_ne[0], &ne = nv_ne[1], vc;
   const int *v;
   MPI_Status status;
   Array<double> vert;
   Array<int> ints;

   if (MyRank == 0)
   {
      out << "MFEM mesh v1.0\n";

      // optional
      out <<
          "\n#\n# MFEM Geometry Types (see mesh/geom.hpp):\n#\n"
          "# POINT       = 0\n"
          "# SEGMENT     = 1\n"
          "# TRIANGLE    = 2\n"
          "# SQUARE      = 3\n"
          "# TETRAHEDRON = 4\n"
          "# CUBE        = 5\n"
          "# PRISM       = 6\n"
          "#\n";

      out << "\ndimension\n" << Dim;
   }

   nv = NumOfElements;
   MPI_Reduce(&nv, &ne, 1, MPI_INT, MPI_SUM, 0, MyComm);
   if (MyRank == 0)
   {
      out << "\n\nelements\n" << ne << '\n';
      for (i = 0; i < NumOfElements; i++)
      {
         // processor number + 1 as attribute and geometry type
         out << 1 << ' ' << elements[i]->GetGeometryType();
         // vertices
         nv = elements[i]->GetNVertices();
         v  = elements[i]->GetVertices();
         for (j = 0; j < nv; j++)
         {
            out << ' ' << v[j];
         }
         out << '\n';
      }
      vc = NumOfVertices;
      for (p = 1; p < NRanks; p++)
      {
         MPI_Recv(nv_ne, 2, MPI_INT, p, 444, MyComm, &status);
         ints.SetSize(ne);
         if (ne)
         {
            MPI_Recv(&ints[0], ne, MPI_INT, p, 445, MyComm, &status);
         }
         for (i = 0; i < ne; )
         {
            // processor number + 1 as attribute and geometry type
            out << p+1 << ' ' << ints[i];
            // vertices
            k = Geometries.GetVertices(ints[i++])->GetNPoints();
            for (j = 0; j < k; j++)
            {
               out << ' ' << vc + ints[i++];
            }
            out << '\n';
         }
         vc += nv;
      }
   }
   else
   {
      // for each element send its geometry type and its vertices
      ne = 0;
      for (i = 0; i < NumOfElements; i++)
      {
         ne += 1 + elements[i]->GetNVertices();
      }
      nv = NumOfVertices;
      MPI_Send(nv_ne, 2, MPI_INT, 0, 444, MyComm);

      ints.Reserve(ne);
      ints.SetSize(0);
      for (i = 0; i < NumOfElements; i++)
      {
         dump_element(elements[i], ints);
      }
      MFEM_ASSERT(ints.Size() == ne, "");
      if (ne)
      {
         MPI_Send(&ints[0], ne, MPI_INT, 0, 445, MyComm);
      }
   }

   // boundary + shared boundary
   ne = NumOfBdrElements;
   if (!pncmesh)
   {
      ne += GetNSharedFaces();
   }
   else if (Dim > 1)
   {
      const NCMesh::NCList &list = pncmesh->GetSharedList(Dim - 1);
      ne += list.conforming.size() + list.masters.size() + list.slaves.size();
      // In addition to the number returned by GetNSharedFaces(), include the
      // the master shared faces as well.
   }
   ints.Reserve(ne * (1 + 2*(Dim-1))); // just an upper bound
   ints.SetSize(0);

   // for each boundary and shared boundary element send its geometry type
   // and its vertices
   ne = 0;
   for (i = j = 0; i < NumOfBdrElements; i++)
   {
      dump_element(boundary[i], ints); ne++;
   }
   if (!pncmesh)
   {
      switch (Dim)
      {
         case 1:
            for (i = 0; i < svert_lvert.Size(); i++)
            {
               ints.Append(Geometry::POINT);
               ints.Append(svert_lvert[i]);
               ne++;
            }
            break;

         case 2:
            for (i = 0; i < shared_edges.Size(); i++)
            {
               dump_element(shared_edges[i], ints); ne++;
            }
            break;

         case 3:
            for (i = 0; i < shared_trias.Size(); i++)
            {
               ints.Append(Geometry::TRIANGLE);
               ints.Append(shared_trias[i].v, 3);
               ne++;
            }
            for (i = 0; i < shared_quads.Size(); i++)
            {
               ints.Append(Geometry::SQUARE);
               ints.Append(shared_quads[i].v, 4);
               ne++;
            }
            break;

         default:
            MFEM_ABORT("invalid dimension: " << Dim);
      }
   }
   else if (Dim > 1)
   {
      const NCMesh::NCList &list = pncmesh->GetSharedList(Dim - 1);
      const int nfaces = GetNumFaces();
      for (i = 0; i < (int) list.conforming.size(); i++)
      {
         int index = list.conforming[i].index;
         if (index < nfaces) { dump_element(faces[index], ints); ne++; }
      }
      for (i = 0; i < (int) list.masters.size(); i++)
      {
         int index = list.masters[i].index;
         if (index < nfaces) { dump_element(faces[index], ints); ne++; }
      }
      for (i = 0; i < (int) list.slaves.size(); i++)
      {
         int index = list.slaves[i].index;
         if (index < nfaces) { dump_element(faces[index], ints); ne++; }
      }
   }

   MPI_Reduce(&ne, &k, 1, MPI_INT, MPI_SUM, 0, MyComm);
   if (MyRank == 0)
   {
      out << "\nboundary\n" << k << '\n';
      vc = 0;
      for (p = 0; p < NRanks; p++)
      {
         if (p)
         {
            MPI_Recv(nv_ne, 2, MPI_INT, p, 446, MyComm, &status);
            ints.SetSize(ne);
            if (ne)
            {
               MPI_Recv(ints.GetData(), ne, MPI_INT, p, 447, MyComm, &status);
            }
         }
         else
         {
            ne = ints.Size();
            nv = NumOfVertices;
         }
         for (i = 0; i < ne; )
         {
            // processor number + 1 as bdr. attr. and bdr. geometry type
            out << p+1 << ' ' << ints[i];
            k = Geometries.NumVerts[ints[i++]];
            // vertices
            for (j = 0; j < k; j++)
            {
               out << ' ' << vc + ints[i++];
            }
            out << '\n';
         }
         vc += nv;
      }
   }
   else
   {
      nv = NumOfVertices;
      ne = ints.Size();
      MPI_Send(nv_ne, 2, MPI_INT, 0, 446, MyComm);
      if (ne)
      {
         MPI_Send(ints.GetData(), ne, MPI_INT, 0, 447, MyComm);
      }
   }

   // vertices / nodes
   MPI_Reduce(&NumOfVertices, &nv, 1, MPI_INT, MPI_SUM, 0, MyComm);
   if (MyRank == 0)
   {
      out << "\nvertices\n" << nv << '\n';
   }
   if (Nodes == NULL)
   {
      if (MyRank == 0)
      {
         out << spaceDim << '\n';
         for (i = 0; i < NumOfVertices; i++)
         {
            out << vertices[i](0);
            for (j = 1; j < spaceDim; j++)
            {
               out << ' ' << vertices[i](j);
            }
            out << '\n';
         }
         for (p = 1; p < NRanks; p++)
         {
            MPI_Recv(&nv, 1, MPI_INT, p, 448, MyComm, &status);
            vert.SetSize(nv*spaceDim);
            if (nv)
            {
               MPI_Recv(&vert[0], nv*spaceDim, MPI_DOUBLE, p, 449, MyComm, &status);
            }
            for (i = 0; i < nv; i++)
            {
               out << vert[i*spaceDim];
               for (j = 1; j < spaceDim; j++)
               {
                  out << ' ' << vert[i*spaceDim+j];
               }
               out << '\n';
            }
         }
         out.flush();
      }
      else
      {
         MPI_Send(&NumOfVertices, 1, MPI_INT, 0, 448, MyComm);
         vert.SetSize(NumOfVertices*spaceDim);
         for (i = 0; i < NumOfVertices; i++)
         {
            for (j = 0; j < spaceDim; j++)
            {
               vert[i*spaceDim+j] = vertices[i](j);
            }
         }
         if (NumOfVertices)
         {
            MPI_Send(&vert[0], NumOfVertices*spaceDim, MPI_DOUBLE, 0, 449, MyComm);
         }
      }
   }
   else
   {
      if (MyRank == 0)
      {
         out << "\nnodes\n";
      }
      ParGridFunction *pnodes = dynamic_cast<ParGridFunction *>(Nodes);
      if (pnodes)
      {
         pnodes->SaveAsOne(out);
      }
      else
      {
         ParFiniteElementSpace *pfes =
            dynamic_cast<ParFiniteElementSpace *>(Nodes->FESpace());
         if (pfes)
         {
            // create a wrapper ParGridFunction
            ParGridFunction ParNodes(pfes, Nodes);
            ParNodes.SaveAsOne(out);
         }
         else
         {
            mfem_error("ParMesh::PrintAsOne : Nodes have no parallel info!");
         }
      }
   }
}

void ParMesh::PrintAsOneXG(std::ostream &out)
{
   MFEM_ASSERT(Dim == spaceDim, "2D Manifolds not supported.");
   if (Dim == 3 && meshgen == 1)
   {
      int i, j, k, nv, ne, p;
      const int *ind, *v;
      MPI_Status status;
      Array<double> vert;
      Array<int> ints;

      if (MyRank == 0)
      {
         out << "NETGEN_Neutral_Format\n";
         // print the vertices
         ne = NumOfVertices;
         MPI_Reduce(&ne, &nv, 1, MPI_INT, MPI_SUM, 0, MyComm);
         out << nv << '\n';
         for (i = 0; i < NumOfVertices; i++)
         {
            for (j = 0; j < Dim; j++)
            {
               out << " " << vertices[i](j);
            }
            out << '\n';
         }
         for (p = 1; p < NRanks; p++)
         {
            MPI_Recv(&nv, 1, MPI_INT, p, 444, MyComm, &status);
            vert.SetSize(Dim*nv);
            MPI_Recv(&vert[0], Dim*nv, MPI_DOUBLE, p, 445, MyComm, &status);
            for (i = 0; i < nv; i++)
            {
               for (j = 0; j < Dim; j++)
               {
                  out << " " << vert[Dim*i+j];
               }
               out << '\n';
            }
         }

         // print the elements
         nv = NumOfElements;
         MPI_Reduce(&nv, &ne, 1, MPI_INT, MPI_SUM, 0, MyComm);
         out << ne << '\n';
         for (i = 0; i < NumOfElements; i++)
         {
            nv = elements[i]->GetNVertices();
            ind = elements[i]->GetVertices();
            out << 1;
            for (j = 0; j < nv; j++)
            {
               out << " " << ind[j]+1;
            }
            out << '\n';
         }
         k = NumOfVertices;
         for (p = 1; p < NRanks; p++)
         {
            MPI_Recv(&nv, 1, MPI_INT, p, 444, MyComm, &status);
            MPI_Recv(&ne, 1, MPI_INT, p, 446, MyComm, &status);
            ints.SetSize(4*ne);
            MPI_Recv(&ints[0], 4*ne, MPI_INT, p, 447, MyComm, &status);
            for (i = 0; i < ne; i++)
            {
               out << p+1;
               for (j = 0; j < 4; j++)
               {
                  out << " " << k+ints[i*4+j]+1;
               }
               out << '\n';
            }
            k += nv;
         }
         // print the boundary + shared faces information
         nv = NumOfBdrElements + sface_lface.Size();
         MPI_Reduce(&nv, &ne, 1, MPI_INT, MPI_SUM, 0, MyComm);
         out << ne << '\n';
         // boundary
         for (i = 0; i < NumOfBdrElements; i++)
         {
            nv = boundary[i]->GetNVertices();
            ind = boundary[i]->GetVertices();
            out << 1;
            for (j = 0; j < nv; j++)
            {
               out << " " << ind[j]+1;
            }
            out << '\n';
         }
         // shared faces
         const int sf_attr =
            MyRank + 1 + (bdr_attributes.Size() > 0 ? bdr_attributes.Max() : 0);
         for (i = 0; i < shared_trias.Size(); i++)
         {
            ind = shared_trias[i].v;
            out << sf_attr;
            for (j = 0; j < 3; j++)
            {
               out << ' ' << ind[j]+1;
            }
            out << '\n';
         }
         // There are no quad shared faces
         k = NumOfVertices;
         for (p = 1; p < NRanks; p++)
         {
            MPI_Recv(&nv, 1, MPI_INT, p, 444, MyComm, &status);
            MPI_Recv(&ne, 1, MPI_INT, p, 446, MyComm, &status);
            ints.SetSize(3*ne);
            MPI_Recv(&ints[0], 3*ne, MPI_INT, p, 447, MyComm, &status);
            for (i = 0; i < ne; i++)
            {
               out << p+1;
               for (j = 0; j < 3; j++)
               {
                  out << ' ' << k+ints[i*3+j]+1;
               }
               out << '\n';
            }
            k += nv;
         }
      }
      else
      {
         ne = NumOfVertices;
         MPI_Reduce(&ne, &nv, 1, MPI_INT, MPI_SUM, 0, MyComm);
         MPI_Send(&NumOfVertices, 1, MPI_INT, 0, 444, MyComm);
         vert.SetSize(Dim*NumOfVertices);
         for (i = 0; i < NumOfVertices; i++)
            for (j = 0; j < Dim; j++)
            {
               vert[Dim*i+j] = vertices[i](j);
            }
         MPI_Send(&vert[0], Dim*NumOfVertices, MPI_DOUBLE,
                  0, 445, MyComm);
         // elements
         ne = NumOfElements;
         MPI_Reduce(&ne, &nv, 1, MPI_INT, MPI_SUM, 0, MyComm);
         MPI_Send(&NumOfVertices, 1, MPI_INT, 0, 444, MyComm);
         MPI_Send(&NumOfElements, 1, MPI_INT, 0, 446, MyComm);
         ints.SetSize(NumOfElements*4);
         for (i = 0; i < NumOfElements; i++)
         {
            v = elements[i]->GetVertices();
            for (j = 0; j < 4; j++)
            {
               ints[4*i+j] = v[j];
            }
         }
         MPI_Send(&ints[0], 4*NumOfElements, MPI_INT, 0, 447, MyComm);
         // boundary + shared faces
         nv = NumOfBdrElements + sface_lface.Size();
         MPI_Reduce(&nv, &ne, 1, MPI_INT, MPI_SUM, 0, MyComm);
         MPI_Send(&NumOfVertices, 1, MPI_INT, 0, 444, MyComm);
         ne = NumOfBdrElements + sface_lface.Size();
         MPI_Send(&ne, 1, MPI_INT, 0, 446, MyComm);
         ints.SetSize(3*ne);
         for (i = 0; i < NumOfBdrElements; i++)
         {
            v = boundary[i]->GetVertices();
            for (j = 0; j < 3; j++)
            {
               ints[3*i+j] = v[j];
            }
         }
         for ( ; i < ne; i++)
         {
            v = shared_trias[i-NumOfBdrElements].v; // tet mesh
            for (j = 0; j < 3; j++)
            {
               ints[3*i+j] = v[j];
            }
         }
         MPI_Send(&ints[0], 3*ne, MPI_INT, 0, 447, MyComm);
      }
   }

   if (Dim == 3 && meshgen == 2)
   {
      int i, j, k, nv, ne, p;
      const int *ind, *v;
      MPI_Status status;
      Array<double> vert;
      Array<int> ints;

      int TG_nv, TG_ne, TG_nbe;

      if (MyRank == 0)
      {
         MPI_Reduce(&NumOfVertices, &TG_nv, 1, MPI_INT, MPI_SUM, 0, MyComm);
         MPI_Reduce(&NumOfElements, &TG_ne, 1, MPI_INT, MPI_SUM, 0, MyComm);
         nv = NumOfBdrElements + sface_lface.Size();
         MPI_Reduce(&nv, &TG_nbe, 1, MPI_INT, MPI_SUM, 0, MyComm);

         out << "TrueGrid\n"
             << "1 " << TG_nv << " " << TG_ne << " 0 0 0 0 0 0 0\n"
             << "0 0 0 1 0 0 0 0 0 0 0\n"
             << "0 0 " << TG_nbe << " 0 0 0 0 0 0 0 0 0 0 0 0 0\n"
             << "0.0 0.0 0.0 0 0 0.0 0.0 0 0.0\n"
             << "0 0 0 0 0 0 0 0 0 0 0 0 0 0 0 0\n";

         // print the vertices
         nv = TG_nv;
         for (i = 0; i < NumOfVertices; i++)
         {
            out << i+1 << " 0.0 " << vertices[i](0) << " " << vertices[i](1)
                << " " << vertices[i](2) << " 0.0\n";
         }
         for (p = 1; p < NRanks; p++)
         {
            MPI_Recv(&nv, 1, MPI_INT, p, 444, MyComm, &status);
            vert.SetSize(Dim*nv);
            MPI_Recv(&vert[0], Dim*nv, MPI_DOUBLE, p, 445, MyComm, &status);
            for (i = 0; i < nv; i++)
            {
               out << i+1 << " 0.0 " << vert[Dim*i] << " " << vert[Dim*i+1]
                   << " " << vert[Dim*i+2] << " 0.0\n";
            }
         }

         // print the elements
         ne = TG_ne;
         for (i = 0; i < NumOfElements; i++)
         {
            nv = elements[i]->GetNVertices();
            ind = elements[i]->GetVertices();
            out << i+1 << " " << 1;
            for (j = 0; j < nv; j++)
            {
               out << " " << ind[j]+1;
            }
            out << '\n';
         }
         k = NumOfVertices;
         for (p = 1; p < NRanks; p++)
         {
            MPI_Recv(&nv, 1, MPI_INT, p, 444, MyComm, &status);
            MPI_Recv(&ne, 1, MPI_INT, p, 446, MyComm, &status);
            ints.SetSize(8*ne);
            MPI_Recv(&ints[0], 8*ne, MPI_INT, p, 447, MyComm, &status);
            for (i = 0; i < ne; i++)
            {
               out << i+1 << " " << p+1;
               for (j = 0; j < 8; j++)
               {
                  out << " " << k+ints[i*8+j]+1;
               }
               out << '\n';
            }
            k += nv;
         }

         // print the boundary + shared faces information
         ne = TG_nbe;
         // boundary
         for (i = 0; i < NumOfBdrElements; i++)
         {
            nv = boundary[i]->GetNVertices();
            ind = boundary[i]->GetVertices();
            out << 1;
            for (j = 0; j < nv; j++)
            {
               out << " " << ind[j]+1;
            }
            out << " 1.0 1.0 1.0 1.0\n";
         }
         // shared faces
         const int sf_attr =
            MyRank + 1 + (bdr_attributes.Size() > 0 ? bdr_attributes.Max() : 0);
         // There are no shared triangle faces
         for (i = 0; i < shared_quads.Size(); i++)
         {
            ind = shared_quads[i].v;
            out << sf_attr;
            for (j = 0; j < 4; j++)
            {
               out << ' ' << ind[j]+1;
            }
            out << " 1.0 1.0 1.0 1.0\n";
         }
         k = NumOfVertices;
         for (p = 1; p < NRanks; p++)
         {
            MPI_Recv(&nv, 1, MPI_INT, p, 444, MyComm, &status);
            MPI_Recv(&ne, 1, MPI_INT, p, 446, MyComm, &status);
            ints.SetSize(4*ne);
            MPI_Recv(&ints[0], 4*ne, MPI_INT, p, 447, MyComm, &status);
            for (i = 0; i < ne; i++)
            {
               out << p+1;
               for (j = 0; j < 4; j++)
               {
                  out << " " << k+ints[i*4+j]+1;
               }
               out << " 1.0 1.0 1.0 1.0\n";
            }
            k += nv;
         }
      }
      else
      {
         MPI_Reduce(&NumOfVertices, &TG_nv, 1, MPI_INT, MPI_SUM, 0, MyComm);
         MPI_Reduce(&NumOfElements, &TG_ne, 1, MPI_INT, MPI_SUM, 0, MyComm);
         nv = NumOfBdrElements + sface_lface.Size();
         MPI_Reduce(&nv, &TG_nbe, 1, MPI_INT, MPI_SUM, 0, MyComm);

         MPI_Send(&NumOfVertices, 1, MPI_INT, 0, 444, MyComm);
         vert.SetSize(Dim*NumOfVertices);
         for (i = 0; i < NumOfVertices; i++)
            for (j = 0; j < Dim; j++)
            {
               vert[Dim*i+j] = vertices[i](j);
            }
         MPI_Send(&vert[0], Dim*NumOfVertices, MPI_DOUBLE, 0, 445, MyComm);
         // elements
         MPI_Send(&NumOfVertices, 1, MPI_INT, 0, 444, MyComm);
         MPI_Send(&NumOfElements, 1, MPI_INT, 0, 446, MyComm);
         ints.SetSize(NumOfElements*8);
         for (i = 0; i < NumOfElements; i++)
         {
            v = elements[i]->GetVertices();
            for (j = 0; j < 8; j++)
            {
               ints[8*i+j] = v[j];
            }
         }
         MPI_Send(&ints[0], 8*NumOfElements, MPI_INT, 0, 447, MyComm);
         // boundary + shared faces
         MPI_Send(&NumOfVertices, 1, MPI_INT, 0, 444, MyComm);
         ne = NumOfBdrElements + sface_lface.Size();
         MPI_Send(&ne, 1, MPI_INT, 0, 446, MyComm);
         ints.SetSize(4*ne);
         for (i = 0; i < NumOfBdrElements; i++)
         {
            v = boundary[i]->GetVertices();
            for (j = 0; j < 4; j++)
            {
               ints[4*i+j] = v[j];
            }
         }
         for ( ; i < ne; i++)
         {
            v = shared_quads[i-NumOfBdrElements].v; // hex mesh
            for (j = 0; j < 4; j++)
            {
               ints[4*i+j] = v[j];
            }
         }
         MPI_Send(&ints[0], 4*ne, MPI_INT, 0, 447, MyComm);
      }
   }

   if (Dim == 2)
   {
      int i, j, k, attr, nv, ne, p;
      Array<int> v;
      MPI_Status status;
      Array<double> vert;
      Array<int> ints;

      if (MyRank == 0)
      {
         out << "areamesh2\n\n";

         // print the boundary + shared edges information
         nv = NumOfBdrElements + shared_edges.Size();
         MPI_Reduce(&nv, &ne, 1, MPI_INT, MPI_SUM, 0, MyComm);
         out << ne << '\n';
         // boundary
         for (i = 0; i < NumOfBdrElements; i++)
         {
            attr = boundary[i]->GetAttribute();
            boundary[i]->GetVertices(v);
            out << attr << "     ";
            for (j = 0; j < v.Size(); j++)
            {
               out << v[j] + 1 << "   ";
            }
            out << '\n';
         }
         // shared edges
         for (i = 0; i < shared_edges.Size(); i++)
         {
            attr = shared_edges[i]->GetAttribute();
            shared_edges[i]->GetVertices(v);
            out << attr << "     ";
            for (j = 0; j < v.Size(); j++)
            {
               out << v[j] + 1 << "   ";
            }
            out << '\n';
         }
         k = NumOfVertices;
         for (p = 1; p < NRanks; p++)
         {
            MPI_Recv(&nv, 1, MPI_INT, p, 444, MyComm, &status);
            MPI_Recv(&ne, 1, MPI_INT, p, 446, MyComm, &status);
            ints.SetSize(2*ne);
            MPI_Recv(&ints[0], 2*ne, MPI_INT, p, 447, MyComm, &status);
            for (i = 0; i < ne; i++)
            {
               out << p+1;
               for (j = 0; j < 2; j++)
               {
                  out << " " << k+ints[i*2+j]+1;
               }
               out << '\n';
            }
            k += nv;
         }

         // print the elements
         nv = NumOfElements;
         MPI_Reduce(&nv, &ne, 1, MPI_INT, MPI_SUM, 0, MyComm);
         out << ne << '\n';
         for (i = 0; i < NumOfElements; i++)
         {
            // attr = elements[i]->GetAttribute(); // not used
            elements[i]->GetVertices(v);
            out << 1 << "   " << 3 << "   ";
            for (j = 0; j < v.Size(); j++)
            {
               out << v[j] + 1 << "  ";
            }
            out << '\n';
         }
         k = NumOfVertices;
         for (p = 1; p < NRanks; p++)
         {
            MPI_Recv(&nv, 1, MPI_INT, p, 444, MyComm, &status);
            MPI_Recv(&ne, 1, MPI_INT, p, 446, MyComm, &status);
            ints.SetSize(3*ne);
            MPI_Recv(&ints[0], 3*ne, MPI_INT, p, 447, MyComm, &status);
            for (i = 0; i < ne; i++)
            {
               out << p+1 << " " << 3;
               for (j = 0; j < 3; j++)
               {
                  out << " " << k+ints[i*3+j]+1;
               }
               out << '\n';
            }
            k += nv;
         }

         // print the vertices
         ne = NumOfVertices;
         MPI_Reduce(&ne, &nv, 1, MPI_INT, MPI_SUM, 0, MyComm);
         out << nv << '\n';
         for (i = 0; i < NumOfVertices; i++)
         {
            for (j = 0; j < Dim; j++)
            {
               out << vertices[i](j) << " ";
            }
            out << '\n';
         }
         for (p = 1; p < NRanks; p++)
         {
            MPI_Recv(&nv, 1, MPI_INT, p, 444, MyComm, &status);
            vert.SetSize(Dim*nv);
            MPI_Recv(&vert[0], Dim*nv, MPI_DOUBLE, p, 445, MyComm, &status);
            for (i = 0; i < nv; i++)
            {
               for (j = 0; j < Dim; j++)
               {
                  out << " " << vert[Dim*i+j];
               }
               out << '\n';
            }
         }
      }
      else
      {
         // boundary + shared faces
         nv = NumOfBdrElements + shared_edges.Size();
         MPI_Reduce(&nv, &ne, 1, MPI_INT, MPI_SUM, 0, MyComm);
         MPI_Send(&NumOfVertices, 1, MPI_INT, 0, 444, MyComm);
         ne = NumOfBdrElements + shared_edges.Size();
         MPI_Send(&ne, 1, MPI_INT, 0, 446, MyComm);
         ints.SetSize(2*ne);
         for (i = 0; i < NumOfBdrElements; i++)
         {
            boundary[i]->GetVertices(v);
            for (j = 0; j < 2; j++)
            {
               ints[2*i+j] = v[j];
            }
         }
         for ( ; i < ne; i++)
         {
            shared_edges[i-NumOfBdrElements]->GetVertices(v);
            for (j = 0; j < 2; j++)
            {
               ints[2*i+j] = v[j];
            }
         }
         MPI_Send(&ints[0], 2*ne, MPI_INT, 0, 447, MyComm);
         // elements
         ne = NumOfElements;
         MPI_Reduce(&ne, &nv, 1, MPI_INT, MPI_SUM, 0, MyComm);
         MPI_Send(&NumOfVertices, 1, MPI_INT, 0, 444, MyComm);
         MPI_Send(&NumOfElements, 1, MPI_INT, 0, 446, MyComm);
         ints.SetSize(NumOfElements*3);
         for (i = 0; i < NumOfElements; i++)
         {
            elements[i]->GetVertices(v);
            for (j = 0; j < 3; j++)
            {
               ints[3*i+j] = v[j];
            }
         }
         MPI_Send(&ints[0], 3*NumOfElements, MPI_INT, 0, 447, MyComm);
         // vertices
         ne = NumOfVertices;
         MPI_Reduce(&ne, &nv, 1, MPI_INT, MPI_SUM, 0, MyComm);
         MPI_Send(&NumOfVertices, 1, MPI_INT, 0, 444, MyComm);
         vert.SetSize(Dim*NumOfVertices);
         for (i = 0; i < NumOfVertices; i++)
            for (j = 0; j < Dim; j++)
            {
               vert[Dim*i+j] = vertices[i](j);
            }
         MPI_Send(&vert[0], Dim*NumOfVertices, MPI_DOUBLE,
                  0, 445, MyComm);
      }
   }
}

void ParMesh::GetBoundingBox(Vector &gp_min, Vector &gp_max, int ref)
{
   int sdim;
   Vector p_min, p_max;

   this->Mesh::GetBoundingBox(p_min, p_max, ref);

   sdim = SpaceDimension();

   gp_min.SetSize(sdim);
   gp_max.SetSize(sdim);

   MPI_Allreduce(p_min.GetData(), gp_min, sdim, MPI_DOUBLE, MPI_MIN, MyComm);
   MPI_Allreduce(p_max.GetData(), gp_max, sdim, MPI_DOUBLE, MPI_MAX, MyComm);
}

void ParMesh::GetCharacteristics(double &gh_min, double &gh_max,
                                 double &gk_min, double &gk_max)
{
   double h_min, h_max, kappa_min, kappa_max;

   this->Mesh::GetCharacteristics(h_min, h_max, kappa_min, kappa_max);

   MPI_Allreduce(&h_min, &gh_min, 1, MPI_DOUBLE, MPI_MIN, MyComm);
   MPI_Allreduce(&h_max, &gh_max, 1, MPI_DOUBLE, MPI_MAX, MyComm);
   MPI_Allreduce(&kappa_min, &gk_min, 1, MPI_DOUBLE, MPI_MIN, MyComm);
   MPI_Allreduce(&kappa_max, &gk_max, 1, MPI_DOUBLE, MPI_MAX, MyComm);
}

void ParMesh::PrintInfo(std::ostream &out)
{
   int i;
   DenseMatrix J(Dim);
   double h_min, h_max, kappa_min, kappa_max, h, kappa;

   if (MyRank == 0)
   {
      out << "Parallel Mesh Stats:" << '\n';
   }

   for (i = 0; i < NumOfElements; i++)
   {
      GetElementJacobian(i, J);
      h = pow(fabs(J.Weight()), 1.0/double(Dim));
      kappa = (Dim == spaceDim) ?
              J.CalcSingularvalue(0) / J.CalcSingularvalue(Dim-1) : -1.0;
      if (i == 0)
      {
         h_min = h_max = h;
         kappa_min = kappa_max = kappa;
      }
      else
      {
         if (h < h_min) { h_min = h; }
         if (h > h_max) { h_max = h; }
         if (kappa < kappa_min) { kappa_min = kappa; }
         if (kappa > kappa_max) { kappa_max = kappa; }
      }
   }

   double gh_min, gh_max, gk_min, gk_max;
   MPI_Reduce(&h_min, &gh_min, 1, MPI_DOUBLE, MPI_MIN, 0, MyComm);
   MPI_Reduce(&h_max, &gh_max, 1, MPI_DOUBLE, MPI_MAX, 0, MyComm);
   MPI_Reduce(&kappa_min, &gk_min, 1, MPI_DOUBLE, MPI_MIN, 0, MyComm);
   MPI_Reduce(&kappa_max, &gk_max, 1, MPI_DOUBLE, MPI_MAX, 0, MyComm);

   // TODO: collect and print stats by geometry

   long ldata[5]; // vert, edge, face, elem, neighbors;
   long mindata[5], maxdata[5], sumdata[5];

   // count locally owned vertices, edges, and faces
   ldata[0] = GetNV();
   ldata[1] = GetNEdges();
   ldata[2] = GetNFaces();
   ldata[3] = GetNE();
   ldata[4] = gtopo.GetNumNeighbors()-1;
   for (int gr = 1; gr < GetNGroups(); gr++)
   {
      if (!gtopo.IAmMaster(gr)) // we are not the master
      {
         ldata[0] -= group_svert.RowSize(gr-1);
         ldata[1] -= group_sedge.RowSize(gr-1);
         ldata[2] -= group_stria.RowSize(gr-1);
         ldata[2] -= group_squad.RowSize(gr-1);
      }
   }

   MPI_Reduce(ldata, mindata, 5, MPI_LONG, MPI_MIN, 0, MyComm);
   MPI_Reduce(ldata, sumdata, 5, MPI_LONG, MPI_SUM, 0, MyComm);
   MPI_Reduce(ldata, maxdata, 5, MPI_LONG, MPI_MAX, 0, MyComm);

   if (MyRank == 0)
   {
      out << '\n'
          << "           "
          << setw(12) << "minimum"
          << setw(12) << "average"
          << setw(12) << "maximum"
          << setw(12) << "total" << '\n';
      out << " vertices  "
          << setw(12) << mindata[0]
          << setw(12) << sumdata[0]/NRanks
          << setw(12) << maxdata[0]
          << setw(12) << sumdata[0] << '\n';
      out << " edges     "
          << setw(12) << mindata[1]
          << setw(12) << sumdata[1]/NRanks
          << setw(12) << maxdata[1]
          << setw(12) << sumdata[1] << '\n';
      if (Dim == 3)
      {
         out << " faces     "
             << setw(12) << mindata[2]
             << setw(12) << sumdata[2]/NRanks
             << setw(12) << maxdata[2]
             << setw(12) << sumdata[2] << '\n';
      }
      out << " elements  "
          << setw(12) << mindata[3]
          << setw(12) << sumdata[3]/NRanks
          << setw(12) << maxdata[3]
          << setw(12) << sumdata[3] << '\n';
      out << " neighbors "
          << setw(12) << mindata[4]
          << setw(12) << sumdata[4]/NRanks
          << setw(12) << maxdata[4] << '\n';
      out << '\n'
          << "       "
          << setw(12) << "minimum"
          << setw(12) << "maximum" << '\n';
      out << " h     "
          << setw(12) << gh_min
          << setw(12) << gh_max << '\n';
      out << " kappa "
          << setw(12) << gk_min
          << setw(12) << gk_max << '\n';
      out << std::flush;
   }
}

long ParMesh::ReduceInt(int value) const
{
   long local = value, global;
   MPI_Allreduce(&local, &global, 1, MPI_LONG, MPI_SUM, MyComm);
   return global;
}

void ParMesh::ParPrint(ostream &out) const
{
   if (NURBSext || pncmesh)
   {
      // TODO: AMR meshes, NURBS meshes.
      Print(out);
      return;
   }

   // Write out serial mesh.  Tell serial mesh to deliniate the end of it's
   // output with 'mfem_serial_mesh_end' instead of 'mfem_mesh_end', as we will
   // be adding additional parallel mesh information.
   Printer(out, "mfem_serial_mesh_end");

   // write out group topology info.
   gtopo.Save(out);

   out << "\ntotal_shared_vertices " << svert_lvert.Size() << '\n';
   if (Dim >= 2)
   {
      out << "total_shared_edges " << shared_edges.Size() << '\n';
   }
   if (Dim >= 3)
   {
      out << "total_shared_faces " << sface_lface.Size() << '\n';
   }
   for (int gr = 1; gr < GetNGroups(); gr++)
   {
      {
         const int  nv = group_svert.RowSize(gr-1);
         const int *sv = group_svert.GetRow(gr-1);
         out << "\n# group " << gr << "\nshared_vertices " << nv << '\n';
         for (int i = 0; i < nv; i++)
         {
            out << svert_lvert[sv[i]] << '\n';
         }
      }
      if (Dim >= 2)
      {
         const int  ne = group_sedge.RowSize(gr-1);
         const int *se = group_sedge.GetRow(gr-1);
         out << "\nshared_edges " << ne << '\n';
         for (int i = 0; i < ne; i++)
         {
            const int *v = shared_edges[se[i]]->GetVertices();
            out << v[0] << ' ' << v[1] << '\n';
         }
      }
      if (Dim >= 3)
      {
         const int  nt = group_stria.RowSize(gr-1);
         const int *st = group_stria.GetRow(gr-1);
         const int  nq = group_squad.RowSize(gr-1);
         const int *sq = group_squad.GetRow(gr-1);
         out << "\nshared_faces " << nt+nq << '\n';
         for (int i = 0; i < nt; i++)
         {
            out << Geometry::TRIANGLE;
            const int *v = shared_trias[st[i]].v;
            for (int j = 0; j < 3; j++) { out << ' ' << v[j]; }
            out << '\n';
         }
         for (int i = 0; i < nq; i++)
         {
            out << Geometry::SQUARE;
            const int *v = shared_quads[sq[i]].v;
            for (int j = 0; j < 4; j++) { out << ' ' << v[j]; }
            out << '\n';
         }
      }
   }

   // Write out section end tag for mesh.
   out << "\nmfem_mesh_end" << endl;
}

int ParMesh::FindPoints(DenseMatrix& point_mat, Array<int>& elem_id,
                        Array<IntegrationPoint>& ip, bool warn,
                        InverseElementTransformation *inv_trans)
{
   const int npts = point_mat.Width();
   if (npts == 0) { return 0; }

   const bool no_warn = false;
   Mesh::FindPoints(point_mat, elem_id, ip, no_warn, inv_trans);

   // If multiple processors find the same point, we need to choose only one of
   // the processors to mark that point as found.
   // Here, we choose the processor with the minimal rank.

   Array<int> my_point_rank(npts), glob_point_rank(npts);
   for (int k = 0; k < npts; k++)
   {
      my_point_rank[k] = (elem_id[k] == -1) ? NRanks : MyRank;
   }

   MPI_Allreduce(my_point_rank.GetData(), glob_point_rank.GetData(), npts,
                 MPI_INT, MPI_MIN, MyComm);

   int pts_found = 0;
   for (int k = 0; k < npts; k++)
   {
      if (glob_point_rank[k] == NRanks) { elem_id[k] = -1; }
      else
      {
         pts_found++;
         if (glob_point_rank[k] != MyRank) { elem_id[k] = -2; }
      }
   }
   if (warn && pts_found != npts && MyRank == 0)
   {
      MFEM_WARNING((npts-pts_found) << " points were not found");
   }
   return pts_found;
}

static void PrintVertex(const Vertex &v, int space_dim, ostream &out)
{
   out << v(0);
   for (int d = 1; d < space_dim; d++)
   {
      out << ' ' << v(d);
   }
}

void ParMesh::PrintSharedEntities(const char *fname_prefix) const
{
   stringstream out_name;
   out_name << fname_prefix << '_' << setw(5) << setfill('0') << MyRank
            << ".shared_entities";
   ofstream out(out_name.str().c_str());
   out.precision(16);

   gtopo.Save(out);

   out << "\ntotal_shared_vertices " << svert_lvert.Size() << '\n';
   if (Dim >= 2)
   {
      out << "total_shared_edges " << shared_edges.Size() << '\n';
   }
   if (Dim >= 3)
   {
      out << "total_shared_faces " << sface_lface.Size() << '\n';
   }
   for (int gr = 1; gr < GetNGroups(); gr++)
   {
      {
         const int  nv = group_svert.RowSize(gr-1);
         const int *sv = group_svert.GetRow(gr-1);
         out << "\n# group " << gr << "\n\nshared_vertices " << nv << '\n';
         for (int i = 0; i < nv; i++)
         {
            const int lvi = svert_lvert[sv[i]];
            // out << lvi << '\n';
            PrintVertex(vertices[lvi], spaceDim, out);
            out << '\n';
         }
      }
      if (Dim >= 2)
      {
         const int  ne = group_sedge.RowSize(gr-1);
         const int *se = group_sedge.GetRow(gr-1);
         out << "\nshared_edges " << ne << '\n';
         for (int i = 0; i < ne; i++)
         {
            const int *v = shared_edges[se[i]]->GetVertices();
            // out << v[0] << ' ' << v[1] << '\n';
            PrintVertex(vertices[v[0]], spaceDim, out);
            out << " | ";
            PrintVertex(vertices[v[1]], spaceDim, out);
            out << '\n';
         }
      }
      if (Dim >= 3)
      {
         const int  nt = group_stria.RowSize(gr-1);
         const int *st = group_stria.GetRow(gr-1);
         const int  nq = group_squad.RowSize(gr-1);
         const int *sq = group_squad.GetRow(gr-1);
         out << "\nshared_faces " << nt+nq << '\n';
         for (int i = 0; i < nt; i++)
         {
            const int *v = shared_trias[st[i]].v;
#if 0
            out << Geometry::TRIANGLE;
            for (int j = 0; j < 3; j++) { out << ' ' << v[j]; }
            out << '\n';
#endif
            for (int j = 0; j < 3; j++)
            {
               PrintVertex(vertices[v[j]], spaceDim, out);
               (j < 2) ? out << " | " : out << '\n';
            }
         }
         for (int i = 0; i < nq; i++)
         {
            const int *v = shared_quads[sq[i]].v;
#if 0
            out << Geometry::SQUARE;
            for (int j = 0; j < 4; j++) { out << ' ' << v[j]; }
            out << '\n';
#endif
            for (int j = 0; j < 4; j++)
            {
               PrintVertex(vertices[v[j]], spaceDim, out);
               (j < 3) ? out << " | " : out << '\n';
            }
         }
      }
   }
}

ParMesh::~ParMesh()
{
   delete pncmesh;
   ncmesh = pncmesh = NULL;

   DeleteFaceNbrData();

   for (int i = 0; i < shared_edges.Size(); i++)
   {
      FreeElement(shared_edges[i]);
   }

   // The Mesh destructor is called automatically
}

}

#endif<|MERGE_RESOLUTION|>--- conflicted
+++ resolved
@@ -2477,10 +2477,7 @@
       mask |= FaceElementTransformations::HAVE_FACE;
    }
 
-<<<<<<< HEAD
    FaceElemTr.SetConfigurationMask(mask);
-=======
-   FaceElemTr.SetConfigurationMask(fill2 ? 31 : 21);
 
    // This check can be useful for internal debugging, however it will fail on
    // periodic boundary faces, so we keep it disabled in general.
@@ -2496,7 +2493,6 @@
    }
 #endif
 #endif
->>>>>>> f104e783
 
    return &FaceElemTr;
 }
