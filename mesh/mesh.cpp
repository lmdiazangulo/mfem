// Copyright (c) 2010, Lawrence Livermore National Security, LLC. Produced at
// the Lawrence Livermore National Laboratory. LLNL-CODE-443211. All Rights
// reserved. See file COPYRIGHT for details.
//
// This file is part of the MFEM library. For more information and source code
// availability see http://mfem.org.
//
// MFEM is free software; you can redistribute it and/or modify it under the
// terms of the GNU Lesser General Public License (as published by the Free
// Software Foundation) version 2.1 dated February 1999.

// Implementation of data type mesh

#include "mesh_headers.hpp"
#include "../fem/fem.hpp"
#include "../general/sort_pairs.hpp"
#include "../general/text.hpp"

#include <iostream>
#include <sstream>
#include <fstream>
#include <limits>
#include <cmath>
#include <cstring>
#include <ctime>
#include <functional>

// Include the METIS header, if using version 5. If using METIS 4, the needed
// declarations are inlined below, i.e. no header is needed.
#if defined(MFEM_USE_METIS) && defined(MFEM_USE_METIS_5)
#include "metis.h"
#endif

// METIS 4 prototypes
#if defined(MFEM_USE_METIS) && !defined(MFEM_USE_METIS_5)
typedef int idx_t;
typedef int idxtype;
extern "C" {
   void METIS_PartGraphRecursive(int*, idxtype*, idxtype*, idxtype*, idxtype*,
                                 int*, int*, int*, int*, int*, idxtype*);
   void METIS_PartGraphKway(int*, idxtype*, idxtype*, idxtype*, idxtype*,
                            int*, int*, int*, int*, int*, idxtype*);
   void METIS_PartGraphVKway(int*, idxtype*, idxtype*, idxtype*, idxtype*,
                             int*, int*, int*, int*, int*, idxtype*);
}
#endif

#ifdef MFEM_USE_GECKO
#include "graph.h"
#endif

using namespace std;

namespace mfem
{

void Mesh::GetElementJacobian(int i, DenseMatrix &J)
{
   Geometry::Type geom = GetElementBaseGeometry(i);
   ElementTransformation *eltransf = GetElementTransformation(i);
   eltransf->SetIntPoint(&Geometries.GetCenter(geom));
   Geometries.JacToPerfJac(geom, eltransf->Jacobian(), J);
}

void Mesh::GetElementCenter(int i, Vector &cent)
{
   cent.SetSize(spaceDim);
   int geom = GetElementBaseGeometry(i);
   ElementTransformation *eltransf = GetElementTransformation(i);
   eltransf->Transform(Geometries.GetCenter(geom), cent);
}

double Mesh::GetElementSize(int i, int type)
{
   DenseMatrix J(Dim);
   GetElementJacobian(i, J);
   if (type == 0)
   {
      return pow(fabs(J.Det()), 1./Dim);
   }
   else if (type == 1)
   {
      return J.CalcSingularvalue(Dim-1);   // h_min
   }
   else
   {
      return J.CalcSingularvalue(0);   // h_max
   }
}

double Mesh::GetElementSize(int i, const Vector &dir)
{
   DenseMatrix J(Dim);
   Vector d_hat(Dim);
   GetElementJacobian(i, J);
   J.MultTranspose(dir, d_hat);
   return sqrt((d_hat * d_hat) / (dir * dir));
}

double Mesh::GetElementVolume(int i)
{
   ElementTransformation *et = GetElementTransformation(i);
   const IntegrationRule &ir = IntRules.Get(GetElementBaseGeometry(i),
                                            et->OrderJ());
   double volume = 0.0;
   for (int j = 0; j < ir.GetNPoints(); j++)
   {
      const IntegrationPoint &ip = ir.IntPoint(j);
      et->SetIntPoint(&ip);
      volume += ip.weight * et->Weight();
   }

   return volume;
}

// Similar to VisualizationSceneSolution3d::FindNewBox in GLVis
void Mesh::GetBoundingBox(Vector &min, Vector &max, int ref)
{
   min.SetSize(spaceDim);
   max.SetSize(spaceDim);

   for (int d = 0; d < spaceDim; d++)
   {
      min(d) = infinity();
      max(d) = -infinity();
   }

   if (Nodes == NULL)
   {
      double *coord;
      for (int i = 0; i < NumOfVertices; i++)
      {
         coord = GetVertex(i);
         for (int d = 0; d < spaceDim; d++)
         {
            if (coord[d] < min(d)) { min(d) = coord[d]; }
            if (coord[d] > max(d)) { max(d) = coord[d]; }
         }
      }
   }
   else
   {
      const bool use_boundary = false; // make this a parameter?
      int ne = use_boundary ? GetNBE() : GetNE();
      int fn, fo;
      DenseMatrix pointmat;
      RefinedGeometry *RefG;
      IntegrationRule eir;
      FaceElementTransformations *Tr;
      ElementTransformation *T;

      for (int i = 0; i < ne; i++)
      {
         if (use_boundary)
         {
            GetBdrElementFace(i, &fn, &fo);
            RefG = GlobGeometryRefiner.Refine(GetFaceBaseGeometry(fn), ref);
            Tr = GetFaceElementTransformations(fn, 5);
            eir.SetSize(RefG->RefPts.GetNPoints());
            Tr->Loc1.Transform(RefG->RefPts, eir);
            Tr->Elem1->Transform(eir, pointmat);
         }
         else
         {
            T = GetElementTransformation(i);
            RefG = GlobGeometryRefiner.Refine(GetElementBaseGeometry(i), ref);
            T->Transform(RefG->RefPts, pointmat);
         }
         for (int j = 0; j < pointmat.Width(); j++)
         {
            for (int d = 0; d < pointmat.Height(); d++)
            {
               if (pointmat(d,j) < min(d)) { min(d) = pointmat(d,j); }
               if (pointmat(d,j) > max(d)) { max(d) = pointmat(d,j); }
            }
         }
      }
   }
}

void Mesh::GetCharacteristics(double &h_min, double &h_max,
                              double &kappa_min, double &kappa_max,
                              Vector *Vh, Vector *Vk)
{
   int i, dim, sdim;
   DenseMatrix J;
   double h, kappa;

   dim = Dimension();
   sdim = SpaceDimension();

   if (Vh) { Vh->SetSize(NumOfElements); }
   if (Vk) { Vk->SetSize(NumOfElements); }

   h_min = kappa_min = infinity();
   h_max = kappa_max = -h_min;
   if (dim == 0) { if (Vh) { *Vh = 1.0; } if (Vk) {*Vk = 1.0; } return; }
   J.SetSize(sdim, dim);
   for (i = 0; i < NumOfElements; i++)
   {
      GetElementJacobian(i, J);
      h = pow(fabs(J.Weight()), 1.0/double(dim));
      kappa = (dim == sdim) ?
              J.CalcSingularvalue(0) / J.CalcSingularvalue(dim-1) : -1.0;
      if (Vh) { (*Vh)(i) = h; }
      if (Vk) { (*Vk)(i) = kappa; }

      if (h < h_min) { h_min = h; }
      if (h > h_max) { h_max = h; }
      if (kappa < kappa_min) { kappa_min = kappa; }
      if (kappa > kappa_max) { kappa_max = kappa; }
   }
}

// static method
void Mesh::PrintElementsByGeometry(int dim,
                                   const Array<int> &num_elems_by_geom,
                                   std::ostream &out)
{
   for (int g = Geometry::DimStart[dim], first = 1;
        g < Geometry::DimStart[dim+1]; g++)
   {
      if (!num_elems_by_geom[g]) { continue; }
      if (!first) { out << " + "; }
      else { first = 0; }
      out << num_elems_by_geom[g] << ' ' << Geometry::Name[g] << "(s)";
   }
}

void Mesh::PrintCharacteristics(Vector *Vh, Vector *Vk, std::ostream &out)
{
   double h_min, h_max, kappa_min, kappa_max;

   out << "Mesh Characteristics:";

   this->GetCharacteristics(h_min, h_max, kappa_min, kappa_max, Vh, Vk);

   Array<int> num_elems_by_geom(Geometry::NumGeom);
   num_elems_by_geom = 0;
   for (int i = 0; i < GetNE(); i++)
   {
      num_elems_by_geom[GetElementBaseGeometry(i)]++;
   }

   out << '\n'
       << "Dimension          : " << Dimension() << '\n'
       << "Space dimension    : " << SpaceDimension();
   if (Dim == 0)
   {
      out << '\n'
          << "Number of vertices : " << GetNV() << '\n'
          << "Number of elements : " << GetNE() << '\n'
          << "Number of bdr elem : " << GetNBE() << '\n';
   }
   else if (Dim == 1)
   {
      out << '\n'
          << "Number of vertices : " << GetNV() << '\n'
          << "Number of elements : " << GetNE() << '\n'
          << "Number of bdr elem : " << GetNBE() << '\n'
          << "h_min              : " << h_min << '\n'
          << "h_max              : " << h_max << '\n';
   }
   else if (Dim == 2)
   {
      out << '\n'
          << "Number of vertices : " << GetNV() << '\n'
          << "Number of edges    : " << GetNEdges() << '\n'
          << "Number of elements : " << GetNE() << "  --  ";
      PrintElementsByGeometry(2, num_elems_by_geom, out);
      out << '\n'
          << "Number of bdr elem : " << GetNBE() << '\n'
          << "Euler Number       : " << EulerNumber2D() << '\n'
          << "h_min              : " << h_min << '\n'
          << "h_max              : " << h_max << '\n'
          << "kappa_min          : " << kappa_min << '\n'
          << "kappa_max          : " << kappa_max << '\n';
   }
   else
   {
      Array<int> num_bdr_elems_by_geom(Geometry::NumGeom);
      num_bdr_elems_by_geom = 0;
      for (int i = 0; i < GetNBE(); i++)
      {
         num_bdr_elems_by_geom[GetBdrElementBaseGeometry(i)]++;
      }
      Array<int> num_faces_by_geom(Geometry::NumGeom);
      num_faces_by_geom = 0;
      for (int i = 0; i < GetNFaces(); i++)
      {
         num_faces_by_geom[GetFaceBaseGeometry(i)]++;
      }

      out << '\n'
          << "Number of vertices : " << GetNV() << '\n'
          << "Number of edges    : " << GetNEdges() << '\n'
          << "Number of faces    : " << GetNFaces() << "  --  ";
      PrintElementsByGeometry(Dim-1, num_faces_by_geom, out);
      out << '\n'
          << "Number of elements : " << GetNE() << "  --  ";
      PrintElementsByGeometry(Dim, num_elems_by_geom, out);
      out << '\n'
          << "Number of bdr elem : " << GetNBE() << "  --  ";
      PrintElementsByGeometry(Dim-1, num_bdr_elems_by_geom, out);
      out << '\n'
          << "Euler Number       : " << EulerNumber() << '\n'
          << "h_min              : " << h_min << '\n'
          << "h_max              : " << h_max << '\n'
          << "kappa_min          : " << kappa_min << '\n'
          << "kappa_max          : " << kappa_max << '\n';
   }
   out << '\n' << std::flush;
}

FiniteElement *Mesh::GetTransformationFEforElementType(Element::Type ElemType)
{
   switch (ElemType)
   {
      case Element::POINT :          return &PointFE;
      case Element::SEGMENT :        return &SegmentFE;
      case Element::TRIANGLE :       return &TriangleFE;
      case Element::QUADRILATERAL :  return &QuadrilateralFE;
      case Element::TETRAHEDRON :    return &TetrahedronFE;
      case Element::HEXAHEDRON :     return &HexahedronFE;
      case Element::WEDGE :          return &WedgeFE;
      default:
         MFEM_ABORT("Unknown element type \"" << ElemType << "\"");
         break;
   }
   MFEM_ABORT("Unknown element type");
   return NULL;
}


void Mesh::GetElementTransformation(int i, IsoparametricTransformation *ElTr)
{
   ElTr->Attribute = GetAttribute(i);
   ElTr->ElementNo = i;
   if (Nodes == NULL)
   {
      GetPointMatrix(i, ElTr->GetPointMat());
      ElTr->SetFE(GetTransformationFEforElementType(GetElementType(i)));
   }
   else
   {
      DenseMatrix &pm = ElTr->GetPointMat();
      Array<int> vdofs;
      Nodes->FESpace()->GetElementVDofs(i, vdofs);

      int n = vdofs.Size()/spaceDim;
      pm.SetSize(spaceDim, n);
      for (int k = 0; k < spaceDim; k++)
      {
         for (int j = 0; j < n; j++)
         {
            pm(k,j) = (*Nodes)(vdofs[n*k+j]);
         }
      }
      ElTr->SetFE(Nodes->FESpace()->GetFE(i));
   }
   ElTr->FinalizeTransformation();
}

void Mesh::GetElementTransformation(int i, const Vector &nodes,
                                    IsoparametricTransformation *ElTr)
{
   ElTr->Attribute = GetAttribute(i);
   ElTr->ElementNo = i;
   DenseMatrix &pm = ElTr->GetPointMat();
   if (Nodes == NULL)
   {
      MFEM_ASSERT(nodes.Size() == spaceDim*GetNV(), "");
      int       nv = elements[i]->GetNVertices();
      const int *v = elements[i]->GetVertices();
      int n = vertices.Size();
      pm.SetSize(spaceDim, nv);
      for (int k = 0; k < spaceDim; k++)
      {
         for (int j = 0; j < nv; j++)
         {
            pm(k, j) = nodes(k*n+v[j]);
         }
      }
      ElTr->SetFE(GetTransformationFEforElementType(GetElementType(i)));
   }
   else
   {
      MFEM_ASSERT(nodes.Size() == Nodes->Size(), "");
      Array<int> vdofs;
      Nodes->FESpace()->GetElementVDofs(i, vdofs);
      int n = vdofs.Size()/spaceDim;
      pm.SetSize(spaceDim, n);
      for (int k = 0; k < spaceDim; k++)
      {
         for (int j = 0; j < n; j++)
         {
            pm(k,j) = nodes(vdofs[n*k+j]);
         }
      }
      ElTr->SetFE(Nodes->FESpace()->GetFE(i));
   }
   ElTr->FinalizeTransformation();
}

ElementTransformation *Mesh::GetElementTransformation(int i)
{
   GetElementTransformation(i, &Transformation);

   return &Transformation;
}

ElementTransformation *Mesh::GetBdrElementTransformation(int i)
{
   GetBdrElementTransformation(i, &FaceTransformation);
   return &FaceTransformation;
}

void Mesh::GetBdrElementTransformation(int i, IsoparametricTransformation* ElTr)
{
   ElTr->Attribute = GetBdrAttribute(i);
   ElTr->ElementNo = i; // boundary element number
   DenseMatrix &pm = ElTr->GetPointMat();
   if (Nodes == NULL)
   {
      GetBdrPointMatrix(i, pm);
      ElTr->SetFE(GetTransformationFEforElementType(GetBdrElementType(i)));
   }
   else
   {
      const FiniteElement *bdr_el = Nodes->FESpace()->GetBE(i);
      if (bdr_el)
      {
         Array<int> vdofs;
         Nodes->FESpace()->GetBdrElementVDofs(i, vdofs);
         int n = vdofs.Size()/spaceDim;
         pm.SetSize(spaceDim, n);
         for (int k = 0; k < spaceDim; k++)
         {
            for (int j = 0; j < n; j++)
            {
               pm(k,j) = (*Nodes)(vdofs[n*k+j]);
            }
         }
         ElTr->SetFE(bdr_el);
      }
      else // L2 Nodes (e.g., periodic mesh)
      {
         int elem_id, face_info;
         GetBdrElementAdjacentElement(i, elem_id, face_info);

         GetLocalFaceTransformation(GetBdrElementType(i),
                                    GetElementType(elem_id),
                                    FaceElemTr.Loc1.Transf, face_info);
         // NOTE: FaceElemTr.Loc1 is overwritten here -- used as a temporary

         const FiniteElement *face_el =
            Nodes->FESpace()->GetTraceElement(elem_id,
                                              GetBdrElementBaseGeometry(i));

         IntegrationRule eir(face_el->GetDof());
         FaceElemTr.Loc1.Transform(face_el->GetNodes(), eir);
         // 'Transformation' is not used
         Nodes->GetVectorValues(Transformation, eir, pm);

         ElTr->SetFE(face_el);
      }
   }
   ElTr->FinalizeTransformation();
}

void Mesh::GetFaceTransformation(int FaceNo, IsoparametricTransformation *FTr)
{
   FTr->Attribute = (Dim == 1) ? 1 : faces[FaceNo]->GetAttribute();
   FTr->ElementNo = FaceNo;
   DenseMatrix &pm = FTr->GetPointMat();
   if (Nodes == NULL)
   {
      const int *v = (Dim == 1) ? &FaceNo : faces[FaceNo]->GetVertices();
      const int nv = (Dim == 1) ? 1 : faces[FaceNo]->GetNVertices();
      pm.SetSize(spaceDim, nv);
      for (int i = 0; i < spaceDim; i++)
      {
         for (int j = 0; j < nv; j++)
         {
            pm(i, j) = vertices[v[j]](i);
         }
      }
      FTr->SetFE(GetTransformationFEforElementType(GetFaceElementType(FaceNo)));
   }
   else // curved mesh
   {
      const FiniteElement *face_el = Nodes->FESpace()->GetFaceElement(FaceNo);
      if (face_el)
      {
         Array<int> vdofs;
         Nodes->FESpace()->GetFaceVDofs(FaceNo, vdofs);
         int n = vdofs.Size()/spaceDim;
         pm.SetSize(spaceDim, n);
         for (int i = 0; i < spaceDim; i++)
         {
            for (int j = 0; j < n; j++)
            {
               pm(i, j) = (*Nodes)(vdofs[n*i+j]);
            }
         }
         FTr->SetFE(face_el);
      }
      else // L2 Nodes (e.g., periodic mesh), go through the volume of Elem1
      {
         FaceInfo &face_info = faces_info[FaceNo];

         Geometry::Type face_geom = GetFaceGeometryType(FaceNo);
         Element::Type  face_type = GetFaceElementType(FaceNo);

         GetLocalFaceTransformation(face_type,
                                    GetElementType(face_info.Elem1No),
                                    FaceElemTr.Loc1.Transf, face_info.Elem1Inf);
         // NOTE: FaceElemTr.Loc1 is overwritten here -- used as a temporary

         face_el = Nodes->FESpace()->GetTraceElement(face_info.Elem1No,
                                                     face_geom);

         IntegrationRule eir(face_el->GetDof());
         FaceElemTr.Loc1.Transform(face_el->GetNodes(), eir);
         // 'Transformation' is not used
         Nodes->GetVectorValues(Transformation, eir, pm);

         FTr->SetFE(face_el);
      }
   }
   FTr->FinalizeTransformation();
}

ElementTransformation *Mesh::GetFaceTransformation(int FaceNo)
{
   GetFaceTransformation(FaceNo, &FaceTransformation);
   return &FaceTransformation;
}

void Mesh::GetEdgeTransformation(int EdgeNo, IsoparametricTransformation *EdTr)
{
   if (Dim == 2)
   {
      GetFaceTransformation(EdgeNo, EdTr);
      return;
   }
   if (Dim == 1)
   {
      mfem_error("Mesh::GetEdgeTransformation not defined in 1D \n");
   }

   EdTr->Attribute = 1;
   EdTr->ElementNo = EdgeNo;
   DenseMatrix &pm = EdTr->GetPointMat();
   if (Nodes == NULL)
   {
      Array<int> v;
      GetEdgeVertices(EdgeNo, v);
      const int nv = 2;
      pm.SetSize(spaceDim, nv);
      for (int i = 0; i < spaceDim; i++)
      {
         for (int j = 0; j < nv; j++)
         {
            pm(i, j) = vertices[v[j]](i);
         }
      }
      EdTr->SetFE(GetTransformationFEforElementType(Element::SEGMENT));
   }
   else
   {
      const FiniteElement *edge_el = Nodes->FESpace()->GetEdgeElement(EdgeNo);
      if (edge_el)
      {
         Array<int> vdofs;
         Nodes->FESpace()->GetEdgeVDofs(EdgeNo, vdofs);
         int n = vdofs.Size()/spaceDim;
         pm.SetSize(spaceDim, n);
         for (int i = 0; i < spaceDim; i++)
         {
            for (int j = 0; j < n; j++)
            {
               pm(i, j) = (*Nodes)(vdofs[n*i+j]);
            }
         }
         EdTr->SetFE(edge_el);
      }
      else
      {
         MFEM_ABORT("Not implemented.");
      }
   }
   EdTr->FinalizeTransformation();
}

ElementTransformation *Mesh::GetEdgeTransformation(int EdgeNo)
{
   GetEdgeTransformation(EdgeNo, &EdgeTransformation);
   return &EdgeTransformation;
}


void Mesh::GetLocalPtToSegTransformation(
   IsoparametricTransformation &Transf, int i)
{
   const IntegrationRule *SegVert;
   DenseMatrix &locpm = Transf.GetPointMat();

   Transf.SetFE(&PointFE);
   SegVert = Geometries.GetVertices(Geometry::SEGMENT);
   locpm.SetSize(1, 1);
   locpm(0, 0) = SegVert->IntPoint(i/64).x;
   //  (i/64) is the local face no. in the segment
   //  (i%64) is the orientation of the point (not used)
   Transf.FinalizeTransformation();
}

void Mesh::GetLocalSegToTriTransformation(
   IsoparametricTransformation &Transf, int i)
{
   const int *tv, *so;
   const IntegrationRule *TriVert;
   DenseMatrix &locpm = Transf.GetPointMat();

   Transf.SetFE(&SegmentFE);
   tv = tri_t::Edges[i/64];  //  (i/64) is the local face no. in the triangle
   so = seg_t::Orient[i%64]; //  (i%64) is the orientation of the segment
   TriVert = Geometries.GetVertices(Geometry::TRIANGLE);
   locpm.SetSize(2, 2);
   for (int j = 0; j < 2; j++)
   {
      locpm(0, so[j]) = TriVert->IntPoint(tv[j]).x;
      locpm(1, so[j]) = TriVert->IntPoint(tv[j]).y;
   }
   Transf.FinalizeTransformation();
}

void Mesh::GetLocalSegToQuadTransformation(
   IsoparametricTransformation &Transf, int i)
{
   const int *qv, *so;
   const IntegrationRule *QuadVert;
   DenseMatrix &locpm = Transf.GetPointMat();

   Transf.SetFE(&SegmentFE);
   qv = quad_t::Edges[i/64]; //  (i/64) is the local face no. in the quad
   so = seg_t::Orient[i%64]; //  (i%64) is the orientation of the segment
   QuadVert = Geometries.GetVertices(Geometry::SQUARE);
   locpm.SetSize(2, 2);
   for (int j = 0; j < 2; j++)
   {
      locpm(0, so[j]) = QuadVert->IntPoint(qv[j]).x;
      locpm(1, so[j]) = QuadVert->IntPoint(qv[j]).y;
   }
   Transf.FinalizeTransformation();
}

void Mesh::GetLocalTriToTetTransformation(
   IsoparametricTransformation &Transf, int i)
{
   DenseMatrix &locpm = Transf.GetPointMat();

   Transf.SetFE(&TriangleFE);
   //  (i/64) is the local face no. in the tet
   const int *tv = tet_t::FaceVert[i/64];
   //  (i%64) is the orientation of the tetrahedron face
   //         w.r.t. the face element
   const int *to = tri_t::Orient[i%64];
   const IntegrationRule *TetVert =
      Geometries.GetVertices(Geometry::TETRAHEDRON);
   locpm.SetSize(3, 3);
   for (int j = 0; j < 3; j++)
   {
      const IntegrationPoint &vert = TetVert->IntPoint(tv[to[j]]);
      locpm(0, j) = vert.x;
      locpm(1, j) = vert.y;
      locpm(2, j) = vert.z;
   }
   Transf.FinalizeTransformation();
}

void Mesh::GetLocalTriToWdgTransformation(
   IsoparametricTransformation &Transf, int i)
{
   DenseMatrix &locpm = Transf.GetPointMat();

   Transf.SetFE(&TriangleFE);
   //  (i/64) is the local face no. in the pri
   MFEM_VERIFY(i < 128, "Local face index " << i/64
               << " is not a triangular face of a wedge.");
   const int *pv = pri_t::FaceVert[i/64];
   //  (i%64) is the orientation of the wedge face
   //         w.r.t. the face element
   const int *to = tri_t::Orient[i%64];
   const IntegrationRule *PriVert =
      Geometries.GetVertices(Geometry::PRISM);
   locpm.SetSize(3, 3);
   for (int j = 0; j < 3; j++)
   {
      const IntegrationPoint &vert = PriVert->IntPoint(pv[to[j]]);
      locpm(0, j) = vert.x;
      locpm(1, j) = vert.y;
      locpm(2, j) = vert.z;
   }
   Transf.FinalizeTransformation();
}

void Mesh::GetLocalQuadToHexTransformation(
   IsoparametricTransformation &Transf, int i)
{
   DenseMatrix &locpm = Transf.GetPointMat();

   Transf.SetFE(&QuadrilateralFE);
   //  (i/64) is the local face no. in the hex
   const int *hv = hex_t::FaceVert[i/64];
   //  (i%64) is the orientation of the quad
   const int *qo = quad_t::Orient[i%64];
   const IntegrationRule *HexVert = Geometries.GetVertices(Geometry::CUBE);
   locpm.SetSize(3, 4);
   for (int j = 0; j < 4; j++)
   {
      const IntegrationPoint &vert = HexVert->IntPoint(hv[qo[j]]);
      locpm(0, j) = vert.x;
      locpm(1, j) = vert.y;
      locpm(2, j) = vert.z;
   }
   Transf.FinalizeTransformation();
}

void Mesh::GetLocalQuadToWdgTransformation(
   IsoparametricTransformation &Transf, int i)
{
   DenseMatrix &locpm = Transf.GetPointMat();

   Transf.SetFE(&QuadrilateralFE);
   //  (i/64) is the local face no. in the pri
   MFEM_VERIFY(i >= 128, "Local face index " << i/64
               << " is not a quadrilateral face of a wedge.");
   const int *pv = pri_t::FaceVert[i/64];
   //  (i%64) is the orientation of the quad
   const int *qo = quad_t::Orient[i%64];
   const IntegrationRule *PriVert = Geometries.GetVertices(Geometry::PRISM);
   locpm.SetSize(3, 4);
   for (int j = 0; j < 4; j++)
   {
      const IntegrationPoint &vert = PriVert->IntPoint(pv[qo[j]]);
      locpm(0, j) = vert.x;
      locpm(1, j) = vert.y;
      locpm(2, j) = vert.z;
   }
   Transf.FinalizeTransformation();
}

void Mesh::GetLocalFaceTransformation(
   int face_type, int elem_type, IsoparametricTransformation &Transf, int info)
{
   switch (face_type)
   {
      case Element::POINT:
         GetLocalPtToSegTransformation(Transf, info);
         break;

      case Element::SEGMENT:
         if (elem_type == Element::TRIANGLE)
         {
            GetLocalSegToTriTransformation(Transf, info);
         }
         else
         {
            MFEM_ASSERT(elem_type == Element::QUADRILATERAL, "");
            GetLocalSegToQuadTransformation(Transf, info);
         }
         break;

      case Element::TRIANGLE:
         if (elem_type == Element::TETRAHEDRON)
         {
            GetLocalTriToTetTransformation(Transf, info);
         }
         else
         {
            MFEM_ASSERT(elem_type == Element::WEDGE, "");
            GetLocalTriToWdgTransformation(Transf, info);
         }
         break;

      case Element::QUADRILATERAL:
         if (elem_type == Element::HEXAHEDRON)
         {
            GetLocalQuadToHexTransformation(Transf, info);
         }
         else
         {
            MFEM_ASSERT(elem_type == Element::WEDGE, "");
            GetLocalQuadToWdgTransformation(Transf, info);
         }
         break;
   }
}

FaceElementTransformations *Mesh::GetFaceElementTransformations(int FaceNo,
                                                                int mask)
{
   FaceInfo &face_info = faces_info[FaceNo];

   FaceElemTr.Elem1 = NULL;
   FaceElemTr.Elem2 = NULL;

   // setup the transformation for the first element
   FaceElemTr.Elem1No = face_info.Elem1No;
   if (mask & 1)
   {
      GetElementTransformation(FaceElemTr.Elem1No, &Transformation);
      FaceElemTr.Elem1 = &Transformation;
   }

   //  setup the transformation for the second element
   //     return NULL in the Elem2 field if there's no second element, i.e.
   //     the face is on the "boundary"
   FaceElemTr.Elem2No = face_info.Elem2No;
   if ((mask & 2) && FaceElemTr.Elem2No >= 0)
   {
#ifdef MFEM_DEBUG
      if (NURBSext && (mask & 1)) { MFEM_ABORT("NURBS mesh not supported!"); }
#endif
      GetElementTransformation(FaceElemTr.Elem2No, &Transformation2);
      FaceElemTr.Elem2 = &Transformation2;
   }

   // setup the face transformation
   FaceElemTr.FaceGeom = GetFaceGeometryType(FaceNo);
   FaceElemTr.Face = (mask & 16) ? GetFaceTransformation(FaceNo) : NULL;

   // setup Loc1 & Loc2
   int face_type = GetFaceElementType(FaceNo);
   if (mask & 4)
   {
      int elem_type = GetElementType(face_info.Elem1No);
      GetLocalFaceTransformation(face_type, elem_type,
                                 FaceElemTr.Loc1.Transf, face_info.Elem1Inf);
   }
   if ((mask & 8) && FaceElemTr.Elem2No >= 0)
   {
      int elem_type = GetElementType(face_info.Elem2No);
      GetLocalFaceTransformation(face_type, elem_type,
                                 FaceElemTr.Loc2.Transf, face_info.Elem2Inf);

      // NC meshes: prepend slave edge/face transformation to Loc2
      if (Nonconforming() && IsSlaveFace(face_info))
      {
         ApplyLocalSlaveTransformation(FaceElemTr.Loc2.Transf, face_info);

         if (face_type == Element::SEGMENT)
         {
            // flip Loc2 to match Loc1 and Face
            DenseMatrix &pm = FaceElemTr.Loc2.Transf.GetPointMat();
            std::swap(pm(0,0), pm(0,1));
            std::swap(pm(1,0), pm(1,1));
         }
      }
   }

   return &FaceElemTr;
}

bool Mesh::IsSlaveFace(const FaceInfo &fi) const
{
   return fi.NCFace >= 0 && nc_faces_info[fi.NCFace].Slave;
}

void Mesh::ApplyLocalSlaveTransformation(IsoparametricTransformation &transf,
                                         const FaceInfo &fi)
{
#ifdef MFEM_THREAD_SAFE
   DenseMatrix composition;
#else
   static DenseMatrix composition;
#endif
   MFEM_ASSERT(fi.NCFace >= 0, "");
   transf.Transform(*nc_faces_info[fi.NCFace].PointMatrix, composition);
   transf.GetPointMat() = composition;
   transf.FinalizeTransformation();
}

FaceElementTransformations *Mesh::GetBdrFaceTransformations(int BdrElemNo)
{
   FaceElementTransformations *tr;
   int fn;
   if (Dim == 3)
   {
      fn = be_to_face[BdrElemNo];
   }
   else if (Dim == 2)
   {
      fn = be_to_edge[BdrElemNo];
   }
   else
   {
      fn = boundary[BdrElemNo]->GetVertices()[0];
   }
   // Check if the face is interior, shared, or non-conforming.
   if (FaceIsTrueInterior(fn) || faces_info[fn].NCFace >= 0)
   {
      return NULL;
   }
   tr = GetFaceElementTransformations(fn);
   tr->Face->Attribute = boundary[BdrElemNo]->GetAttribute();
   return tr;
}

<<<<<<< HEAD
/* HDG */
void Mesh::GetBdrFaceToEdge(int BdrElemNo, int *fn)
{
   if (Dim == 3)
   {
      *fn = be_to_face[BdrElemNo];
   }
   else if (Dim == 2)
   {
      *fn = be_to_edge[BdrElemNo];
   }
   else
   {
      *fn = boundary[BdrElemNo]->GetVertices()[0];
   }
}

/* HDG */
void Mesh::GetEdgeToBdrFace(Array<int> &Edge_to_Be)
{
   int no_faces;

   if (Dim == 3)
   {
      no_faces = NumOfFaces;
   }
   else if (Dim == 2)
   {
      no_faces = NumOfEdges;
   }
   else
   {
      no_faces = NumOfEdges;
   }

   Edge_to_Be.SetSize(no_faces);
   Edge_to_Be = -1;

   for (int i = 0; i < NumOfBdrElements; i++)
   {
      if (Dim == 2)
      {
         Edge_to_Be[be_to_edge[i]] = i;
      }
      else if (Dim == 3)
      {
         Edge_to_Be[be_to_face[i]] = i;
      }
   }

}

void Mesh::GetFaceElements(int Face, int *Elem1, int *Elem2)
=======
void Mesh::GetFaceElements(int Face, int *Elem1, int *Elem2) const
>>>>>>> 21cdc4d8
{
   *Elem1 = faces_info[Face].Elem1No;
   *Elem2 = faces_info[Face].Elem2No;
}

void Mesh::GetFaceInfos(int Face, int *Inf1, int *Inf2) const
{
   *Inf1 = faces_info[Face].Elem1Inf;
   *Inf2 = faces_info[Face].Elem2Inf;
}

Geometry::Type Mesh::GetFaceGeometryType(int Face) const
{
   return (Dim == 1) ? Geometry::POINT : faces[Face]->GetGeometryType();
}

Element::Type Mesh::GetFaceElementType(int Face) const
{
   return (Dim == 1) ? Element::POINT : faces[Face]->GetType();
}

void Mesh::Init()
{
   // in order of declaration:
   Dim = spaceDim = 0;
   NumOfVertices = -1;
   NumOfElements = NumOfBdrElements = 0;
   NumOfEdges = NumOfFaces = 0;
   meshgen = mesh_geoms = 0;
   sequence = 0;
   Nodes = NULL;
   own_nodes = 1;
   NURBSext = NULL;
   ncmesh = NULL;
   last_operation = Mesh::NONE;
}

void Mesh::InitTables()
{
   el_to_edge =
      el_to_face = el_to_el = bel_to_edge = face_edge = edge_vertex = NULL;
}

void Mesh::SetEmpty()
{
   Init();
   InitTables();
}

void Mesh::DestroyTables()
{
   delete el_to_edge;
   delete el_to_face;
   delete el_to_el;

   if (Dim == 3)
   {
      delete bel_to_edge;
   }

   delete face_edge;
   delete edge_vertex;
}

void Mesh::DestroyPointers()
{
   if (own_nodes) { delete Nodes; }

   delete ncmesh;

   delete NURBSext;

   for (int i = 0; i < NumOfElements; i++)
   {
      FreeElement(elements[i]);
   }

   for (int i = 0; i < NumOfBdrElements; i++)
   {
      FreeElement(boundary[i]);
   }

   for (int i = 0; i < faces.Size(); i++)
   {
      FreeElement(faces[i]);
   }

   DestroyTables();
}

void Mesh::Destroy()
{
   DestroyPointers();

   elements.DeleteAll();
   vertices.DeleteAll();
   boundary.DeleteAll();
   faces.DeleteAll();
   faces_info.DeleteAll();
   nc_faces_info.DeleteAll();
   be_to_edge.DeleteAll();
   be_to_face.DeleteAll();

   // TODO:
   // IsoparametricTransformations
   // Transformation, Transformation2, FaceTransformation, EdgeTransformation;
   // FaceElementTransformations FaceElemTr;

   CoarseFineTr.Clear();

#ifdef MFEM_USE_MEMALLOC
   TetMemory.Clear();
#endif

   attributes.DeleteAll();
   bdr_attributes.DeleteAll();
}

void Mesh::DeleteLazyTables()
{
   delete el_to_el;     el_to_el = NULL;
   delete face_edge;    face_edge = NULL;
   delete edge_vertex;  edge_vertex = NULL;
}

void Mesh::SetAttributes()
{
   Array<int> attribs;

   attribs.SetSize(GetNBE());
   for (int i = 0; i < attribs.Size(); i++)
   {
      attribs[i] = GetBdrAttribute(i);
   }
   attribs.Sort();
   attribs.Unique();
   attribs.Copy(bdr_attributes);
   if (bdr_attributes.Size() > 0 && bdr_attributes[0] <= 0)
   {
      MFEM_WARNING("Non-positive attributes on the boundary!");
   }

   attribs.SetSize(GetNE());
   for (int i = 0; i < attribs.Size(); i++)
   {
      attribs[i] = GetAttribute(i);
   }
   attribs.Sort();
   attribs.Unique();
   attribs.Copy(attributes);
   if (attributes.Size() > 0 && attributes[0] <= 0)
   {
      MFEM_WARNING("Non-positive attributes in the domain!");
   }
}

void Mesh::InitMesh(int _Dim, int _spaceDim, int NVert, int NElem, int NBdrElem)
{
   SetEmpty();

   Dim = _Dim;
   spaceDim = _spaceDim;

   NumOfVertices = 0;
   vertices.SetSize(NVert);  // just allocate space for vertices

   NumOfElements = 0;
   elements.SetSize(NElem);  // just allocate space for Element *

   NumOfBdrElements = 0;
   boundary.SetSize(NBdrElem);  // just allocate space for Element *
}

void Mesh::AddVertex(const double *x)
{
   double *y = vertices[NumOfVertices]();

   for (int i = 0; i < spaceDim; i++)
   {
      y[i] = x[i];
   }
   NumOfVertices++;
}

void Mesh::AddTri(const int *vi, int attr)
{
   elements[NumOfElements++] = new Triangle(vi, attr);
}

void Mesh::AddTriangle(const int *vi, int attr)
{
   elements[NumOfElements++] = new Triangle(vi, attr);
}

void Mesh::AddQuad(const int *vi, int attr)
{
   elements[NumOfElements++] = new Quadrilateral(vi, attr);
}

void Mesh::AddTet(const int *vi, int attr)
{
#ifdef MFEM_USE_MEMALLOC
   Tetrahedron *tet;
   tet = TetMemory.Alloc();
   tet->SetVertices(vi);
   tet->SetAttribute(attr);
   elements[NumOfElements++] = tet;
#else
   elements[NumOfElements++] = new Tetrahedron(vi, attr);
#endif
}

void Mesh::AddWedge(const int *vi, int attr)
{
   elements[NumOfElements++] = new Wedge(vi, attr);
}

void Mesh::AddHex(const int *vi, int attr)
{
   elements[NumOfElements++] = new Hexahedron(vi, attr);
}

void Mesh::AddHexAsTets(const int *vi, int attr)
{
   static const int hex_to_tet[6][4] =
   {
      { 0, 1, 2, 6 }, { 0, 5, 1, 6 }, { 0, 4, 5, 6 },
      { 0, 2, 3, 6 }, { 0, 3, 7, 6 }, { 0, 7, 4, 6 }
   };
   int ti[4];

   for (int i = 0; i < 6; i++)
   {
      for (int j = 0; j < 4; j++)
      {
         ti[j] = vi[hex_to_tet[i][j]];
      }
      AddTet(ti, attr);
   }
}

void Mesh::AddHexAsWedges(const int *vi, int attr)
{
   static const int hex_to_wdg[2][6] =
   {
      { 0, 1, 2, 4, 5, 6 }, { 0, 2, 3, 4, 6, 7 }
   };
   int ti[6];

   for (int i = 0; i < 2; i++)
   {
      for (int j = 0; j < 6; j++)
      {
         ti[j] = vi[hex_to_wdg[i][j]];
      }
      AddWedge(ti, attr);
   }
}

void Mesh::AddBdrSegment(const int *vi, int attr)
{
   boundary[NumOfBdrElements++] = new Segment(vi, attr);
}

void Mesh::AddBdrTriangle(const int *vi, int attr)
{
   boundary[NumOfBdrElements++] = new Triangle(vi, attr);
}

void Mesh::AddBdrQuad(const int *vi, int attr)
{
   boundary[NumOfBdrElements++] = new Quadrilateral(vi, attr);
}

void Mesh::AddBdrQuadAsTriangles(const int *vi, int attr)
{
   static const int quad_to_tri[2][3] = { { 0, 1, 2 }, { 0, 2, 3 } };
   int ti[3];

   for (int i = 0; i < 2; i++)
   {
      for (int j = 0; j < 3; j++)
      {
         ti[j] = vi[quad_to_tri[i][j]];
      }
      AddBdrTriangle(ti, attr);
   }
}

void Mesh::GenerateBoundaryElements()
{
   int i, j;
   Array<int> &be2face = (Dim == 2) ? be_to_edge : be_to_face;

   // GenerateFaces();

   for (i = 0; i < boundary.Size(); i++)
   {
      FreeElement(boundary[i]);
   }

   if (Dim == 3)
   {
      delete bel_to_edge;
      bel_to_edge = NULL;
   }

   // count the 'NumOfBdrElements'
   NumOfBdrElements = 0;
   for (i = 0; i < faces_info.Size(); i++)
   {
      if (faces_info[i].Elem2No < 0) { NumOfBdrElements++; }
   }

   boundary.SetSize(NumOfBdrElements);
   be2face.SetSize(NumOfBdrElements);
   for (j = i = 0; i < faces_info.Size(); i++)
   {
      if (faces_info[i].Elem2No < 0)
      {
         boundary[j] = faces[i]->Duplicate(this);
         be2face[j++] = i;
      }
   }
   // In 3D, 'bel_to_edge' is destroyed but it's not updated.
}

void Mesh::FinalizeCheck()
{
   MFEM_VERIFY(vertices.Size() == NumOfVertices ||
               vertices.Size() == 0,
               "incorrect number of vertices: preallocated: " << vertices.Size()
               << ", actually added: " << NumOfVertices);
   MFEM_VERIFY(elements.Size() == NumOfElements,
               "incorrect number of elements: preallocated: " << elements.Size()
               << ", actually added: " << NumOfElements);
   MFEM_VERIFY(boundary.Size() == NumOfBdrElements,
               "incorrect number of boundary elements: preallocated: "
               << boundary.Size() << ", actually added: " << NumOfBdrElements);
}

void Mesh::FinalizeTriMesh(int generate_edges, int refine, bool fix_orientation)
{
   FinalizeCheck();
   CheckElementOrientation(fix_orientation);

   if (refine)
   {
      MarkTriMeshForRefinement();
   }

   if (generate_edges)
   {
      el_to_edge = new Table;
      NumOfEdges = GetElementToEdgeTable(*el_to_edge, be_to_edge);
      GenerateFaces();
      CheckBdrElementOrientation();
   }
   else
   {
      NumOfEdges = 0;
   }

   NumOfFaces = 0;

   SetAttributes();

   SetMeshGen();
}

void Mesh::FinalizeQuadMesh(int generate_edges, int refine,
                            bool fix_orientation)
{
   FinalizeCheck();
   if (fix_orientation)
   {
      CheckElementOrientation(fix_orientation);
   }

   if (generate_edges)
   {
      el_to_edge = new Table;
      NumOfEdges = GetElementToEdgeTable(*el_to_edge, be_to_edge);
      GenerateFaces();
      CheckBdrElementOrientation();
   }
   else
   {
      NumOfEdges = 0;
   }

   NumOfFaces = 0;

   SetAttributes();

   SetMeshGen();
}


#ifdef MFEM_USE_GECKO
void Mesh::GetGeckoElementReordering(Array<int> &ordering,
                                     int iterations, int window,
                                     int period, int seed)
{
   Gecko::Graph graph;

   Gecko::Functional *functional =
      new Gecko::FunctionalGeometric(); // ordering functional

   // Run through all the elements and insert the nodes in the graph for them
   for (int elemid = 0; elemid < GetNE(); ++elemid)
   {
      graph.insert();
   }

   // Run through all the elems and insert arcs to the graph for each element
   // face Indices in Gecko are 1 based hence the +1 on the insertion
   const Table &my_el_to_el = ElementToElementTable();
   for (int elemid = 0; elemid < GetNE(); ++elemid)
   {
      const int *neighid = my_el_to_el.GetRow(elemid);
      for (int i = 0; i < my_el_to_el.RowSize(elemid); ++i)
      {
         graph.insert(elemid + 1,  neighid[i] + 1);
      }
   }

   // Get the reordering from Gecko and copy it into the ordering Array<int>
   graph.order(functional, iterations, window, period, seed);
   ordering.DeleteAll();
   ordering.SetSize(GetNE());
   Gecko::Node::Index NE = GetNE();
   for (Gecko::Node::Index gnodeid = 1; gnodeid <= NE; ++gnodeid)
   {
      ordering[gnodeid - 1] = graph.rank(gnodeid);
   }

   delete functional;
}
#endif


void Mesh::ReorderElements(const Array<int> &ordering, bool reorder_vertices)
{
   if (NURBSext)
   {
      MFEM_WARNING("element reordering of NURBS meshes is not supported.");
      return;
   }
   if (ncmesh)
   {
      MFEM_WARNING("element reordering of non-conforming meshes is not"
                   " supported.");
      return;
   }
   MFEM_VERIFY(ordering.Size() == GetNE(), "invalid reordering array.")

   // Data members that need to be updated:

   // - elements   - reorder of the pointers and the vertex ids if reordering
   //                the vertices
   // - vertices   - if reordering the vertices
   // - boundary   - update the vertex ids, if reordering the vertices
   // - faces      - regenerate
   // - faces_info - regenerate

   // Deleted by DeleteTables():
   // - el_to_edge  - rebuild in 2D and 3D only
   // - el_to_face  - rebuild in 3D only
   // - bel_to_edge - rebuild in 3D only
   // - el_to_el    - no need to rebuild
   // - face_edge   - no need to rebuild
   // - edge_vertex - no need to rebuild

   // - be_to_edge  - 2D only
   // - be_to_face  - 3D only

   // - Nodes

   // Save the locations of the Nodes so we can rebuild them later
   Array<Vector*> old_elem_node_vals;
   FiniteElementSpace *nodes_fes = NULL;
   if (Nodes)
   {
      old_elem_node_vals.SetSize(GetNE());
      nodes_fes = Nodes->FESpace();
      Array<int> old_dofs;
      Vector vals;
      for (int old_elid = 0; old_elid < GetNE(); ++old_elid)
      {
         nodes_fes->GetElementVDofs(old_elid, old_dofs);
         Nodes->GetSubVector(old_dofs, vals);
         old_elem_node_vals[old_elid] = new Vector(vals);
      }
   }

   // Get the newly ordered elements
   Array<Element *> new_elements(GetNE());
   for (int old_elid = 0; old_elid < ordering.Size(); ++old_elid)
   {
      int new_elid = ordering[old_elid];
      new_elements[new_elid] = elements[old_elid];
   }
   mfem::Swap(elements, new_elements);
   new_elements.DeleteAll();

   if (reorder_vertices)
   {
      // Get the new vertex ordering permutation vectors and fill the new
      // vertices
      Array<int> vertex_ordering(GetNV());
      vertex_ordering = -1;
      Array<Vertex> new_vertices(GetNV());
      int new_vertex_ind = 0;
      for (int new_elid = 0; new_elid < GetNE(); ++new_elid)
      {
         int *elem_vert = elements[new_elid]->GetVertices();
         int nv = elements[new_elid]->GetNVertices();
         for (int vi = 0; vi < nv; ++vi)
         {
            int old_vertex_ind = elem_vert[vi];
            if (vertex_ordering[old_vertex_ind] == -1)
            {
               vertex_ordering[old_vertex_ind] = new_vertex_ind;
               new_vertices[new_vertex_ind] = vertices[old_vertex_ind];
               new_vertex_ind++;
            }
         }
      }
      mfem::Swap(vertices, new_vertices);
      new_vertices.DeleteAll();

      // Replace the vertex ids in the elements with the reordered vertex
      // numbers
      for (int new_elid = 0; new_elid < GetNE(); ++new_elid)
      {
         int *elem_vert = elements[new_elid]->GetVertices();
         int nv = elements[new_elid]->GetNVertices();
         for (int vi = 0; vi < nv; ++vi)
         {
            elem_vert[vi] = vertex_ordering[elem_vert[vi]];
         }
      }

      // Replace the vertex ids in the boundary with reordered vertex numbers
      for (int belid = 0; belid < GetNBE(); ++belid)
      {
         int *be_vert = boundary[belid]->GetVertices();
         int nv = boundary[belid]->GetNVertices();
         for (int vi = 0; vi < nv; ++vi)
         {
            be_vert[vi] = vertex_ordering[be_vert[vi]];
         }
      }
   }

   // Destroy tables that need to be rebuild
   DeleteTables();

   if (Dim > 1)
   {
      // generate el_to_edge, be_to_edge (2D), bel_to_edge (3D)
      el_to_edge = new Table;
      NumOfEdges = GetElementToEdgeTable(*el_to_edge, be_to_edge);
   }
   if (Dim > 2)
   {
      // generate el_to_face, be_to_face
      GetElementToFaceTable();
   }
   // Update faces and faces_info
   GenerateFaces();

   // Build the nodes from the saved locations if they were around before
   if (Nodes)
   {
      // To force FE space update, we need to increase 'sequence':
      sequence++;
      last_operation = Mesh::NONE;
      nodes_fes->Update(false); // want_transform = false
      Nodes->Update(); // just needed to update Nodes->sequence
      Array<int> new_dofs;
      for (int old_elid = 0; old_elid < GetNE(); ++old_elid)
      {
         int new_elid = ordering[old_elid];
         nodes_fes->GetElementVDofs(new_elid, new_dofs);
         Nodes->SetSubVector(new_dofs, *(old_elem_node_vals[old_elid]));
         delete old_elem_node_vals[old_elid];
      }
   }
}


void Mesh::MarkForRefinement()
{
   if (meshgen & 1)
   {
      if (Dim == 2)
      {
         MarkTriMeshForRefinement();
      }
      else if (Dim == 3)
      {
         DSTable v_to_v(NumOfVertices);
         GetVertexToVertexTable(v_to_v);
         MarkTetMeshForRefinement(v_to_v);
      }
   }
}

void Mesh::MarkTriMeshForRefinement()
{
   // Mark the longest triangle edge by rotating the indeces so that
   // vertex 0 - vertex 1 is the longest edge in the triangle.
   DenseMatrix pmat;
   for (int i = 0; i < NumOfElements; i++)
   {
      if (elements[i]->GetType() == Element::TRIANGLE)
      {
         GetPointMatrix(i, pmat);
         static_cast<Triangle*>(elements[i])->MarkEdge(pmat);
      }
   }
}

void Mesh::GetEdgeOrdering(DSTable &v_to_v, Array<int> &order)
{
   NumOfEdges = v_to_v.NumberOfEntries();
   order.SetSize(NumOfEdges);
   Array<Pair<double, int> > length_idx(NumOfEdges);

   for (int i = 0; i < NumOfVertices; i++)
   {
      for (DSTable::RowIterator it(v_to_v, i); !it; ++it)
      {
         int j = it.Index();
         length_idx[j].one = GetLength(i, it.Column());
         length_idx[j].two = j;
      }
   }

   // Sort by increasing edge-length.
   length_idx.Sort();

   for (int i = 0; i < NumOfEdges; i++)
   {
      order[length_idx[i].two] = i;
   }
}

void Mesh::MarkTetMeshForRefinement(DSTable &v_to_v)
{
   // Mark the longest tetrahedral edge by rotating the indices so that
   // vertex 0 - vertex 1 is the longest edge in the element.
   Array<int> order;
   GetEdgeOrdering(v_to_v, order);

   for (int i = 0; i < NumOfElements; i++)
   {
      if (elements[i]->GetType() == Element::TETRAHEDRON)
      {
         elements[i]->MarkEdge(v_to_v, order);
      }
   }
   for (int i = 0; i < NumOfBdrElements; i++)
   {
      if (boundary[i]->GetType() == Element::TRIANGLE)
      {
         boundary[i]->MarkEdge(v_to_v, order);
      }
   }
}

void Mesh::PrepareNodeReorder(DSTable **old_v_to_v, Table **old_elem_vert)
{
   if (*old_v_to_v && *old_elem_vert)
   {
      return;
   }

   FiniteElementSpace *fes = Nodes->FESpace();

   if (*old_v_to_v == NULL)
   {
      bool need_v_to_v = false;
      Array<int> dofs;
      for (int i = 0; i < GetNEdges(); i++)
      {
         // Since edge indices may change, we need to permute edge interior dofs
         // any time an edge index changes and there is at least one dof on that
         // edge.
         fes->GetEdgeInteriorDofs(i, dofs);
         if (dofs.Size() > 0)
         {
            need_v_to_v = true;
            break;
         }
      }
      if (need_v_to_v)
      {
         *old_v_to_v = new DSTable(NumOfVertices);
         GetVertexToVertexTable(*(*old_v_to_v));
      }
   }
   if (*old_elem_vert == NULL)
   {
      bool need_elem_vert = false;
      Array<int> dofs;
      for (int i = 0; i < GetNE(); i++)
      {
         // Since element indices do not change, we need to permute element
         // interior dofs only when there are at least 2 interior dofs in an
         // element (assuming the nodal dofs are non-directional).
         fes->GetElementInteriorDofs(i, dofs);
         if (dofs.Size() > 1)
         {
            need_elem_vert = true;
            break;
         }
      }
      if (need_elem_vert)
      {
         *old_elem_vert = new Table;
         (*old_elem_vert)->MakeI(GetNE());
         for (int i = 0; i < GetNE(); i++)
         {
            (*old_elem_vert)->AddColumnsInRow(i, elements[i]->GetNVertices());
         }
         (*old_elem_vert)->MakeJ();
         for (int i = 0; i < GetNE(); i++)
         {
            (*old_elem_vert)->AddConnections(i, elements[i]->GetVertices(),
                                             elements[i]->GetNVertices());
         }
         (*old_elem_vert)->ShiftUpI();
      }
   }
}

void Mesh::DoNodeReorder(DSTable *old_v_to_v, Table *old_elem_vert)
{
   FiniteElementSpace *fes = Nodes->FESpace();
   const FiniteElementCollection *fec = fes->FEColl();
   Array<int> old_dofs, new_dofs;

   // assuming that all edges have the same number of dofs
   if (NumOfEdges) { fes->GetEdgeInteriorDofs(0, old_dofs); }
   const int num_edge_dofs = old_dofs.Size();

   // Save the original nodes
   const Vector onodes = *Nodes;

   // vertex dofs do not need to be moved
   fes->GetVertexDofs(0, old_dofs);
   int offset = NumOfVertices * old_dofs.Size();

   // edge dofs:
   // edge enumeration may be different but edge orientation is the same
   if (num_edge_dofs > 0)
   {
      DSTable new_v_to_v(NumOfVertices);
      GetVertexToVertexTable(new_v_to_v);

      for (int i = 0; i < NumOfVertices; i++)
      {
         for (DSTable::RowIterator it(new_v_to_v, i); !it; ++it)
         {
            const int old_i = (*old_v_to_v)(i, it.Column());
            const int new_i = it.Index();
            if (new_i == old_i) { continue; }

            old_dofs.SetSize(num_edge_dofs);
            new_dofs.SetSize(num_edge_dofs);
            for (int j = 0; j < num_edge_dofs; j++)
            {
               old_dofs[j] = offset + old_i * num_edge_dofs + j;
               new_dofs[j] = offset + new_i * num_edge_dofs + j;
            }
            fes->DofsToVDofs(old_dofs);
            fes->DofsToVDofs(new_dofs);
            for (int j = 0; j < old_dofs.Size(); j++)
            {
               (*Nodes)(new_dofs[j]) = onodes(old_dofs[j]);
            }
         }
      }
      offset += NumOfEdges * num_edge_dofs;
   }

   // face dofs:
   // both enumeration and orientation of the faces may be different
   if (fes->GetNFDofs() > 0)
   {
      // generate the old face-vertex table using the unmodified 'faces'
      Table old_face_vertex;
      old_face_vertex.MakeI(NumOfFaces);
      for (int i = 0; i < NumOfFaces; i++)
      {
         old_face_vertex.AddColumnsInRow(i, faces[i]->GetNVertices());
      }
      old_face_vertex.MakeJ();
      for (int i = 0; i < NumOfFaces; i++)
         old_face_vertex.AddConnections(i, faces[i]->GetVertices(),
                                        faces[i]->GetNVertices());
      old_face_vertex.ShiftUpI();

      // update 'el_to_face', 'be_to_face', 'faces', and 'faces_info'
      STable3D *faces_tbl = GetElementToFaceTable(1);
      GenerateFaces();

      // compute the new face dof offsets
      Array<int> new_fdofs(NumOfFaces+1);
      new_fdofs[0] = 0;
      for (int i = 0; i < NumOfFaces; i++) // i = old face index
      {
         const int *old_v = old_face_vertex.GetRow(i);
         int new_i; // new face index
         switch (old_face_vertex.RowSize(i))
         {
            case 3:
               new_i = (*faces_tbl)(old_v[0], old_v[1], old_v[2]);
               break;
            case 4:
            default:
               new_i = (*faces_tbl)(old_v[0], old_v[1], old_v[2], old_v[3]);
               break;
         }
         fes->GetFaceInteriorDofs(i, old_dofs);
         new_fdofs[new_i+1] = old_dofs.Size();
      }
      new_fdofs.PartialSum();

      // loop over the old face numbers
      for (int i = 0; i < NumOfFaces; i++)
      {
         const int *old_v = old_face_vertex.GetRow(i), *new_v;
         const int *dof_ord;
         int new_i, new_or;
         switch (old_face_vertex.RowSize(i))
         {
            case 3:
               new_i = (*faces_tbl)(old_v[0], old_v[1], old_v[2]);
               new_v = faces[new_i]->GetVertices();
               new_or = GetTriOrientation(old_v, new_v);
               dof_ord = fec->DofOrderForOrientation(Geometry::TRIANGLE, new_or);
               break;
            case 4:
            default:
               new_i = (*faces_tbl)(old_v[0], old_v[1], old_v[2], old_v[3]);
               new_v = faces[new_i]->GetVertices();
               new_or = GetQuadOrientation(old_v, new_v);
               dof_ord = fec->DofOrderForOrientation(Geometry::SQUARE, new_or);
               break;
         }

         fes->GetFaceInteriorDofs(i, old_dofs);
         new_dofs.SetSize(old_dofs.Size());
         for (int j = 0; j < old_dofs.Size(); j++)
         {
            // we assume the dofs are non-directional, i.e. dof_ord[j] is >= 0
            const int old_j = dof_ord[j];
            new_dofs[old_j] = offset + new_fdofs[new_i] + j;
         }
         fes->DofsToVDofs(old_dofs);
         fes->DofsToVDofs(new_dofs);
         for (int j = 0; j < old_dofs.Size(); j++)
         {
            (*Nodes)(new_dofs[j]) = onodes(old_dofs[j]);
         }
      }

      offset += fes->GetNFDofs();
      delete faces_tbl;
   }

   // element dofs:
   // element orientation may be different
   if (old_elem_vert) // have elements with 2 or more dofs
   {
      // matters when the 'fec' is
      // (this code is executed only for triangles/tets)
      // - Pk on triangles, k >= 4
      // - Qk on quads,     k >= 3
      // - Pk on tets,      k >= 5
      // - Qk on hexes,     k >= 3
      // - DG spaces
      // - ...

      // loop over all elements
      for (int i = 0; i < GetNE(); i++)
      {
         const int *old_v = old_elem_vert->GetRow(i);
         const int *new_v = elements[i]->GetVertices();
         const int *dof_ord;
         int new_or;
         const Geometry::Type geom = elements[i]->GetGeometryType();
         switch (geom)
         {
            case Geometry::SEGMENT:
               new_or = (old_v[0] == new_v[0]) ? +1 : -1;
               break;
            case Geometry::TRIANGLE:
               new_or = GetTriOrientation(old_v, new_v);
               break;
            case Geometry::SQUARE:
               new_or = GetQuadOrientation(old_v, new_v);
               break;
            default:
               new_or = 0;
               MFEM_ABORT(Geometry::Name[geom] << " elements (" << fec->Name()
                          << " FE collection) are not supported yet!");
               break;
         }
         dof_ord = fec->DofOrderForOrientation(geom, new_or);
         MFEM_VERIFY(dof_ord != NULL,
                     "FE collection '" << fec->Name()
                     << "' does not define reordering for "
                     << Geometry::Name[geom] << " elements!");
         fes->GetElementInteriorDofs(i, old_dofs);
         new_dofs.SetSize(old_dofs.Size());
         for (int j = 0; j < new_dofs.Size(); j++)
         {
            // we assume the dofs are non-directional, i.e. dof_ord[j] is >= 0
            const int old_j = dof_ord[j];
            new_dofs[old_j] = offset + j;
         }
         offset += new_dofs.Size();
         fes->DofsToVDofs(old_dofs);
         fes->DofsToVDofs(new_dofs);
         for (int j = 0; j < old_dofs.Size(); j++)
         {
            (*Nodes)(new_dofs[j]) = onodes(old_dofs[j]);
         }
      }
   }

   // Update Tables, faces, etc
   if (Dim > 2)
   {
      if (fes->GetNFDofs() == 0)
      {
         // needed for FE spaces that have face dofs, even if
         // the 'Nodes' do not have face dofs.
         GetElementToFaceTable();
         GenerateFaces();
      }
      CheckBdrElementOrientation();
   }
   if (el_to_edge)
   {
      // update 'el_to_edge', 'be_to_edge' (2D), 'bel_to_edge' (3D)
      NumOfEdges = GetElementToEdgeTable(*el_to_edge, be_to_edge);
      if (Dim == 2)
      {
         // update 'faces' and 'faces_info'
         GenerateFaces();
         CheckBdrElementOrientation();
      }
   }
   // To force FE space update, we need to increase 'sequence':
   sequence++;
   last_operation = Mesh::NONE;
   fes->Update(false); // want_transform = false
   Nodes->Update(); // just needed to update Nodes->sequence
}

void Mesh::FinalizeTetMesh(int generate_edges, int refine, bool fix_orientation)
{
   FinalizeCheck();
   CheckElementOrientation(fix_orientation);

   if (NumOfBdrElements == 0)
   {
      GetElementToFaceTable();
      GenerateFaces();
      GenerateBoundaryElements();
   }

   if (refine)
   {
      DSTable v_to_v(NumOfVertices);
      GetVertexToVertexTable(v_to_v);
      MarkTetMeshForRefinement(v_to_v);
   }

   GetElementToFaceTable();
   GenerateFaces();

   CheckBdrElementOrientation();

   if (generate_edges == 1)
   {
      el_to_edge = new Table;
      NumOfEdges = GetElementToEdgeTable(*el_to_edge, be_to_edge);
   }
   else
   {
      el_to_edge = NULL;  // Not really necessary -- InitTables was called
      bel_to_edge = NULL;
      NumOfEdges = 0;
   }

   SetAttributes();

   SetMeshGen();
}

void Mesh::FinalizeWedgeMesh(int generate_edges, int refine,
                             bool fix_orientation)
{
   FinalizeCheck();
   CheckElementOrientation(fix_orientation);

   if (NumOfBdrElements == 0)
   {
      GetElementToFaceTable();
      GenerateFaces();
      GenerateBoundaryElements();
   }

   GetElementToFaceTable();
   GenerateFaces();

   CheckBdrElementOrientation();

   if (generate_edges == 1)
   {
      el_to_edge = new Table;
      NumOfEdges = GetElementToEdgeTable(*el_to_edge, be_to_edge);
   }
   else
   {
      el_to_edge = NULL;  // Not really necessary -- InitTables was called
      bel_to_edge = NULL;
      NumOfEdges = 0;
   }

   SetAttributes();

   SetMeshGen();
}

void Mesh::FinalizeHexMesh(int generate_edges, int refine, bool fix_orientation)
{
   FinalizeCheck();
   CheckElementOrientation(fix_orientation);

   GetElementToFaceTable();
   GenerateFaces();

   if (NumOfBdrElements == 0)
   {
      GenerateBoundaryElements();
   }

   CheckBdrElementOrientation();

   if (generate_edges)
   {
      el_to_edge = new Table;
      NumOfEdges = GetElementToEdgeTable(*el_to_edge, be_to_edge);
   }
   else
   {
      NumOfEdges = 0;
   }

   SetAttributes();

   SetMeshGen();
}

void Mesh::FinalizeMesh(int refine, bool fix_orientation)
{
   FinalizeTopology();

   Finalize(refine, fix_orientation);
}

void Mesh::FinalizeTopology()
{
   // Requirements: the following should be defined:
   //   1) Dim
   //   2) NumOfElements, elements
   //   3) NumOfBdrElements, boundary
   //   4) NumOfVertices
   // Optional:
   //   2) ncmesh may be defined
   //   3) el_to_edge may be allocated (it will be re-computed)

   FinalizeCheck();
   bool generate_edges = true;

   if (spaceDim == 0) { spaceDim = Dim; }
   if (ncmesh) { ncmesh->spaceDim = spaceDim; }

   // set the mesh type: 'meshgen', ...
   SetMeshGen();

   // generate the faces
   if (Dim > 2)
   {
      GetElementToFaceTable();
      GenerateFaces();
      if (NumOfBdrElements == 0)
      {
         GenerateBoundaryElements();
         GetElementToFaceTable(); // update be_to_face
      }
   }
   else
   {
      NumOfFaces = 0;
   }

   // generate edges if requested
   if (Dim > 1 && generate_edges)
   {
      // el_to_edge may already be allocated (P2 VTK meshes)
      if (!el_to_edge) { el_to_edge = new Table; }
      NumOfEdges = GetElementToEdgeTable(*el_to_edge, be_to_edge);
      if (Dim == 2)
      {
         GenerateFaces(); // 'Faces' in 2D refers to the edges
         if (NumOfBdrElements == 0)
         {
            GenerateBoundaryElements();
         }
      }
   }
   else
   {
      NumOfEdges = 0;
   }

   if (Dim == 1)
   {
      GenerateFaces();
   }

   if (ncmesh)
   {
      // tell NCMesh the numbering of edges/faces
      ncmesh->OnMeshUpdated(this);

      // update faces_info with NC relations
      GenerateNCFaceInfo();
   }

   // generate the arrays 'attributes' and 'bdr_attributes'
   SetAttributes();
}

void Mesh::Finalize(bool refine, bool fix_orientation)
{
   if (NURBSext || ncmesh)
   {
      MFEM_ASSERT(CheckElementOrientation(false) == 0, "");
      MFEM_ASSERT(CheckBdrElementOrientation() == 0, "");
      return;
   }

   // Requirements:
   //  1) FinalizeTopology() or equivalent was called
   //  2) if (Nodes == NULL), vertices must be defined
   //  3) if (Nodes != NULL), Nodes must be defined

   const bool check_orientation = true; // for regular elements, not boundary
   const bool curved = (Nodes != NULL);
   const bool may_change_topology =
      ( refine && (Dim > 1 && (meshgen & 1)) ) ||
      ( check_orientation && fix_orientation &&
        (Dim == 2 || (Dim == 3 && (meshgen & 1))) );

   DSTable *old_v_to_v = NULL;
   Table *old_elem_vert = NULL;

   if (curved && may_change_topology)
   {
      PrepareNodeReorder(&old_v_to_v, &old_elem_vert);
   }

   if (check_orientation)
   {
      // check and optionally fix element orientation
      CheckElementOrientation(fix_orientation);
   }
   if (refine)
   {
      MarkForRefinement();   // may change topology!
   }

   if (may_change_topology)
   {
      if (curved)
      {
         DoNodeReorder(old_v_to_v, old_elem_vert); // updates the mesh topology
         delete old_elem_vert;
         delete old_v_to_v;
      }
      else
      {
         FinalizeTopology(); // Re-computes some data unnecessarily.
      }

      // TODO: maybe introduce Mesh::NODE_REORDER operation and FESpace::
      // NodeReorderMatrix and do Nodes->Update() instead of DoNodeReorder?
   }

   // check and fix boundary element orientation
   CheckBdrElementOrientation();

#ifdef MFEM_DEBUG
   // For non-orientable surfaces/manifolds, the check below will fail, so we
   // only perform it when Dim == spaceDim.
   if (Dim >= 2 && Dim == spaceDim)
   {
      const int num_faces = GetNumFaces();
      for (int i = 0; i < num_faces; i++)
      {
         MFEM_VERIFY(faces_info[i].Elem2No < 0 ||
                     faces_info[i].Elem2Inf%2 != 0, "invalid mesh topology");
      }
   }
#endif
}

void Mesh::Make3D(int nx, int ny, int nz, Element::Type type,
                  double sx, double sy, double sz, bool sfc_ordering)
{
   int x, y, z;

   int NVert, NElem, NBdrElem;

   NVert = (nx+1) * (ny+1) * (nz+1);
   NElem = nx * ny * nz;
   NBdrElem = 2*(nx*ny+nx*nz+ny*nz);
   if (type == Element::TETRAHEDRON)
   {
      NElem *= 6;
      NBdrElem *= 2;
   }
   else if (type == Element::WEDGE)
   {
      NElem *= 2;
      NBdrElem += 2*nx*ny;
   }

   InitMesh(3, 3, NVert, NElem, NBdrElem);

   double coord[3];
   int ind[8];

   // Sets vertices and the corresponding coordinates
   for (z = 0; z <= nz; z++)
   {
      coord[2] = ((double) z / nz) * sz;
      for (y = 0; y <= ny; y++)
      {
         coord[1] = ((double) y / ny) * sy;
         for (x = 0; x <= nx; x++)
         {
            coord[0] = ((double) x / nx) * sx;
            AddVertex(coord);
         }
      }
   }

#define VTX(XC, YC, ZC) ((XC)+((YC)+(ZC)*(ny+1))*(nx+1))

   // Sets elements and the corresponding indices of vertices
   if (sfc_ordering && type == Element::HEXAHEDRON)
   {
      Array<int> sfc;
      NCMesh::GridSfcOrdering3D(nx, ny, nz, sfc);
      MFEM_VERIFY(sfc.Size() == 3*nx*ny*nz, "");

      for (int k = 0; k < nx*ny*nz; k++)
      {
         x = sfc[3*k + 0];
         y = sfc[3*k + 1];
         z = sfc[3*k + 2];

         ind[0] = VTX(x  , y  , z  );
         ind[1] = VTX(x+1, y  , z  );
         ind[2] = VTX(x+1, y+1, z  );
         ind[3] = VTX(x  , y+1, z  );
         ind[4] = VTX(x  , y  , z+1);
         ind[5] = VTX(x+1, y  , z+1);
         ind[6] = VTX(x+1, y+1, z+1);
         ind[7] = VTX(x  , y+1, z+1);

         AddHex(ind, 1);
      }
   }
   else
   {
      for (z = 0; z < nz; z++)
      {
         for (y = 0; y < ny; y++)
         {
            for (x = 0; x < nx; x++)
            {
               ind[0] = VTX(x  , y  , z  );
               ind[1] = VTX(x+1, y  , z  );
               ind[2] = VTX(x+1, y+1, z  );
               ind[3] = VTX(x  , y+1, z  );
               ind[4] = VTX(x  , y  , z+1);
               ind[5] = VTX(x+1, y  , z+1);
               ind[6] = VTX(x+1, y+1, z+1);
               ind[7] = VTX(x  , y+1, z+1);
               if (type == Element::TETRAHEDRON)
               {
                  AddHexAsTets(ind, 1);
               }
               else if (type == Element::WEDGE)
               {
                  AddHexAsWedges(ind, 1);
               }
               else
               {
                  AddHex(ind, 1);
               }
            }
         }
      }
   }

   // Sets boundary elements and the corresponding indices of vertices
   // bottom, bdr. attribute 1
   for (y = 0; y < ny; y++)
   {
      for (x = 0; x < nx; x++)
      {
         ind[0] = VTX(x  , y  , 0);
         ind[1] = VTX(x  , y+1, 0);
         ind[2] = VTX(x+1, y+1, 0);
         ind[3] = VTX(x+1, y  , 0);
         if (type == Element::TETRAHEDRON)
         {
            AddBdrQuadAsTriangles(ind, 1);
         }
         else if (type == Element::WEDGE)
         {
            AddBdrQuadAsTriangles(ind, 1);
         }
         else
         {
            AddBdrQuad(ind, 1);
         }
      }
   }
   // top, bdr. attribute 6
   for (y = 0; y < ny; y++)
   {
      for (x = 0; x < nx; x++)
      {
         ind[0] = VTX(x  , y  , nz);
         ind[1] = VTX(x+1, y  , nz);
         ind[2] = VTX(x+1, y+1, nz);
         ind[3] = VTX(x  , y+1, nz);
         if (type == Element::TETRAHEDRON)
         {
            AddBdrQuadAsTriangles(ind, 6);
         }
         else if (type == Element::WEDGE)
         {
            AddBdrQuadAsTriangles(ind, 1);
         }
         else
         {
            AddBdrQuad(ind, 6);
         }
      }
   }
   // left, bdr. attribute 5
   for (z = 0; z < nz; z++)
   {
      for (y = 0; y < ny; y++)
      {
         ind[0] = VTX(0  , y  , z  );
         ind[1] = VTX(0  , y  , z+1);
         ind[2] = VTX(0  , y+1, z+1);
         ind[3] = VTX(0  , y+1, z  );
         if (type == Element::TETRAHEDRON)
         {
            AddBdrQuadAsTriangles(ind, 5);
         }
         else
         {
            AddBdrQuad(ind, 5);
         }
      }
   }
   // right, bdr. attribute 3
   for (z = 0; z < nz; z++)
   {
      for (y = 0; y < ny; y++)
      {
         ind[0] = VTX(nx, y  , z  );
         ind[1] = VTX(nx, y+1, z  );
         ind[2] = VTX(nx, y+1, z+1);
         ind[3] = VTX(nx, y  , z+1);
         if (type == Element::TETRAHEDRON)
         {
            AddBdrQuadAsTriangles(ind, 3);
         }
         else
         {
            AddBdrQuad(ind, 3);
         }
      }
   }
   // front, bdr. attribute 2
   for (x = 0; x < nx; x++)
   {
      for (z = 0; z < nz; z++)
      {
         ind[0] = VTX(x  , 0, z  );
         ind[1] = VTX(x+1, 0, z  );
         ind[2] = VTX(x+1, 0, z+1);
         ind[3] = VTX(x  , 0, z+1);
         if (type == Element::TETRAHEDRON)
         {
            AddBdrQuadAsTriangles(ind, 2);
         }
         else
         {
            AddBdrQuad(ind, 2);
         }
      }
   }
   // back, bdr. attribute 4
   for (x = 0; x < nx; x++)
   {
      for (z = 0; z < nz; z++)
      {
         ind[0] = VTX(x  , ny, z  );
         ind[1] = VTX(x  , ny, z+1);
         ind[2] = VTX(x+1, ny, z+1);
         ind[3] = VTX(x+1, ny, z  );
         if (type == Element::TETRAHEDRON)
         {
            AddBdrQuadAsTriangles(ind, 4);
         }
         else
         {
            AddBdrQuad(ind, 4);
         }
      }
   }

#undef VTX

#if 0
   ofstream test_stream("debug.mesh");
   Print(test_stream);
   test_stream.close();
#endif

   FinalizeTopology();

   // Finalize(...) can be called after this method, if needed
}

void Mesh::Make2D(int nx, int ny, Element::Type type,
                  double sx, double sy,
                  bool generate_edges, bool sfc_ordering)
{
   int i, j, k;

   SetEmpty();

   Dim = spaceDim = 2;

   // Creates quadrilateral mesh
   if (type == Element::QUADRILATERAL)
   {
      NumOfVertices = (nx+1) * (ny+1);
      NumOfElements = nx * ny;
      NumOfBdrElements = 2 * nx + 2 * ny;

      vertices.SetSize(NumOfVertices);
      elements.SetSize(NumOfElements);
      boundary.SetSize(NumOfBdrElements);

      double cx, cy;
      int ind[4];

      // Sets vertices and the corresponding coordinates
      k = 0;
      for (j = 0; j < ny+1; j++)
      {
         cy = ((double) j / ny) * sy;
         for (i = 0; i < nx+1; i++)
         {
            cx = ((double) i / nx) * sx;
            vertices[k](0) = cx;
            vertices[k](1) = cy;
            k++;
         }
      }

      // Sets elements and the corresponding indices of vertices
      if (sfc_ordering)
      {
         Array<int> sfc;
         NCMesh::GridSfcOrdering2D(nx, ny, sfc);
         MFEM_VERIFY(sfc.Size() == 2*nx*ny, "");

         for (k = 0; k < nx*ny; k++)
         {
            i = sfc[2*k + 0];
            j = sfc[2*k + 1];
            ind[0] = i + j*(nx+1);
            ind[1] = i + 1 +j*(nx+1);
            ind[2] = i + 1 + (j+1)*(nx+1);
            ind[3] = i + (j+1)*(nx+1);
            elements[k] = new Quadrilateral(ind);
         }
      }
      else
      {
         k = 0;
         for (j = 0; j < ny; j++)
         {
            for (i = 0; i < nx; i++)
            {
               ind[0] = i + j*(nx+1);
               ind[1] = i + 1 +j*(nx+1);
               ind[2] = i + 1 + (j+1)*(nx+1);
               ind[3] = i + (j+1)*(nx+1);
               elements[k] = new Quadrilateral(ind);
               k++;
            }
         }
      }

      // Sets boundary elements and the corresponding indices of vertices
      int m = (nx+1)*ny;
      for (i = 0; i < nx; i++)
      {
         boundary[i] = new Segment(i, i+1, 1);
         boundary[nx+i] = new Segment(m+i+1, m+i, 3);
      }
      m = nx+1;
      for (j = 0; j < ny; j++)
      {
         boundary[2*nx+j] = new Segment((j+1)*m, j*m, 4);
         boundary[2*nx+ny+j] = new Segment(j*m+nx, (j+1)*m+nx, 2);
      }
   }
   // Creates triangular mesh
   else if (type == Element::TRIANGLE)
   {
      NumOfVertices = (nx+1) * (ny+1);
      NumOfElements = 2 * nx * ny;
      NumOfBdrElements = 2 * nx + 2 * ny;

      vertices.SetSize(NumOfVertices);
      elements.SetSize(NumOfElements);
      boundary.SetSize(NumOfBdrElements);

      double cx, cy;
      int ind[3];

      // Sets vertices and the corresponding coordinates
      k = 0;
      for (j = 0; j < ny+1; j++)
      {
         cy = ((double) j / ny) * sy;
         for (i = 0; i < nx+1; i++)
         {
            cx = ((double) i / nx) * sx;
            vertices[k](0) = cx;
            vertices[k](1) = cy;
            k++;
         }
      }

      // Sets the elements and the corresponding indices of vertices
      k = 0;
      for (j = 0; j < ny; j++)
      {
         for (i = 0; i < nx; i++)
         {
            ind[0] = i + j*(nx+1);
            ind[1] = i + 1 + (j+1)*(nx+1);
            ind[2] = i + (j+1)*(nx+1);
            elements[k] = new Triangle(ind);
            k++;
            ind[1] = i + 1 + j*(nx+1);
            ind[2] = i + 1 + (j+1)*(nx+1);
            elements[k] = new Triangle(ind);
            k++;
         }
      }

      // Sets boundary elements and the corresponding indices of vertices
      int m = (nx+1)*ny;
      for (i = 0; i < nx; i++)
      {
         boundary[i] = new Segment(i, i+1, 1);
         boundary[nx+i] = new Segment(m+i+1, m+i, 3);
      }
      m = nx+1;
      for (j = 0; j < ny; j++)
      {
         boundary[2*nx+j] = new Segment((j+1)*m, j*m, 4);
         boundary[2*nx+ny+j] = new Segment(j*m+nx, (j+1)*m+nx, 2);
      }

      // MarkTriMeshForRefinement(); // done in Finalize(...)
   }
   else
   {
      MFEM_ABORT("Unsupported element type.");
   }

   SetMeshGen();
   CheckElementOrientation();

   if (generate_edges == 1)
   {
      el_to_edge = new Table;
      NumOfEdges = GetElementToEdgeTable(*el_to_edge, be_to_edge);
      GenerateFaces();
      CheckBdrElementOrientation();
   }
   else
   {
      NumOfEdges = 0;
   }

   NumOfFaces = 0;

   attributes.Append(1);
   bdr_attributes.Append(1); bdr_attributes.Append(2);
   bdr_attributes.Append(3); bdr_attributes.Append(4);

   // Finalize(...) can be called after this method, if needed
}

void Mesh::Make1D(int n, double sx)
{
   int j, ind[1];

   SetEmpty();

   Dim = 1;
   spaceDim = 1;

   NumOfVertices = n + 1;
   NumOfElements = n;
   NumOfBdrElements = 2;
   vertices.SetSize(NumOfVertices);
   elements.SetSize(NumOfElements);
   boundary.SetSize(NumOfBdrElements);

   // Sets vertices and the corresponding coordinates
   for (j = 0; j < n+1; j++)
   {
      vertices[j](0) = ((double) j / n) * sx;
   }

   // Sets elements and the corresponding indices of vertices
   for (j = 0; j < n; j++)
   {
      elements[j] = new Segment(j, j+1, 1);
   }

   // Sets the boundary elements
   ind[0] = 0;
   boundary[0] = new Point(ind, 1);
   ind[0] = n;
   boundary[1] = new Point(ind, 2);

   NumOfEdges = 0;
   NumOfFaces = 0;

   SetMeshGen();
   GenerateFaces();

   attributes.Append(1);
   bdr_attributes.Append(1); bdr_attributes.Append(2);
}

Mesh::Mesh(const Mesh &mesh, bool copy_nodes)
{
   Dim = mesh.Dim;
   spaceDim = mesh.spaceDim;

   NumOfVertices = mesh.NumOfVertices;
   NumOfElements = mesh.NumOfElements;
   NumOfBdrElements = mesh.NumOfBdrElements;
   NumOfEdges = mesh.NumOfEdges;
   NumOfFaces = mesh.NumOfFaces;

   meshgen = mesh.meshgen;
   mesh_geoms = mesh.mesh_geoms;

   // Create the new Mesh instance without a record of its refinement history
   sequence = 0;
   last_operation = Mesh::NONE;

   // Duplicate the elements
   elements.SetSize(NumOfElements);
   for (int i = 0; i < NumOfElements; i++)
   {
      elements[i] = mesh.elements[i]->Duplicate(this);
   }

   // Copy the vertices
   mesh.vertices.Copy(vertices);

   // Duplicate the boundary
   boundary.SetSize(NumOfBdrElements);
   for (int i = 0; i < NumOfBdrElements; i++)
   {
      boundary[i] = mesh.boundary[i]->Duplicate(this);
   }

   // Copy the element-to-face Table, el_to_face
   el_to_face = (mesh.el_to_face) ? new Table(*mesh.el_to_face) : NULL;

   // Copy the boundary-to-face Array, be_to_face.
   mesh.be_to_face.Copy(be_to_face);

   // Copy the element-to-edge Table, el_to_edge
   el_to_edge = (mesh.el_to_edge) ? new Table(*mesh.el_to_edge) : NULL;

   // Copy the boudary-to-edge Table, bel_to_edge (3D)
   bel_to_edge = (mesh.bel_to_edge) ? new Table(*mesh.bel_to_edge) : NULL;

   // Copy the boudary-to-edge Array, be_to_edge (2D)
   mesh.be_to_edge.Copy(be_to_edge);

   // Duplicate the faces and faces_info.
   faces.SetSize(mesh.faces.Size());
   for (int i = 0; i < faces.Size(); i++)
   {
      Element *face = mesh.faces[i]; // in 1D the faces are NULL
      faces[i] = (face) ? face->Duplicate(this) : NULL;
   }
   mesh.faces_info.Copy(faces_info);
   mesh.nc_faces_info.Copy(nc_faces_info);

   // Do NOT copy the element-to-element Table, el_to_el
   el_to_el = NULL;

   // Do NOT copy the face-to-edge Table, face_edge
   face_edge = NULL;

   // Copy the edge-to-vertex Table, edge_vertex
   edge_vertex = (mesh.edge_vertex) ? new Table(*mesh.edge_vertex) : NULL;

   // Copy the attributes and bdr_attributes
   mesh.attributes.Copy(attributes);
   mesh.bdr_attributes.Copy(bdr_attributes);

   // Deep copy the NURBSExtension.
#ifdef MFEM_USE_MPI
   ParNURBSExtension *pNURBSext =
      dynamic_cast<ParNURBSExtension *>(mesh.NURBSext);
   if (pNURBSext)
   {
      NURBSext = new ParNURBSExtension(*pNURBSext);
   }
   else
#endif
   {
      NURBSext = mesh.NURBSext ? new NURBSExtension(*mesh.NURBSext) : NULL;
   }

   // Deep copy the NCMesh.
#ifdef MFEM_USE_MPI
   if (dynamic_cast<const ParMesh*>(&mesh))
   {
      ncmesh = NULL; // skip; will be done in ParMesh copy ctor
   }
   else
#endif
   {
      ncmesh = mesh.ncmesh ? new NCMesh(*mesh.ncmesh) : NULL;
   }

   // Duplicate the Nodes, including the FiniteElementCollection and the
   // FiniteElementSpace
   if (mesh.Nodes && copy_nodes)
   {
      FiniteElementSpace *fes = mesh.Nodes->FESpace();
      const FiniteElementCollection *fec = fes->FEColl();
      FiniteElementCollection *fec_copy =
         FiniteElementCollection::New(fec->Name());
      FiniteElementSpace *fes_copy =
         new FiniteElementSpace(*fes, this, fec_copy);
      Nodes = new GridFunction(fes_copy);
      Nodes->MakeOwner(fec_copy);
      *Nodes = *mesh.Nodes;
      own_nodes = 1;
   }
   else
   {
      Nodes = mesh.Nodes;
      own_nodes = 0;
   }
}

Mesh::Mesh(const char *filename, int generate_edges, int refine,
           bool fix_orientation)
{
   // Initialization as in the default constructor
   SetEmpty();

   named_ifgzstream imesh(filename);
   if (!imesh)
   {
      // Abort with an error message.
      MFEM_ABORT("Mesh file not found: " << filename << '\n');
   }
   else
   {
      Load(imesh, generate_edges, refine, fix_orientation);
   }
}

Mesh::Mesh(std::istream &input, int generate_edges, int refine,
           bool fix_orientation)
{
   SetEmpty();
   Load(input, generate_edges, refine, fix_orientation);
}

void Mesh::ChangeVertexDataOwnership(double *vertex_data, int len_vertex_data,
                                     bool zerocopy)
{
   // A dimension of 3 is now required since we use mfem::Vertex objects as PODs
   // and these object have a hardcoded double[3] entry
   MFEM_VERIFY(len_vertex_data >= NumOfVertices * 3,
               "Not enough vertices in external array : "
               "len_vertex_data = "<< len_vertex_data << ", "
               "NumOfVertices * 3 = " << NumOfVertices * 3);
   // Allow multiple calls to this method with the same vertex_data
   if (vertex_data == (double *)(vertices.GetData()))
   {
      MFEM_ASSERT(!vertices.OwnsData(), "invalid ownership");
      return;
   }
   if (!zerocopy)
   {
      memcpy(vertex_data, vertices.GetData(),
             NumOfVertices * 3 * sizeof(double));
   }
   // Vertex is POD double[3]
   vertices.MakeRef(reinterpret_cast<Vertex*>(vertex_data), NumOfVertices);
}

Mesh::Mesh(double *_vertices, int num_vertices,
           int *element_indices, Geometry::Type element_type,
           int *element_attributes, int num_elements,
           int *boundary_indices, Geometry::Type boundary_type,
           int *boundary_attributes, int num_boundary_elements,
           int dimension, int space_dimension)
{
   if (space_dimension == -1)
   {
      space_dimension = dimension;
   }

   InitMesh(dimension, space_dimension, /*num_vertices*/ 0, num_elements,
            num_boundary_elements);

   int element_index_stride = Geometry::NumVerts[element_type];
   int boundary_index_stride = num_boundary_elements > 0 ?
                               Geometry::NumVerts[boundary_type] : 0;

   // assuming Vertex is POD
   vertices.MakeRef(reinterpret_cast<Vertex*>(_vertices), num_vertices);
   NumOfVertices = num_vertices;

   for (int i = 0; i < num_elements; i++)
   {
      elements[i] = NewElement(element_type);
      elements[i]->SetVertices(element_indices + i * element_index_stride);
      elements[i]->SetAttribute(element_attributes[i]);
   }
   NumOfElements = num_elements;

   for (int i = 0; i < num_boundary_elements; i++)
   {
      boundary[i] = NewElement(boundary_type);
      boundary[i]->SetVertices(boundary_indices + i * boundary_index_stride);
      boundary[i]->SetAttribute(boundary_attributes[i]);
   }
   NumOfBdrElements = num_boundary_elements;

   FinalizeTopology();
}

Element *Mesh::NewElement(int geom)
{
   switch (geom)
   {
      case Geometry::POINT:     return (new Point);
      case Geometry::SEGMENT:   return (new Segment);
      case Geometry::TRIANGLE:  return (new Triangle);
      case Geometry::SQUARE:    return (new Quadrilateral);
      case Geometry::TETRAHEDRON:
#ifdef MFEM_USE_MEMALLOC
         return TetMemory.Alloc();
#else
         return (new Tetrahedron);
#endif
      case Geometry::CUBE:      return (new Hexahedron);
      case Geometry::PRISM:     return (new Wedge);
      default:
         MFEM_ABORT("invalid Geometry::Type, geom = " << geom);
   }

   return NULL;
}

Element *Mesh::ReadElementWithoutAttr(std::istream &input)
{
   int geom, nv, *v;
   Element *el;

   input >> geom;
   el = NewElement(geom);
   MFEM_VERIFY(el, "Unsupported element type: " << geom);
   nv = el->GetNVertices();
   v  = el->GetVertices();
   for (int i = 0; i < nv; i++)
   {
      input >> v[i];
   }

   return el;
}

void Mesh::PrintElementWithoutAttr(const Element *el, std::ostream &out)
{
   out << el->GetGeometryType();
   const int nv = el->GetNVertices();
   const int *v = el->GetVertices();
   for (int j = 0; j < nv; j++)
   {
      out << ' ' << v[j];
   }
   out << '\n';
}

Element *Mesh::ReadElement(std::istream &input)
{
   int attr;
   Element *el;

   input >> attr;
   el = ReadElementWithoutAttr(input);
   el->SetAttribute(attr);

   return el;
}

void Mesh::PrintElement(const Element *el, std::ostream &out)
{
   out << el->GetAttribute() << ' ';
   PrintElementWithoutAttr(el, out);
}

void Mesh::SetMeshGen()
{
   meshgen = mesh_geoms = 0;
   for (int i = 0; i < NumOfElements; i++)
   {
      const Element::Type type = GetElement(i)->GetType();
      switch (type)
      {
         case Element::TETRAHEDRON:
            mesh_geoms |= (1 << Geometry::TETRAHEDRON);
         case Element::TRIANGLE:
            mesh_geoms |= (1 << Geometry::TRIANGLE);
         case Element::SEGMENT:
            mesh_geoms |= (1 << Geometry::SEGMENT);
         case Element::POINT:
            mesh_geoms |= (1 << Geometry::POINT);
            meshgen |= 1;
            break;

         case Element::HEXAHEDRON:
            mesh_geoms |= (1 << Geometry::CUBE);
         case Element::QUADRILATERAL:
            mesh_geoms |= (1 << Geometry::SQUARE);
            mesh_geoms |= (1 << Geometry::SEGMENT);
            mesh_geoms |= (1 << Geometry::POINT);
            meshgen |= 2;
            break;

         case Element::WEDGE:
            mesh_geoms |= (1 << Geometry::PRISM);
            mesh_geoms |= (1 << Geometry::SQUARE);
            mesh_geoms |= (1 << Geometry::TRIANGLE);
            mesh_geoms |= (1 << Geometry::SEGMENT);
            mesh_geoms |= (1 << Geometry::POINT);
            meshgen |= 4;
            break;

         default:
            MFEM_ABORT("invalid element type: " << type);
            break;
      }
   }
}

void Mesh::Loader(std::istream &input, int generate_edges,
                  std::string parse_tag)
{
   int curved = 0, read_gf = 1;
   bool finalize_topo = true;

   if (!input)
   {
      MFEM_ABORT("Input stream is not open");
   }

   Clear();

   string mesh_type;
   input >> ws;
   getline(input, mesh_type);
   filter_dos(mesh_type);

   // MFEM's native mesh formats
   bool mfem_v10 = (mesh_type == "MFEM mesh v1.0");
   bool mfem_v11 = (mesh_type == "MFEM mesh v1.1");
   bool mfem_v12 = (mesh_type == "MFEM mesh v1.2");
   if (mfem_v10 || mfem_v11 || mfem_v12) // MFEM's own mesh formats
   {
      // Formats mfem_v12 and newer have a tag indicating the end of the mesh
      // section in the stream. A user provided parse tag can also be provided
      // via the arguments. For example, if this is called from parallel mesh
      // object, it can indicate to read until parallel mesh section begins.
      if ( mfem_v12 && parse_tag.empty() )
      {
         parse_tag = "mfem_mesh_end";
      }
      ReadMFEMMesh(input, mfem_v11, curved);
   }
   else if (mesh_type == "linemesh") // 1D mesh
   {
      ReadLineMesh(input);
   }
   else if (mesh_type == "areamesh2" || mesh_type == "curved_areamesh2")
   {
      if (mesh_type == "curved_areamesh2")
      {
         curved = 1;
      }
      ReadNetgen2DMesh(input, curved);
   }
   else if (mesh_type == "NETGEN" || mesh_type == "NETGEN_Neutral_Format")
   {
      ReadNetgen3DMesh(input);
   }
   else if (mesh_type == "TrueGrid")
   {
      ReadTrueGridMesh(input);
   }
   else if (mesh_type == "# vtk DataFile Version 3.0" ||
            mesh_type == "# vtk DataFile Version 2.0") // VTK
   {
      ReadVTKMesh(input, curved, read_gf, finalize_topo);
   }
   else if (mesh_type == "MFEM NURBS mesh v1.0")
   {
      ReadNURBSMesh(input, curved, read_gf);
   }
   else if (mesh_type == "MFEM INLINE mesh v1.0")
   {
      ReadInlineMesh(input, generate_edges);
      return; // done with inline mesh construction
   }
   else if (mesh_type == "$MeshFormat") // Gmsh
   {
      ReadGmshMesh(input);
   }
   else if
   ((mesh_type.size() > 2 &&
     mesh_type[0] == 'C' && mesh_type[1] == 'D' && mesh_type[2] == 'F') ||
    (mesh_type.size() > 3 &&
     mesh_type[1] == 'H' && mesh_type[2] == 'D' && mesh_type[3] == 'F'))
   {
      named_ifgzstream *mesh_input = dynamic_cast<named_ifgzstream *>(&input);
      if (mesh_input)
      {
#ifdef MFEM_USE_NETCDF
         ReadCubit(mesh_input->filename, curved, read_gf);
#else
         MFEM_ABORT("NetCDF support requires configuration with"
                    " MFEM_USE_NETCDF=YES");
         return;
#endif
      }
      else
      {
         MFEM_ABORT("Can not determine Cubit mesh filename!"
                    " Use mfem::named_ifgzstream for input.");
         return;
      }
   }
   else
   {
      MFEM_ABORT("Unknown input mesh format: " << mesh_type);
      return;
   }

   // at this point the following should be defined:
   //  1) Dim
   //  2) NumOfElements, elements
   //  3) NumOfBdrElements, boundary
   //  4) NumOfVertices, with allocated space in vertices
   //  5) curved
   //  5a) if curved == 0, vertices must be defined
   //  5b) if curved != 0 and read_gf != 0,
   //         'input' must point to a GridFunction
   //  5c) if curved != 0 and read_gf == 0,
   //         vertices and Nodes must be defined
   // optional:
   //  1) el_to_edge may be allocated (as in the case of P2 VTK meshes)
   //  2) ncmesh may be allocated

   // FinalizeTopology() will:
   // - assume that generate_edges is true
   // - assume that refine is false
   // - does not check the orientation of regular and boundary elements
   if (finalize_topo)
   {
      FinalizeTopology();
   }

   if (curved && read_gf)
   {
      Nodes = new GridFunction(this, input);
      own_nodes = 1;
      spaceDim = Nodes->VectorDim();
      if (ncmesh) { ncmesh->spaceDim = spaceDim; }
      // Set the 'vertices' from the 'Nodes'
      for (int i = 0; i < spaceDim; i++)
      {
         Vector vert_val;
         Nodes->GetNodalValues(vert_val, i+1);
         for (int j = 0; j < NumOfVertices; j++)
         {
            vertices[j](i) = vert_val(j);
         }
      }
   }

   // If a parse tag was supplied, keep reading the stream until the tag is
   // encountered.
   if (mfem_v12)
   {
      string line;
      do
      {
         skip_comment_lines(input, '#');
         MFEM_VERIFY(input.good(), "Required mesh-end tag not found");
         getline(input, line);
         filter_dos(line);
         // mfem v1.2 may not have parse_tag in it, e.g. if trying to read a
         // serial mfem v1.2 mesh as parallel with "mfem_serial_mesh_end" as
         // parse_tag. That's why, regardless of parse_tag, we stop reading if
         // we find "mfem_mesh_end" which is required by mfem v1.2 format.
         if (line == "mfem_mesh_end") { break; }
      }
      while (line != parse_tag);
   }

   // Finalize(...) should be called after this, if needed.
}

Mesh::Mesh(Mesh *mesh_array[], int num_pieces)
{
   int      i, j, ie, ib, iv, *v, nv;
   Element *el;
   Mesh    *m;

   SetEmpty();

   Dim = mesh_array[0]->Dimension();
   spaceDim = mesh_array[0]->SpaceDimension();

   if (mesh_array[0]->NURBSext)
   {
      // assuming the pieces form a partition of a NURBS mesh
      NURBSext = new NURBSExtension(mesh_array, num_pieces);

      NumOfVertices = NURBSext->GetNV();
      NumOfElements = NURBSext->GetNE();

      NURBSext->GetElementTopo(elements);

      // NumOfBdrElements = NURBSext->GetNBE();
      // NURBSext->GetBdrElementTopo(boundary);

      Array<int> lvert_vert, lelem_elem;

      // Here, for visualization purposes, we copy the boundary elements from
      // the individual pieces which include the interior boundaries.  This
      // creates 'boundary' array that is different from the one generated by
      // the NURBSExtension which, in particular, makes the boundary-dof table
      // invalid. This, in turn, causes GetBdrElementTransformation to not
      // function properly.
      NumOfBdrElements = 0;
      for (i = 0; i < num_pieces; i++)
      {
         NumOfBdrElements += mesh_array[i]->GetNBE();
      }
      boundary.SetSize(NumOfBdrElements);
      vertices.SetSize(NumOfVertices);
      ib = 0;
      for (i = 0; i < num_pieces; i++)
      {
         m = mesh_array[i];
         m->NURBSext->GetVertexLocalToGlobal(lvert_vert);
         m->NURBSext->GetElementLocalToGlobal(lelem_elem);
         // copy the element attributes
         for (j = 0; j < m->GetNE(); j++)
         {
            elements[lelem_elem[j]]->SetAttribute(m->GetAttribute(j));
         }
         // copy the boundary
         for (j = 0; j < m->GetNBE(); j++)
         {
            el = m->GetBdrElement(j)->Duplicate(this);
            v  = el->GetVertices();
            nv = el->GetNVertices();
            for (int k = 0; k < nv; k++)
            {
               v[k] = lvert_vert[v[k]];
            }
            boundary[ib++] = el;
         }
         // copy the vertices
         for (j = 0; j < m->GetNV(); j++)
         {
            vertices[lvert_vert[j]].SetCoords(m->SpaceDimension(),
                                              m->GetVertex(j));
         }
      }
   }
   else // not a NURBS mesh
   {
      NumOfElements    = 0;
      NumOfBdrElements = 0;
      NumOfVertices    = 0;
      for (i = 0; i < num_pieces; i++)
      {
         m = mesh_array[i];
         NumOfElements    += m->GetNE();
         NumOfBdrElements += m->GetNBE();
         NumOfVertices    += m->GetNV();
      }
      elements.SetSize(NumOfElements);
      boundary.SetSize(NumOfBdrElements);
      vertices.SetSize(NumOfVertices);
      ie = ib = iv = 0;
      for (i = 0; i < num_pieces; i++)
      {
         m = mesh_array[i];
         // copy the elements
         for (j = 0; j < m->GetNE(); j++)
         {
            el = m->GetElement(j)->Duplicate(this);
            v  = el->GetVertices();
            nv = el->GetNVertices();
            for (int k = 0; k < nv; k++)
            {
               v[k] += iv;
            }
            elements[ie++] = el;
         }
         // copy the boundary elements
         for (j = 0; j < m->GetNBE(); j++)
         {
            el = m->GetBdrElement(j)->Duplicate(this);
            v  = el->GetVertices();
            nv = el->GetNVertices();
            for (int k = 0; k < nv; k++)
            {
               v[k] += iv;
            }
            boundary[ib++] = el;
         }
         // copy the vertices
         for (j = 0; j < m->GetNV(); j++)
         {
            vertices[iv++].SetCoords(m->SpaceDimension(), m->GetVertex(j));
         }
      }
   }

   FinalizeTopology();

   // copy the nodes (curvilinear meshes)
   GridFunction *g = mesh_array[0]->GetNodes();
   if (g)
   {
      Array<GridFunction *> gf_array(num_pieces);
      for (i = 0; i < num_pieces; i++)
      {
         gf_array[i] = mesh_array[i]->GetNodes();
      }
      Nodes = new GridFunction(this, gf_array, num_pieces);
      own_nodes = 1;
   }

#ifdef MFEM_DEBUG
   CheckElementOrientation(false);
   CheckBdrElementOrientation(false);
#endif
}

Mesh::Mesh(Mesh *orig_mesh, int ref_factor, int ref_type)
{
   Dim = orig_mesh->Dimension();
   MFEM_VERIFY(ref_factor >= 1, "the refinement factor must be >= 1");
   MFEM_VERIFY(ref_type == BasisType::ClosedUniform ||
               ref_type == BasisType::GaussLobatto, "invalid refinement type");
   MFEM_VERIFY(Dim == 1 || Dim == 2 || Dim == 3,
               "only implemented for Segment, Quadrilateral and Hexahedron "
               "elements in 1D/2D/3D");
   MFEM_VERIFY(orig_mesh->GetNumGeometries(Dim) <= 1,
               "meshes with mixed elements are not supported");

   // Construct a scalar H1 FE space of order ref_factor and use its dofs as
   // the indices of the new, refined vertices.
   H1_FECollection rfec(ref_factor, Dim, ref_type);
   FiniteElementSpace rfes(orig_mesh, &rfec);

   int r_bndr_factor = pow(ref_factor, Dim - 1);
   int r_elem_factor = ref_factor * r_bndr_factor;

   int r_num_vert = rfes.GetNDofs();
   int r_num_elem = orig_mesh->GetNE() * r_elem_factor;
   int r_num_bndr = orig_mesh->GetNBE() * r_bndr_factor;

   InitMesh(Dim, orig_mesh->SpaceDimension(), r_num_vert, r_num_elem,
            r_num_bndr);

   // Set the number of vertices, set the actual coordinates later
   NumOfVertices = r_num_vert;
   // Add refined elements and set vertex coordinates
   Array<int> rdofs;
   DenseMatrix phys_pts;
   int max_nv = 0;
   for (int el = 0; el < orig_mesh->GetNE(); el++)
   {
      Geometry::Type geom = orig_mesh->GetElementBaseGeometry(el);
      int attrib = orig_mesh->GetAttribute(el);
      int nvert = Geometry::NumVerts[geom];
      RefinedGeometry &RG = *GlobGeometryRefiner.Refine(geom, ref_factor);

      max_nv = std::max(max_nv, nvert);
      rfes.GetElementDofs(el, rdofs);
      MFEM_ASSERT(rdofs.Size() == RG.RefPts.Size(), "");
      const FiniteElement *rfe = rfes.GetFE(el);
      orig_mesh->GetElementTransformation(el)->Transform(rfe->GetNodes(),
                                                         phys_pts);
      const int *c2h_map = rfec.GetDofMap(geom);
      for (int i = 0; i < phys_pts.Width(); i++)
      {
         vertices[rdofs[i]].SetCoords(spaceDim, phys_pts.GetColumn(i));
      }
      for (int j = 0; j < RG.RefGeoms.Size()/nvert; j++)
      {
         Element *elem = NewElement(geom);
         elem->SetAttribute(attrib);
         int *v = elem->GetVertices();
         for (int k = 0; k < nvert; k++)
         {
            int cid = RG.RefGeoms[k+nvert*j]; // local Cartesian index
            v[k] = rdofs[c2h_map[cid]];
         }
         AddElement(elem);
      }
   }
   // Add refined boundary elements
   for (int el = 0; el < orig_mesh->GetNBE(); el++)
   {
      Geometry::Type geom = orig_mesh->GetBdrElementBaseGeometry(el);
      int attrib = orig_mesh->GetBdrAttribute(el);
      int nvert = Geometry::NumVerts[geom];
      RefinedGeometry &RG = *GlobGeometryRefiner.Refine(geom, ref_factor);

      rfes.GetBdrElementDofs(el, rdofs);
      MFEM_ASSERT(rdofs.Size() == RG.RefPts.Size(), "");
      if (Dim == 1)
      {
         // Dim == 1 is a special case because the boundary elements are
         // zero-dimensional points, and therefore don't have a DofMap
         for (int j = 0; j < RG.RefGeoms.Size()/nvert; j++)
         {
            Element *elem = NewElement(geom);
            elem->SetAttribute(attrib);
            int *v = elem->GetVertices();
            v[0] = rdofs[RG.RefGeoms[nvert*j]];
            AddBdrElement(elem);
         }
      }
      else
      {
         const int *c2h_map = rfec.GetDofMap(geom);
         for (int j = 0; j < RG.RefGeoms.Size()/nvert; j++)
         {
            Element *elem = NewElement(geom);
            elem->SetAttribute(attrib);
            int *v = elem->GetVertices();
            for (int k = 0; k < nvert; k++)
            {
               int cid = RG.RefGeoms[k+nvert*j]; // local Cartesian index
               v[k] = rdofs[c2h_map[cid]];
            }
            AddBdrElement(elem);
         }
      }
   }

   FinalizeTopology();
   sequence = orig_mesh->GetSequence() + 1;
   last_operation = Mesh::REFINE;

   // Setup the data for the coarse-fine refinement transformations
   CoarseFineTr.embeddings.SetSize(GetNE());
   if (orig_mesh->GetNE() > 0)
   {
      const int el = 0;
      Geometry::Type geom = orig_mesh->GetElementBaseGeometry(el);
      CoarseFineTr.point_matrices[geom].SetSize(Dim, max_nv, r_elem_factor);
      int nvert = Geometry::NumVerts[geom];
      RefinedGeometry &RG = *GlobGeometryRefiner.Refine(geom, ref_factor);
      const int *c2h_map = rfec.GetDofMap(geom);
      const IntegrationRule &r_nodes = rfes.GetFE(el)->GetNodes();
      for (int j = 0; j < RG.RefGeoms.Size()/nvert; j++)
      {
         DenseMatrix &Pj = CoarseFineTr.point_matrices[geom](j);
         for (int k = 0; k < nvert; k++)
         {
            int cid = RG.RefGeoms[k+nvert*j]; // local Cartesian index
            const IntegrationPoint &ip = r_nodes.IntPoint(c2h_map[cid]);
            ip.Get(Pj.GetColumn(k), Dim);
         }
      }
   }
   for (int el = 0; el < GetNE(); el++)
   {
      Embedding &emb = CoarseFineTr.embeddings[el];
      emb.parent = el / r_elem_factor;
      emb.matrix = el % r_elem_factor;
   }

   MFEM_ASSERT(CheckElementOrientation(false) == 0, "");
   MFEM_ASSERT(CheckBdrElementOrientation(false) == 0, "");
}

void Mesh::KnotInsert(Array<KnotVector *> &kv)
{
   if (NURBSext == NULL)
   {
      mfem_error("Mesh::KnotInsert : Not a NURBS mesh!");
   }

   if (kv.Size() != NURBSext->GetNKV())
   {
      mfem_error("Mesh::KnotInsert : KnotVector array size mismatch!");
   }

   NURBSext->ConvertToPatches(*Nodes);

   NURBSext->KnotInsert(kv);

   last_operation = Mesh::NONE; // FiniteElementSpace::Update is not supported
   sequence++;

   UpdateNURBS();
}

void Mesh::NURBSUniformRefinement()
{
   // do not check for NURBSext since this method is protected
   NURBSext->ConvertToPatches(*Nodes);

   NURBSext->UniformRefinement();

   last_operation = Mesh::NONE; // FiniteElementSpace::Update is not supported
   sequence++;

   UpdateNURBS();
}

void Mesh::DegreeElevate(int rel_degree, int degree)
{
   if (NURBSext == NULL)
   {
      mfem_error("Mesh::DegreeElevate : Not a NURBS mesh!");
   }

   NURBSext->ConvertToPatches(*Nodes);

   NURBSext->DegreeElevate(rel_degree, degree);

   last_operation = Mesh::NONE; // FiniteElementSpace::Update is not supported
   sequence++;

   UpdateNURBS();
}

void Mesh::UpdateNURBS()
{
   NURBSext->SetKnotsFromPatches();

   Dim = NURBSext->Dimension();
   spaceDim = Dim;

   if (NumOfElements != NURBSext->GetNE())
   {
      for (int i = 0; i < elements.Size(); i++)
      {
         FreeElement(elements[i]);
      }
      NumOfElements = NURBSext->GetNE();
      NURBSext->GetElementTopo(elements);
   }

   if (NumOfBdrElements != NURBSext->GetNBE())
   {
      for (int i = 0; i < boundary.Size(); i++)
      {
         FreeElement(boundary[i]);
      }
      NumOfBdrElements = NURBSext->GetNBE();
      NURBSext->GetBdrElementTopo(boundary);
   }

   Nodes->FESpace()->Update();
   Nodes->Update();
   NURBSext->SetCoordsFromPatches(*Nodes);

   if (NumOfVertices != NURBSext->GetNV())
   {
      NumOfVertices = NURBSext->GetNV();
      vertices.SetSize(NumOfVertices);
      int vd = Nodes->VectorDim();
      for (int i = 0; i < vd; i++)
      {
         Vector vert_val;
         Nodes->GetNodalValues(vert_val, i+1);
         for (int j = 0; j < NumOfVertices; j++)
         {
            vertices[j](i) = vert_val(j);
         }
      }
   }

   if (el_to_edge)
   {
      NumOfEdges = GetElementToEdgeTable(*el_to_edge, be_to_edge);
      if (Dim == 2)
      {
         GenerateFaces();
      }
   }

   if (el_to_face)
   {
      GetElementToFaceTable();
      GenerateFaces();
   }
}

void Mesh::LoadPatchTopo(std::istream &input, Array<int> &edge_to_knot)
{
   SetEmpty();

   // Read MFEM NURBS mesh v1.0 format
   string ident;

   skip_comment_lines(input, '#');

   input >> ident; // 'dimension'
   input >> Dim;
   spaceDim = Dim;

   skip_comment_lines(input, '#');

   input >> ident; // 'elements'
   input >> NumOfElements;
   elements.SetSize(NumOfElements);
   for (int j = 0; j < NumOfElements; j++)
   {
      elements[j] = ReadElement(input);
   }

   skip_comment_lines(input, '#');

   input >> ident; // 'boundary'
   input >> NumOfBdrElements;
   boundary.SetSize(NumOfBdrElements);
   for (int j = 0; j < NumOfBdrElements; j++)
   {
      boundary[j] = ReadElement(input);
   }

   skip_comment_lines(input, '#');

   input >> ident; // 'edges'
   input >> NumOfEdges;
   edge_vertex = new Table(NumOfEdges, 2);
   edge_to_knot.SetSize(NumOfEdges);
   for (int j = 0; j < NumOfEdges; j++)
   {
      int *v = edge_vertex->GetRow(j);
      input >> edge_to_knot[j] >> v[0] >> v[1];
      if (v[0] > v[1])
      {
         edge_to_knot[j] = -1 - edge_to_knot[j];
      }
   }

   skip_comment_lines(input, '#');

   input >> ident; // 'vertices'
   input >> NumOfVertices;
   vertices.SetSize(0);

   FinalizeTopology();
   CheckBdrElementOrientation(); // check and fix boundary element orientation
}

void XYZ_VectorFunction(const Vector &p, Vector &v)
{
   if (p.Size() >= v.Size())
   {
      for (int d = 0; d < v.Size(); d++)
      {
         v(d) = p(d);
      }
   }
   else
   {
      int d;
      for (d = 0; d < p.Size(); d++)
      {
         v(d) = p(d);
      }
      for ( ; d < v.Size(); d++)
      {
         v(d) = 0.0;
      }
   }
}

void Mesh::GetNodes(GridFunction &nodes) const
{
   if (Nodes == NULL || Nodes->FESpace() != nodes.FESpace())
   {
      const int newSpaceDim = nodes.FESpace()->GetVDim();
      VectorFunctionCoefficient xyz(newSpaceDim, XYZ_VectorFunction);
      nodes.ProjectCoefficient(xyz);
   }
   else
   {
      nodes = *Nodes;
   }
}

void Mesh::SetNodalFESpace(FiniteElementSpace *nfes)
{
   GridFunction *nodes = new GridFunction(nfes);
   SetNodalGridFunction(nodes, true);
}

void Mesh::EnsureNodes()
{
   if (Nodes) { return; }
   SetCurvature(1, false, -1, Ordering::byVDIM);
}

void Mesh::SetNodalGridFunction(GridFunction *nodes, bool make_owner)
{
   GetNodes(*nodes);
   NewNodes(*nodes, make_owner);
}

const FiniteElementSpace *Mesh::GetNodalFESpace() const
{
   return ((Nodes) ? Nodes->FESpace() : NULL);
}

void Mesh::SetCurvature(int order, bool discont, int space_dim, int ordering)
{
   space_dim = (space_dim == -1) ? spaceDim : space_dim;
   FiniteElementCollection* nfec;
   if (discont)
   {
      const int type = 1; // Gauss-Lobatto points
      nfec = new L2_FECollection(order, Dim, type);
   }
   else
   {
      nfec = new H1_FECollection(order, Dim);
   }
   FiniteElementSpace* nfes = new FiniteElementSpace(this, nfec, space_dim,
                                                     ordering);
   SetNodalFESpace(nfes);
   Nodes->MakeOwner(nfec);
}

int Mesh::GetNumFaces() const
{
   switch (Dim)
   {
      case 1: return GetNV();
      case 2: return GetNEdges();
      case 3: return GetNFaces();
   }
   return 0;
}

#if (!defined(MFEM_USE_MPI) || defined(MFEM_DEBUG))
static const char *fixed_or_not[] = { "fixed", "NOT FIXED" };
#endif

int Mesh::CheckElementOrientation(bool fix_it)
{
   int i, j, k, wo = 0, fo = 0, *vi = 0;
   double *v[4];

   if (Dim == 2 && spaceDim == 2)
   {
      DenseMatrix J(2, 2);

      for (i = 0; i < NumOfElements; i++)
      {
         if (Nodes == NULL)
         {
            vi = elements[i]->GetVertices();
            for (j = 0; j < 3; j++)
            {
               v[j] = vertices[vi[j]]();
            }
            for (j = 0; j < 2; j++)
               for (k = 0; k < 2; k++)
               {
                  J(j, k) = v[j+1][k] - v[0][k];
               }
         }
         else
         {
            // only check the Jacobian at the center of the element
            GetElementJacobian(i, J);
         }
         if (J.Det() < 0.0)
         {
            if (fix_it)
            {
               switch (GetElementType(i))
               {
                  case Element::TRIANGLE:
                     mfem::Swap(vi[0], vi[1]);
                     break;
                  case Element::QUADRILATERAL:
                     mfem::Swap(vi[1], vi[3]);
                     break;
                  default:
                     MFEM_ABORT("Invalid 2D element type \""
                                << GetElementType(i) << "\"");
                     break;
               }
               fo++;
            }
            wo++;
         }
      }
   }

   if (Dim == 3)
   {
      DenseMatrix J(3, 3);

      for (i = 0; i < NumOfElements; i++)
      {
         vi = elements[i]->GetVertices();
         switch (GetElementType(i))
         {
            case Element::TETRAHEDRON:
               if (Nodes == NULL)
               {
                  for (j = 0; j < 4; j++)
                  {
                     v[j] = vertices[vi[j]]();
                  }
                  for (j = 0; j < 3; j++)
                     for (k = 0; k < 3; k++)
                     {
                        J(j, k) = v[j+1][k] - v[0][k];
                     }
               }
               else
               {
                  // only check the Jacobian at the center of the element
                  GetElementJacobian(i, J);
               }
               if (J.Det() < 0.0)
               {
                  wo++;
                  if (fix_it)
                  {
                     mfem::Swap(vi[0], vi[1]);
                     fo++;
                  }
               }
               break;

            case Element::WEDGE:
               // only check the Jacobian at the center of the element
               GetElementJacobian(i, J);
               if (J.Det() < 0.0)
               {
                  wo++;
                  if (fix_it)
                  {
                     // how?
                  }
               }
               break;

            case Element::HEXAHEDRON:
               // only check the Jacobian at the center of the element
               GetElementJacobian(i, J);
               if (J.Det() < 0.0)
               {
                  wo++;
                  if (fix_it)
                  {
                     // how?
                  }
               }
               break;

            default:
               MFEM_ABORT("Invalid 3D element type \""
                          << GetElementType(i) << "\"");
               break;
         }
      }
   }
#if (!defined(MFEM_USE_MPI) || defined(MFEM_DEBUG))
   if (wo > 0)
      mfem::out << "Elements with wrong orientation: " << wo << " / "
                << NumOfElements << " (" << fixed_or_not[(wo == fo) ? 0 : 1]
                << ")" << endl;
#endif
   return wo;
}

int Mesh::GetTriOrientation(const int *base, const int *test)
{
   // Static method.
   // This function computes the index 'j' of the permutation that transforms
   // test into base: test[tri_orientation[j][i]]=base[i].
   // tri_orientation = Geometry::Constants<Geometry::TRIANGLE>::Orient
   int orient;

   if (test[0] == base[0])
      if (test[1] == base[1])
      {
         orient = 0;   //  (0, 1, 2)
      }
      else
      {
         orient = 5;   //  (0, 2, 1)
      }
   else if (test[0] == base[1])
      if (test[1] == base[0])
      {
         orient = 1;   //  (1, 0, 2)
      }
      else
      {
         orient = 2;   //  (1, 2, 0)
      }
   else // test[0] == base[2]
      if (test[1] == base[0])
      {
         orient = 4;   //  (2, 0, 1)
      }
      else
      {
         orient = 3;   //  (2, 1, 0)
      }

#ifdef MFEM_DEBUG
   const int *aor = tri_t::Orient[orient];
   for (int j = 0; j < 3; j++)
      if (test[aor[j]] != base[j])
      {
         mfem_error("Mesh::GetTriOrientation(...)");
      }
#endif

   return orient;
}

int Mesh::GetQuadOrientation(const int *base, const int *test)
{
   int i;

   for (i = 0; i < 4; i++)
      if (test[i] == base[0])
      {
         break;
      }

#ifdef MFEM_DEBUG
   int orient;
   if (test[(i+1)%4] == base[1])
   {
      orient = 2*i;
   }
   else
   {
      orient = 2*i+1;
   }
   const int *aor = quad_t::Orient[orient];
   for (int j = 0; j < 4; j++)
      if (test[aor[j]] != base[j])
      {
         mfem::err << "Mesh::GetQuadOrientation(...)" << endl;
         mfem::err << " base = [";
         for (int k = 0; k < 4; k++)
         {
            mfem::err << " " << base[k];
         }
         mfem::err << " ]\n test = [";
         for (int k = 0; k < 4; k++)
         {
            mfem::err << " " << test[k];
         }
         mfem::err << " ]" << endl;
         mfem_error();
      }
#endif

   if (test[(i+1)%4] == base[1])
   {
      return 2*i;
   }

   return 2*i+1;
}

int Mesh::CheckBdrElementOrientation(bool fix_it)
{
   int wo = 0; // count wrong orientations

   if (Dim == 2)
   {
      if (el_to_edge == NULL) // edges were not generated
      {
         el_to_edge = new Table;
         NumOfEdges = GetElementToEdgeTable(*el_to_edge, be_to_edge);
         GenerateFaces(); // 'Faces' in 2D refers to the edges
      }
      for (int i = 0; i < NumOfBdrElements; i++)
      {
         if (faces_info[be_to_edge[i]].Elem2No < 0) // boundary face
         {
            int *bv = boundary[i]->GetVertices();
            int *fv = faces[be_to_edge[i]]->GetVertices();
            if (bv[0] != fv[0])
            {
               if (fix_it)
               {
                  mfem::Swap<int>(bv[0], bv[1]);
               }
               wo++;
            }
         }
      }
   }

   if (Dim == 3)
   {
      for (int i = 0; i < NumOfBdrElements; i++)
      {
         const int fi = be_to_face[i];

         if (faces_info[fi].Elem2No >= 0) { continue; }

         // boundary face
         int *bv = boundary[i]->GetVertices();
         // Make sure the 'faces' are generated:
         MFEM_ASSERT(fi < faces.Size(), "internal error");
         const int *fv = faces[fi]->GetVertices();
         int orientation; // orientation of the bdr. elem. w.r.t. the
         // corresponding face element (that's the base)
         const Element::Type bdr_type = GetBdrElementType(i);
         switch (bdr_type)
         {
            case Element::TRIANGLE:
            {
               orientation = GetTriOrientation(fv, bv);
               break;
            }
            case Element::QUADRILATERAL:
            {
               orientation = GetQuadOrientation(fv, bv);
               break;
            }
            default:
               MFEM_ABORT("Invalid 2D boundary element type \""
                          << bdr_type << "\"");
               orientation = 0; // suppress a warning
               break;
         }

         if (orientation % 2 == 0) { continue; }
         wo++;
         if (!fix_it) { continue; }

         switch (bdr_type)
         {
            case Element::TRIANGLE:
            {
               // swap vertices 0 and 1 so that we don't change the marked edge:
               // (0,1,2) -> (1,0,2)
               mfem::Swap<int>(bv[0], bv[1]);
               if (bel_to_edge)
               {
                  int *be = bel_to_edge->GetRow(i);
                  mfem::Swap<int>(be[1], be[2]);
               }
               break;
            }
            case Element::QUADRILATERAL:
            {
               mfem::Swap<int>(bv[0], bv[2]);
               if (bel_to_edge)
               {
                  int *be = bel_to_edge->GetRow(i);
                  mfem::Swap<int>(be[0], be[1]);
                  mfem::Swap<int>(be[2], be[3]);
               }
               break;
            }
            default: // unreachable
               break;
         }
      }
   }
   // #if (!defined(MFEM_USE_MPI) || defined(MFEM_DEBUG))
#ifdef MFEM_DEBUG
   if (wo > 0)
   {
      mfem::out << "Boundary elements with wrong orientation: " << wo << " / "
                << NumOfBdrElements << " (" << fixed_or_not[fix_it ? 0 : 1]
                << ")" << endl;
   }
#endif
   return wo;
}

int Mesh::GetNumGeometries(int dim) const
{
   MFEM_ASSERT(0 <= dim && dim <= Dim, "invalid dim: " << dim);
   int num_geoms = 0;
   for (int g = Geometry::DimStart[dim]; g < Geometry::DimStart[dim+1]; g++)
   {
      if (HasGeometry(Geometry::Type(g))) { num_geoms++; }
   }
   return num_geoms;
}

void Mesh::GetGeometries(int dim, Array<Geometry::Type> &el_geoms) const
{
   MFEM_ASSERT(0 <= dim && dim <= Dim, "invalid dim: " << dim);
   el_geoms.SetSize(0);
   for (int g = Geometry::DimStart[dim]; g < Geometry::DimStart[dim+1]; g++)
   {
      if (HasGeometry(Geometry::Type(g)))
      {
         el_geoms.Append(Geometry::Type(g));
      }
   }
}

void Mesh::GetElementEdges(int i, Array<int> &edges, Array<int> &cor) const
{
   if (el_to_edge)
   {
      el_to_edge->GetRow(i, edges);
   }
   else
   {
      mfem_error("Mesh::GetElementEdges(...) element to edge table "
                 "is not generated.");
   }

   const int *v = elements[i]->GetVertices();
   const int ne = elements[i]->GetNEdges();
   cor.SetSize(ne);
   for (int j = 0; j < ne; j++)
   {
      const int *e = elements[i]->GetEdgeVertices(j);
      cor[j] = (v[e[0]] < v[e[1]]) ? (1) : (-1);
   }
}

void Mesh::GetBdrElementEdges(int i, Array<int> &edges, Array<int> &cor) const
{
   if (Dim == 2)
   {
      edges.SetSize(1);
      cor.SetSize(1);
      edges[0] = be_to_edge[i];
      const int *v = boundary[i]->GetVertices();
      cor[0] = (v[0] < v[1]) ? (1) : (-1);
   }
   else if (Dim == 3)
   {
      if (bel_to_edge)
      {
         bel_to_edge->GetRow(i, edges);
      }
      else
      {
         mfem_error("Mesh::GetBdrElementEdges(...)");
      }

      const int *v = boundary[i]->GetVertices();
      const int ne = boundary[i]->GetNEdges();
      cor.SetSize(ne);
      for (int j = 0; j < ne; j++)
      {
         const int *e = boundary[i]->GetEdgeVertices(j);
         cor[j] = (v[e[0]] < v[e[1]]) ? (1) : (-1);
      }
   }
}

void Mesh::GetFaceEdges(int i, Array<int> &edges, Array<int> &o) const
{
   if (Dim == 2)
   {
      edges.SetSize(1);
      edges[0] = i;
      o.SetSize(1);
      const int *v = faces[i]->GetVertices();
      o[0] = (v[0] < v[1]) ? (1) : (-1);
   }

   if (Dim != 3)
   {
      return;
   }

   GetFaceEdgeTable(); // generate face_edge Table (if not generated)

   face_edge->GetRow(i, edges);

   const int *v = faces[i]->GetVertices();
   const int ne = faces[i]->GetNEdges();
   o.SetSize(ne);
   for (int j = 0; j < ne; j++)
   {
      const int *e = faces[i]->GetEdgeVertices(j);
      o[j] = (v[e[0]] < v[e[1]]) ? (1) : (-1);
   }
}

void Mesh::GetEdgeVertices(int i, Array<int> &vert) const
{
   // the two vertices are sorted: vert[0] < vert[1]
   // this is consistent with the global edge orientation
   // generate edge_vertex Table (if not generated)
   if (!edge_vertex) { GetEdgeVertexTable(); }
   edge_vertex->GetRow(i, vert);
}

Table *Mesh::GetFaceEdgeTable() const
{
   if (face_edge)
   {
      return face_edge;
   }

   if (Dim != 3)
   {
      return NULL;
   }

#ifdef MFEM_DEBUG
   if (faces.Size() != NumOfFaces)
   {
      mfem_error("Mesh::GetFaceEdgeTable : faces were not generated!");
   }
#endif

   DSTable v_to_v(NumOfVertices);
   GetVertexToVertexTable(v_to_v);

   face_edge = new Table;
   GetElementArrayEdgeTable(faces, v_to_v, *face_edge);

   return (face_edge);
}

Table *Mesh::GetEdgeVertexTable() const
{
   if (edge_vertex)
   {
      return edge_vertex;
   }

   DSTable v_to_v(NumOfVertices);
   GetVertexToVertexTable(v_to_v);

   int nedges = v_to_v.NumberOfEntries();
   edge_vertex = new Table(nedges, 2);
   for (int i = 0; i < NumOfVertices; i++)
   {
      for (DSTable::RowIterator it(v_to_v, i); !it; ++it)
      {
         int j = it.Index();
         edge_vertex->Push(j, i);
         edge_vertex->Push(j, it.Column());
      }
   }
   edge_vertex->Finalize();

   return edge_vertex;
}

Table *Mesh::GetVertexToElementTable()
{
   int i, j, nv, *v;

   Table *vert_elem = new Table;

   vert_elem->MakeI(NumOfVertices);

   for (i = 0; i < NumOfElements; i++)
   {
      nv = elements[i]->GetNVertices();
      v  = elements[i]->GetVertices();
      for (j = 0; j < nv; j++)
      {
         vert_elem->AddAColumnInRow(v[j]);
      }
   }

   vert_elem->MakeJ();

   for (i = 0; i < NumOfElements; i++)
   {
      nv = elements[i]->GetNVertices();
      v  = elements[i]->GetVertices();
      for (j = 0; j < nv; j++)
      {
         vert_elem->AddConnection(v[j], i);
      }
   }

   vert_elem->ShiftUpI();

   return vert_elem;
}

Table *Mesh::GetFaceToElementTable() const
{
   Table *face_elem = new Table;

   face_elem->MakeI(faces_info.Size());

   for (int i = 0; i < faces_info.Size(); i++)
   {
      if (faces_info[i].Elem2No >= 0)
      {
         face_elem->AddColumnsInRow(i, 2);
      }
      else
      {
         face_elem->AddAColumnInRow(i);
      }
   }

   face_elem->MakeJ();

   for (int i = 0; i < faces_info.Size(); i++)
   {
      face_elem->AddConnection(i, faces_info[i].Elem1No);
      if (faces_info[i].Elem2No >= 0)
      {
         face_elem->AddConnection(i, faces_info[i].Elem2No);
      }
   }

   face_elem->ShiftUpI();

   return face_elem;
}

void Mesh::GetElementFaces(int i, Array<int> &fcs, Array<int> &cor)
const
{
   int n, j;

   if (el_to_face)
   {
      el_to_face->GetRow(i, fcs);
   }
   else
   {
      mfem_error("Mesh::GetElementFaces(...) : el_to_face not generated.");
   }

   n = fcs.Size();
   cor.SetSize(n);
   for (j = 0; j < n; j++)
      if (faces_info[fcs[j]].Elem1No == i)
      {
         cor[j] = faces_info[fcs[j]].Elem1Inf % 64;
      }
#ifdef MFEM_DEBUG
      else if (faces_info[fcs[j]].Elem2No == i)
      {
         cor[j] = faces_info[fcs[j]].Elem2Inf % 64;
      }
      else
      {
         mfem_error("Mesh::GetElementFaces(...) : 2");
      }
#else
      else
      {
         cor[j] = faces_info[fcs[j]].Elem2Inf % 64;
      }
#endif
}

void Mesh::GetBdrElementFace(int i, int *f, int *o) const
{
   const int *bv, *fv;

   *f = be_to_face[i];
   bv = boundary[i]->GetVertices();
   fv = faces[be_to_face[i]]->GetVertices();

   // find the orientation of the bdr. elem. w.r.t.
   // the corresponding face element (that's the base)
   switch (GetBdrElementType(i))
   {
      case Element::TRIANGLE:
         *o = GetTriOrientation(fv, bv);
         break;
      case Element::QUADRILATERAL:
         *o = GetQuadOrientation(fv, bv);
         break;
      default:
         mfem_error("Mesh::GetBdrElementFace(...) 2");
   }
}

int Mesh::GetBdrElementEdgeIndex(int i) const
{
   switch (Dim)
   {
      case 1: return boundary[i]->GetVertices()[0];
      case 2: return be_to_edge[i];
      case 3: return be_to_face[i];
      default: mfem_error("Mesh::GetBdrElementEdgeIndex: invalid dimension!");
   }
   return -1;
}

void Mesh::GetBdrElementAdjacentElement(int bdr_el, int &el, int &info) const
{
   int fid = GetBdrElementEdgeIndex(bdr_el);
   const FaceInfo &fi = faces_info[fid];
   MFEM_ASSERT(fi.Elem1Inf%64 == 0, "internal error"); // orientation == 0
   const int *fv = (Dim > 1) ? faces[fid]->GetVertices() : NULL;
   const int *bv = boundary[bdr_el]->GetVertices();
   int ori;
   switch (GetBdrElementBaseGeometry(bdr_el))
   {
      case Geometry::POINT:    ori = 0; break;
      case Geometry::SEGMENT:  ori = (fv[0] == bv[0]) ? 0 : 1; break;
      case Geometry::TRIANGLE: ori = GetTriOrientation(fv, bv); break;
      case Geometry::SQUARE:   ori = GetQuadOrientation(fv, bv); break;
      default: MFEM_ABORT("boundary element type not implemented"); ori = 0;
   }
   el   = fi.Elem1No;
   info = fi.Elem1Inf + ori;
}

Element::Type Mesh::GetElementType(int i) const
{
   return elements[i]->GetType();
}

Element::Type Mesh::GetBdrElementType(int i) const
{
   return boundary[i]->GetType();
}

void Mesh::GetPointMatrix(int i, DenseMatrix &pointmat) const
{
   int k, j, nv;
   const int *v;

   v  = elements[i]->GetVertices();
   nv = elements[i]->GetNVertices();

   pointmat.SetSize(spaceDim, nv);
   for (k = 0; k < spaceDim; k++)
      for (j = 0; j < nv; j++)
      {
         pointmat(k, j) = vertices[v[j]](k);
      }
}

void Mesh::GetBdrPointMatrix(int i,DenseMatrix &pointmat) const
{
   int k, j, nv;
   const int *v;

   v  = boundary[i]->GetVertices();
   nv = boundary[i]->GetNVertices();

   pointmat.SetSize(spaceDim, nv);
   for (k = 0; k < spaceDim; k++)
      for (j = 0; j < nv; j++)
      {
         pointmat(k, j) = vertices[v[j]](k);
      }
}

double Mesh::GetLength(int i, int j) const
{
   const double *vi = vertices[i]();
   const double *vj = vertices[j]();
   double length = 0.;

   for (int k = 0; k < spaceDim; k++)
   {
      length += (vi[k]-vj[k])*(vi[k]-vj[k]);
   }

   return sqrt(length);
}

// static method
void Mesh::GetElementArrayEdgeTable(const Array<Element*> &elem_array,
                                    const DSTable &v_to_v, Table &el_to_edge)
{
   el_to_edge.MakeI(elem_array.Size());
   for (int i = 0; i < elem_array.Size(); i++)
   {
      el_to_edge.AddColumnsInRow(i, elem_array[i]->GetNEdges());
   }
   el_to_edge.MakeJ();
   for (int i = 0; i < elem_array.Size(); i++)
   {
      const int *v = elem_array[i]->GetVertices();
      const int ne = elem_array[i]->GetNEdges();
      for (int j = 0; j < ne; j++)
      {
         const int *e = elem_array[i]->GetEdgeVertices(j);
         el_to_edge.AddConnection(i, v_to_v(v[e[0]], v[e[1]]));
      }
   }
   el_to_edge.ShiftUpI();
}

void Mesh::GetVertexToVertexTable(DSTable &v_to_v) const
{
   if (edge_vertex)
   {
      for (int i = 0; i < edge_vertex->Size(); i++)
      {
         const int *v = edge_vertex->GetRow(i);
         v_to_v.Push(v[0], v[1]);
      }
   }
   else
   {
      for (int i = 0; i < NumOfElements; i++)
      {
         const int *v = elements[i]->GetVertices();
         const int ne = elements[i]->GetNEdges();
         for (int j = 0; j < ne; j++)
         {
            const int *e = elements[i]->GetEdgeVertices(j);
            v_to_v.Push(v[e[0]], v[e[1]]);
         }
      }
   }
}

int Mesh::GetElementToEdgeTable(Table & e_to_f, Array<int> &be_to_f)
{
   int i, NumberOfEdges;

   DSTable v_to_v(NumOfVertices);
   GetVertexToVertexTable(v_to_v);

   NumberOfEdges = v_to_v.NumberOfEntries();

   // Fill the element to edge table
   GetElementArrayEdgeTable(elements, v_to_v, e_to_f);

   if (Dim == 2)
   {
      // Initialize the indices for the boundary elements.
      be_to_f.SetSize(NumOfBdrElements);
      for (i = 0; i < NumOfBdrElements; i++)
      {
         const int *v = boundary[i]->GetVertices();
         be_to_f[i] = v_to_v(v[0], v[1]);
      }
   }
   else if (Dim == 3)
   {
      if (bel_to_edge == NULL)
      {
         bel_to_edge = new Table;
      }
      GetElementArrayEdgeTable(boundary, v_to_v, *bel_to_edge);
   }
   else
   {
      mfem_error("1D GetElementToEdgeTable is not yet implemented.");
   }

   // Return the number of edges
   return NumberOfEdges;
}

const Table & Mesh::ElementToElementTable()
{
   if (el_to_el)
   {
      return *el_to_el;
   }

   // Note that, for ParNCMeshes, faces_info will contain also the ghost faces
   MFEM_ASSERT(faces_info.Size() >= GetNumFaces(), "faces were not generated!");

   Array<Connection> conn;
   conn.Reserve(2*faces_info.Size());

   for (int i = 0; i < faces_info.Size(); i++)
   {
      const FaceInfo &fi = faces_info[i];
      if (fi.Elem2No >= 0)
      {
         conn.Append(Connection(fi.Elem1No, fi.Elem2No));
         conn.Append(Connection(fi.Elem2No, fi.Elem1No));
      }
      else if (fi.Elem2Inf >= 0)
      {
         int nbr_elem_idx = NumOfElements - 1 - fi.Elem2No;
         conn.Append(Connection(fi.Elem1No, nbr_elem_idx));
         conn.Append(Connection(nbr_elem_idx, fi.Elem1No));
      }
   }

   conn.Sort();
   conn.Unique();
   el_to_el = new Table(NumOfElements, conn);

   return *el_to_el;
}

const Table & Mesh::ElementToFaceTable() const
{
   if (el_to_face == NULL)
   {
      mfem_error("Mesh::ElementToFaceTable()");
   }
   return *el_to_face;
}

const Table & Mesh::ElementToEdgeTable() const
{
   if (el_to_edge == NULL)
   {
      mfem_error("Mesh::ElementToEdgeTable()");
   }
   return *el_to_edge;
}

void Mesh::AddPointFaceElement(int lf, int gf, int el)
{
   if (faces_info[gf].Elem1No == -1)  // this will be elem1
   {
      // faces[gf] = new Point(&gf);
      faces_info[gf].Elem1No  = el;
      faces_info[gf].Elem1Inf = 64 * lf; // face lf with orientation 0
      faces_info[gf].Elem2No  = -1; // in case there's no other side
      faces_info[gf].Elem2Inf = -1; // face is not shared
   }
   else  //  this will be elem2
   {
      faces_info[gf].Elem2No  = el;
      faces_info[gf].Elem2Inf = 64 * lf + 1;
   }
}

void Mesh::AddSegmentFaceElement(int lf, int gf, int el, int v0, int v1)
{
   if (faces[gf] == NULL)  // this will be elem1
   {
      faces[gf] = new Segment(v0, v1);
      faces_info[gf].Elem1No  = el;
      faces_info[gf].Elem1Inf = 64 * lf; // face lf with orientation 0
      faces_info[gf].Elem2No  = -1; // in case there's no other side
      faces_info[gf].Elem2Inf = -1; // face is not shared
   }
   else  //  this will be elem2
   {
      int *v = faces[gf]->GetVertices();
      faces_info[gf].Elem2No  = el;
      if ( v[1] == v0 && v[0] == v1 )
      {
         faces_info[gf].Elem2Inf = 64 * lf + 1;
      }
      else if ( v[0] == v0 && v[1] == v1 )
      {
         // Temporarily allow even edge orientations: see the remark in
         // AddTriangleFaceElement().
         // Also, in a non-orientable surface mesh, the orientation will be even
         // for edges that connect elements with opposite orientations.
         faces_info[gf].Elem2Inf = 64 * lf;
      }
      else
      {
         MFEM_ABORT("internal error");
      }
   }
}

void Mesh::AddTriangleFaceElement(int lf, int gf, int el,
                                  int v0, int v1, int v2)
{
   if (faces[gf] == NULL)  // this will be elem1
   {
      faces[gf] = new Triangle(v0, v1, v2);
      faces_info[gf].Elem1No  = el;
      faces_info[gf].Elem1Inf = 64 * lf; // face lf with orientation 0
      faces_info[gf].Elem2No  = -1; // in case there's no other side
      faces_info[gf].Elem2Inf = -1; // face is not shared
   }
   else  //  this will be elem2
   {
      int orientation, vv[3] = { v0, v1, v2 };
      orientation = GetTriOrientation(faces[gf]->GetVertices(), vv);
      // In a valid mesh, we should have (orientation % 2 != 0), however, if
      // one of the adjacent elements has wrong orientation, both face
      // orientations can be even, until the element orientations are fixed.
      // MFEM_ASSERT(orientation % 2 != 0, "");
      faces_info[gf].Elem2No  = el;
      faces_info[gf].Elem2Inf = 64 * lf + orientation;
   }
}

void Mesh::AddQuadFaceElement(int lf, int gf, int el,
                              int v0, int v1, int v2, int v3)
{
   if (faces_info[gf].Elem1No < 0)  // this will be elem1
   {
      faces[gf] = new Quadrilateral(v0, v1, v2, v3);
      faces_info[gf].Elem1No  = el;
      faces_info[gf].Elem1Inf = 64 * lf; // face lf with orientation 0
      faces_info[gf].Elem2No  = -1; // in case there's no other side
      faces_info[gf].Elem2Inf = -1; // face is not shared
   }
   else  //  this will be elem2
   {
      int vv[4] = { v0, v1, v2, v3 };
      int oo = GetQuadOrientation(faces[gf]->GetVertices(), vv);
      // Temporarily allow even face orientations: see the remark in
      // AddTriangleFaceElement().
      // MFEM_ASSERT(oo % 2 != 0, "");
      faces_info[gf].Elem2No  = el;
      faces_info[gf].Elem2Inf = 64 * lf + oo;
   }
}

void Mesh::GenerateFaces()
{
   int i, nfaces = GetNumFaces();

   for (i = 0; i < faces.Size(); i++)
   {
      FreeElement(faces[i]);
   }

   // (re)generate the interior faces and the info for them
   faces.SetSize(nfaces);
   faces_info.SetSize(nfaces);
   for (i = 0; i < nfaces; i++)
   {
      faces[i] = NULL;
      faces_info[i].Elem1No = -1;
      faces_info[i].NCFace = -1;
   }
   for (i = 0; i < NumOfElements; i++)
   {
      const int *v = elements[i]->GetVertices();
      const int *ef;
      if (Dim == 1)
      {
         AddPointFaceElement(0, v[0], i);
         AddPointFaceElement(1, v[1], i);
      }
      else if (Dim == 2)
      {
         ef = el_to_edge->GetRow(i);
         const int ne = elements[i]->GetNEdges();
         for (int j = 0; j < ne; j++)
         {
            const int *e = elements[i]->GetEdgeVertices(j);
            AddSegmentFaceElement(j, ef[j], i, v[e[0]], v[e[1]]);
         }
      }
      else
      {
         ef = el_to_face->GetRow(i);
         switch (GetElementType(i))
         {
            case Element::TETRAHEDRON:
            {
               for (int j = 0; j < 4; j++)
               {
                  const int *fv = tet_t::FaceVert[j];
                  AddTriangleFaceElement(j, ef[j], i,
                                         v[fv[0]], v[fv[1]], v[fv[2]]);
               }
               break;
            }
            case Element::WEDGE:
            {
               for (int j = 0; j < 2; j++)
               {
                  const int *fv = pri_t::FaceVert[j];
                  AddTriangleFaceElement(j, ef[j], i,
                                         v[fv[0]], v[fv[1]], v[fv[2]]);
               }
               for (int j = 2; j < 5; j++)
               {
                  const int *fv = pri_t::FaceVert[j];
                  AddQuadFaceElement(j, ef[j], i,
                                     v[fv[0]], v[fv[1]], v[fv[2]], v[fv[3]]);
               }
               break;
            }
            case Element::HEXAHEDRON:
            {
               for (int j = 0; j < 6; j++)
               {
                  const int *fv = hex_t::FaceVert[j];
                  AddQuadFaceElement(j, ef[j], i,
                                     v[fv[0]], v[fv[1]], v[fv[2]], v[fv[3]]);
               }
               break;
            }
            default:
               MFEM_ABORT("Unexpected type of Element.");
         }
      }
   }
}

void Mesh::GenerateNCFaceInfo()
{
   MFEM_VERIFY(ncmesh, "missing NCMesh.");

   for (int i = 0; i < faces_info.Size(); i++)
   {
      faces_info[i].NCFace = -1;
   }

   const NCMesh::NCList &list =
      (Dim == 2) ? ncmesh->GetEdgeList() : ncmesh->GetFaceList();

   nc_faces_info.SetSize(0);
   nc_faces_info.Reserve(list.masters.size() + list.slaves.size());

   int nfaces = GetNumFaces();

   // add records for master faces
   for (unsigned i = 0; i < list.masters.size(); i++)
   {
      const NCMesh::Master &master = list.masters[i];
      if (master.index >= nfaces) { continue; }

      faces_info[master.index].NCFace = nc_faces_info.Size();
      nc_faces_info.Append(NCFaceInfo(false, master.local, NULL));
      // NOTE: one of the unused members stores local face no. to be used below
   }

   // add records for slave faces
   for (unsigned i = 0; i < list.slaves.size(); i++)
   {
      const NCMesh::Slave &slave = list.slaves[i];
      if (slave.index >= nfaces || slave.master >= nfaces) { continue; }

      FaceInfo &slave_fi = faces_info[slave.index];
      FaceInfo &master_fi = faces_info[slave.master];
      NCFaceInfo &master_nc = nc_faces_info[master_fi.NCFace];

      slave_fi.NCFace = nc_faces_info.Size();
      nc_faces_info.Append(NCFaceInfo(true, slave.master, &slave.point_matrix));

      slave_fi.Elem2No = master_fi.Elem1No;
      slave_fi.Elem2Inf = 64 * master_nc.MasterFace; // get lf no. stored above
      // NOTE: orientation part of Elem2Inf is encoded in the point matrix
   }
}

STable3D *Mesh::GetFacesTable()
{
   STable3D *faces_tbl = new STable3D(NumOfVertices);
   for (int i = 0; i < NumOfElements; i++)
   {
      const int *v = elements[i]->GetVertices();
      switch (GetElementType(i))
      {
         case Element::TETRAHEDRON:
         {
            for (int j = 0; j < 4; j++)
            {
               const int *fv = tet_t::FaceVert[j];
               faces_tbl->Push(v[fv[0]], v[fv[1]], v[fv[2]]);
            }
            break;
         }
         case Element::WEDGE:
         {
            for (int j = 0; j < 2; j++)
            {
               const int *fv = pri_t::FaceVert[j];
               faces_tbl->Push(v[fv[0]], v[fv[1]], v[fv[2]]);
            }
            for (int j = 2; j < 5; j++)
            {
               const int *fv = pri_t::FaceVert[j];
               faces_tbl->Push4(v[fv[0]], v[fv[1]], v[fv[2]], v[fv[3]]);
            }
            break;
         }
         case Element::HEXAHEDRON:
         {
            // find the face by the vertices with the smallest 3 numbers
            // z = 0, y = 0, x = 1, y = 1, x = 0, z = 1
            for (int j = 0; j < 6; j++)
            {
               const int *fv = hex_t::FaceVert[j];
               faces_tbl->Push4(v[fv[0]], v[fv[1]], v[fv[2]], v[fv[3]]);
            }
            break;
         }
         default:
            MFEM_ABORT("Unexpected type of Element.");
      }
   }
   return faces_tbl;
}

STable3D *Mesh::GetElementToFaceTable(int ret_ftbl)
{
   int i, *v;
   STable3D *faces_tbl;

   if (el_to_face != NULL)
   {
      delete el_to_face;
   }
   el_to_face = new Table(NumOfElements, 6);  // must be 6 for hexahedra
   faces_tbl = new STable3D(NumOfVertices);
   for (i = 0; i < NumOfElements; i++)
   {
      v = elements[i]->GetVertices();
      switch (GetElementType(i))
      {
         case Element::TETRAHEDRON:
         {
            for (int j = 0; j < 4; j++)
            {
               const int *fv = tet_t::FaceVert[j];
               el_to_face->Push(
                  i, faces_tbl->Push(v[fv[0]], v[fv[1]], v[fv[2]]));
            }
            break;
         }
         case Element::WEDGE:
         {
            for (int j = 0; j < 2; j++)
            {
               const int *fv = pri_t::FaceVert[j];
               el_to_face->Push(
                  i, faces_tbl->Push(v[fv[0]], v[fv[1]], v[fv[2]]));
            }
            for (int j = 2; j < 5; j++)
            {
               const int *fv = pri_t::FaceVert[j];
               el_to_face->Push(
                  i, faces_tbl->Push4(v[fv[0]], v[fv[1]], v[fv[2]], v[fv[3]]));
            }
            break;
         }
         case Element::HEXAHEDRON:
         {
            // find the face by the vertices with the smallest 3 numbers
            // z = 0, y = 0, x = 1, y = 1, x = 0, z = 1
            for (int j = 0; j < 6; j++)
            {
               const int *fv = hex_t::FaceVert[j];
               el_to_face->Push(
                  i, faces_tbl->Push4(v[fv[0]], v[fv[1]], v[fv[2]], v[fv[3]]));
            }
            break;
         }
         default:
            MFEM_ABORT("Unexpected type of Element.");
      }
   }
   el_to_face->Finalize();
   NumOfFaces = faces_tbl->NumberOfElements();
   be_to_face.SetSize(NumOfBdrElements);
   for (i = 0; i < NumOfBdrElements; i++)
   {
      v = boundary[i]->GetVertices();
      switch (GetBdrElementType(i))
      {
         case Element::TRIANGLE:
         {
            be_to_face[i] = (*faces_tbl)(v[0], v[1], v[2]);
            break;
         }
         case Element::QUADRILATERAL:
         {
            be_to_face[i] = (*faces_tbl)(v[0], v[1], v[2], v[3]);
            break;
         }
         default:
            MFEM_ABORT("Unexpected type of boundary Element.");
      }
   }

   if (ret_ftbl)
   {
      return faces_tbl;
   }
   delete faces_tbl;
   return NULL;
}

void Mesh::ReorientTetMesh()
{
   int *v;

   if (Dim != 3 || !(meshgen & 1))
   {
      return;
   }

   DSTable *old_v_to_v = NULL;
   Table *old_elem_vert = NULL;

   if (Nodes)
   {
      PrepareNodeReorder(&old_v_to_v, &old_elem_vert);
   }

   for (int i = 0; i < NumOfElements; i++)
   {
      if (GetElementType(i) == Element::TETRAHEDRON)
      {
         v = elements[i]->GetVertices();

         Rotate3(v[0], v[1], v[2]);
         if (v[0] < v[3])
         {
            Rotate3(v[1], v[2], v[3]);
         }
         else
         {
            ShiftL2R(v[0], v[1], v[3]);
         }
      }
   }

   for (int i = 0; i < NumOfBdrElements; i++)
   {
      if (GetBdrElementType(i) == Element::TRIANGLE)
      {
         v = boundary[i]->GetVertices();

         Rotate3(v[0], v[1], v[2]);
      }
   }

   if (!Nodes)
   {
      GetElementToFaceTable();
      GenerateFaces();
      if (el_to_edge)
      {
         NumOfEdges = GetElementToEdgeTable(*el_to_edge, be_to_edge);
      }
   }
   else
   {
      DoNodeReorder(old_v_to_v, old_elem_vert);
      delete old_elem_vert;
      delete old_v_to_v;
   }
}

int *Mesh::CartesianPartitioning(int nxyz[])
{
   int *partitioning;
   double pmin[3] = { infinity(), infinity(), infinity() };
   double pmax[3] = { -infinity(), -infinity(), -infinity() };
   // find a bounding box using the vertices
   for (int vi = 0; vi < NumOfVertices; vi++)
   {
      const double *p = vertices[vi]();
      for (int i = 0; i < spaceDim; i++)
      {
         if (p[i] < pmin[i]) { pmin[i] = p[i]; }
         if (p[i] > pmax[i]) { pmax[i] = p[i]; }
      }
   }

   partitioning = new int[NumOfElements];

   // determine the partitioning using the centers of the elements
   double ppt[3];
   Vector pt(ppt, spaceDim);
   for (int el = 0; el < NumOfElements; el++)
   {
      GetElementTransformation(el)->Transform(
         Geometries.GetCenter(GetElementBaseGeometry(el)), pt);
      int part = 0;
      for (int i = spaceDim-1; i >= 0; i--)
      {
         int idx = (int)floor(nxyz[i]*((pt(i) - pmin[i])/(pmax[i] - pmin[i])));
         if (idx < 0) { idx = 0; }
         if (idx >= nxyz[i]) { idx = nxyz[i]-1; }
         part = part * nxyz[i] + idx;
      }
      partitioning[el] = part;
   }

   return partitioning;
}

int *Mesh::GeneratePartitioning(int nparts, int part_method)
{
#ifdef MFEM_USE_METIS
   int i, *partitioning;

   ElementToElementTable();

   partitioning = new int[NumOfElements];

   if (nparts == 1)
   {
      for (i = 0; i < NumOfElements; i++)
      {
         partitioning[i] = 0;
      }
   }
   else if (NumOfElements <= nparts)
   {
      for (i = 0; i < NumOfElements; i++)
      {
         partitioning[i] = i;
      }
   }
   else
   {
      idx_t *I, *J, n;
#ifndef MFEM_USE_METIS_5
      idx_t wgtflag = 0;
      idx_t numflag = 0;
      idx_t options[5];
#else
      idx_t ncon = 1;
      idx_t err;
      idx_t options[40];
#endif
      idx_t edgecut;

      // In case METIS have been compiled with 64bit indices
      bool freedata = false;
      idx_t mparts = (idx_t) nparts;
      idx_t *mpartitioning;

      n = NumOfElements;
      if (sizeof(idx_t) == sizeof(int))
      {
         I = (idx_t*) el_to_el->GetI();
         J = (idx_t*) el_to_el->GetJ();
         mpartitioning = (idx_t*) partitioning;
      }
      else
      {
         int *iI = el_to_el->GetI();
         int *iJ = el_to_el->GetJ();
         int m = iI[n];
         I = new idx_t[n+1];
         J = new idx_t[m];
         for (int k = 0; k < n+1; k++) { I[k] = iI[k]; }
         for (int k = 0; k < m; k++) { J[k] = iJ[k]; }
         mpartitioning = new idx_t[n];
         freedata = true;
      }
#ifndef MFEM_USE_METIS_5
      options[0] = 0;
#else
      METIS_SetDefaultOptions(options);
      options[METIS_OPTION_CONTIG] = 1; // set METIS_OPTION_CONTIG
#endif

      // Sort the neighbor lists
      if (part_method >= 0 && part_method <= 2)
      {
         for (i = 0; i < n; i++)
         {
            // Sort in increasing order.
            // std::sort(J+I[i], J+I[i+1]);

            // Sort in decreasing order, as in previous versions of MFEM.
            std::sort(J+I[i], J+I[i+1], std::greater<idx_t>());
         }
      }

      // This function should be used to partition a graph into a small
      // number of partitions (less than 8).
      if (part_method == 0 || part_method == 3)
      {
#ifndef MFEM_USE_METIS_5
         METIS_PartGraphRecursive(&n,
                                  I,
                                  J,
                                  NULL,
                                  NULL,
                                  &wgtflag,
                                  &numflag,
                                  &mparts,
                                  options,
                                  &edgecut,
                                  mpartitioning);
#else
         err = METIS_PartGraphRecursive(&n,
                                        &ncon,
                                        I,
                                        J,
                                        NULL,
                                        NULL,
                                        NULL,
                                        &mparts,
                                        NULL,
                                        NULL,
                                        options,
                                        &edgecut,
                                        mpartitioning);
         if (err != 1)
            mfem_error("Mesh::GeneratePartitioning: "
                       " error in METIS_PartGraphRecursive!");
#endif
      }

      // This function should be used to partition a graph into a large
      // number of partitions (greater than 8).
      if (part_method == 1 || part_method == 4)
      {
#ifndef MFEM_USE_METIS_5
         METIS_PartGraphKway(&n,
                             I,
                             J,
                             NULL,
                             NULL,
                             &wgtflag,
                             &numflag,
                             &mparts,
                             options,
                             &edgecut,
                             mpartitioning);
#else
         err = METIS_PartGraphKway(&n,
                                   &ncon,
                                   I,
                                   J,
                                   NULL,
                                   NULL,
                                   NULL,
                                   &mparts,
                                   NULL,
                                   NULL,
                                   options,
                                   &edgecut,
                                   mpartitioning);
         if (err != 1)
            mfem_error("Mesh::GeneratePartitioning: "
                       " error in METIS_PartGraphKway!");
#endif
      }

      // The objective of this partitioning is to minimize the total
      // communication volume
      if (part_method == 2 || part_method == 5)
      {
#ifndef MFEM_USE_METIS_5
         METIS_PartGraphVKway(&n,
                              I,
                              J,
                              NULL,
                              NULL,
                              &wgtflag,
                              &numflag,
                              &mparts,
                              options,
                              &edgecut,
                              mpartitioning);
#else
         options[METIS_OPTION_OBJTYPE] = METIS_OBJTYPE_VOL;
         err = METIS_PartGraphKway(&n,
                                   &ncon,
                                   I,
                                   J,
                                   NULL,
                                   NULL,
                                   NULL,
                                   &mparts,
                                   NULL,
                                   NULL,
                                   options,
                                   &edgecut,
                                   mpartitioning);
         if (err != 1)
            mfem_error("Mesh::GeneratePartitioning: "
                       " error in METIS_PartGraphKway!");
#endif
      }

#ifdef MFEM_DEBUG
      mfem::out << "Mesh::GeneratePartitioning(...): edgecut = "
                << edgecut << endl;
#endif
      nparts = (int) mparts;
      if (mpartitioning != (idx_t*)partitioning)
      {
         for (int k = 0; k<NumOfElements; k++) { partitioning[k] = mpartitioning[k]; }
      }
      if (freedata)
      {
         delete[] I;
         delete[] J;
         delete[] mpartitioning;
      }
   }

   if (el_to_el)
   {
      delete el_to_el;
   }
   el_to_el = NULL;

   // Check for empty partitionings (a "feature" in METIS)
   {
      Array< Pair<int,int> > psize(nparts);
      for (i = 0; i < nparts; i++)
      {
         psize[i].one = 0;
         psize[i].two = i;
      }

      for (i = 0; i < NumOfElements; i++)
      {
         psize[partitioning[i]].one++;
      }

      int empty_parts = 0;
      for (i = 0; i < nparts; i++)
         if (psize[i].one == 0)
         {
            empty_parts++;
         }

      // This code just split the largest partitionings in two.
      // Do we need to replace it with something better?
      if (empty_parts)
      {
         mfem::err << "Mesh::GeneratePartitioning returned " << empty_parts
                   << " empty parts!" << endl;

         SortPairs<int,int>(psize, nparts);

         for (i = nparts-1; i > nparts-1-empty_parts; i--)
         {
            psize[i].one /= 2;
         }

         for (int j = 0; j < NumOfElements; j++)
            for (i = nparts-1; i > nparts-1-empty_parts; i--)
               if (psize[i].one == 0 || partitioning[j] != psize[i].two)
               {
                  continue;
               }
               else
               {
                  partitioning[j] = psize[nparts-1-i].two;
                  psize[i].one--;
               }
      }
   }

   return partitioning;

#else

   mfem_error("Mesh::GeneratePartitioning(...): "
              "MFEM was compiled without Metis.");

   return NULL;

#endif
}

/* required: 0 <= partitioning[i] < num_part */
void FindPartitioningComponents(Table &elem_elem,
                                const Array<int> &partitioning,
                                Array<int> &component,
                                Array<int> &num_comp)
{
   int i, j, k;
   int num_elem, *i_elem_elem, *j_elem_elem;

   num_elem    = elem_elem.Size();
   i_elem_elem = elem_elem.GetI();
   j_elem_elem = elem_elem.GetJ();

   component.SetSize(num_elem);

   Array<int> elem_stack(num_elem);
   int stack_p, stack_top_p, elem;
   int num_part;

   num_part = -1;
   for (i = 0; i < num_elem; i++)
   {
      if (partitioning[i] > num_part)
      {
         num_part = partitioning[i];
      }
      component[i] = -1;
   }
   num_part++;

   num_comp.SetSize(num_part);
   for (i = 0; i < num_part; i++)
   {
      num_comp[i] = 0;
   }

   stack_p = 0;
   stack_top_p = 0;  // points to the first unused element in the stack
   for (elem = 0; elem < num_elem; elem++)
   {
      if (component[elem] >= 0)
      {
         continue;
      }

      component[elem] = num_comp[partitioning[elem]]++;

      elem_stack[stack_top_p++] = elem;

      for ( ; stack_p < stack_top_p; stack_p++)
      {
         i = elem_stack[stack_p];
         for (j = i_elem_elem[i]; j < i_elem_elem[i+1]; j++)
         {
            k = j_elem_elem[j];
            if (partitioning[k] == partitioning[i])
            {
               if (component[k] < 0)
               {
                  component[k] = component[i];
                  elem_stack[stack_top_p++] = k;
               }
               else if (component[k] != component[i])
               {
                  mfem_error("FindPartitioningComponents");
               }
            }
         }
      }
   }
}

void Mesh::CheckPartitioning(int *partitioning)
{
   int i, n_empty, n_mcomp;
   Array<int> component, num_comp;
   const Array<int> _partitioning(partitioning, GetNE());

   ElementToElementTable();

   FindPartitioningComponents(*el_to_el, _partitioning, component, num_comp);

   n_empty = n_mcomp = 0;
   for (i = 0; i < num_comp.Size(); i++)
      if (num_comp[i] == 0)
      {
         n_empty++;
      }
      else if (num_comp[i] > 1)
      {
         n_mcomp++;
      }

   if (n_empty > 0)
   {
      mfem::out << "Mesh::CheckPartitioning(...) :\n"
                << "The following subdomains are empty :\n";
      for (i = 0; i < num_comp.Size(); i++)
         if (num_comp[i] == 0)
         {
            mfem::out << ' ' << i;
         }
      mfem::out << endl;
   }
   if (n_mcomp > 0)
   {
      mfem::out << "Mesh::CheckPartitioning(...) :\n"
                << "The following subdomains are NOT connected :\n";
      for (i = 0; i < num_comp.Size(); i++)
         if (num_comp[i] > 1)
         {
            mfem::out << ' ' << i;
         }
      mfem::out << endl;
   }
   if (n_empty == 0 && n_mcomp == 0)
      mfem::out << "Mesh::CheckPartitioning(...) : "
                "All subdomains are connected." << endl;

   if (el_to_el)
   {
      delete el_to_el;
   }
   el_to_el = NULL;
}

// compute the coefficients of the polynomial in t:
//   c(0)+c(1)*t+...+c(d)*t^d = det(A+t*B)
// where A, B are (d x d), d=2,3
void DetOfLinComb(const DenseMatrix &A, const DenseMatrix &B, Vector &c)
{
   const double *a = A.Data();
   const double *b = B.Data();

   c.SetSize(A.Width()+1);
   switch (A.Width())
   {
      case 2:
      {
         // det(A+t*B) = |a0 a2|   / |a0 b2| + |b0 a2| \       |b0 b2|
         //              |a1 a3| + \ |a1 b3|   |b1 a3| / * t + |b1 b3| * t^2
         c(0) = a[0]*a[3]-a[1]*a[2];
         c(1) = a[0]*b[3]-a[1]*b[2]+b[0]*a[3]-b[1]*a[2];
         c(2) = b[0]*b[3]-b[1]*b[2];
      }
      break;

      case 3:
      {
         /*              |a0 a3 a6|
          * det(A+t*B) = |a1 a4 a7| +
          *              |a2 a5 a8|

          *     /  |b0 a3 a6|   |a0 b3 a6|   |a0 a3 b6| \
          *   + |  |b1 a4 a7| + |a1 b4 a7| + |a1 a4 b7| | * t +
          *     \  |b2 a5 a8|   |a2 b5 a8|   |a2 a5 b8| /

          *     /  |a0 b3 b6|   |b0 a3 b6|   |b0 b3 a6| \
          *   + |  |a1 b4 b7| + |b1 a4 b7| + |b1 b4 a7| | * t^2 +
          *     \  |a2 b5 b8|   |b2 a5 b8|   |b2 b5 a8| /

          *     |b0 b3 b6|
          *   + |b1 b4 b7| * t^3
          *     |b2 b5 b8|       */
         c(0) = (a[0] * (a[4] * a[8] - a[5] * a[7]) +
                 a[1] * (a[5] * a[6] - a[3] * a[8]) +
                 a[2] * (a[3] * a[7] - a[4] * a[6]));

         c(1) = (b[0] * (a[4] * a[8] - a[5] * a[7]) +
                 b[1] * (a[5] * a[6] - a[3] * a[8]) +
                 b[2] * (a[3] * a[7] - a[4] * a[6]) +

                 a[0] * (b[4] * a[8] - b[5] * a[7]) +
                 a[1] * (b[5] * a[6] - b[3] * a[8]) +
                 a[2] * (b[3] * a[7] - b[4] * a[6]) +

                 a[0] * (a[4] * b[8] - a[5] * b[7]) +
                 a[1] * (a[5] * b[6] - a[3] * b[8]) +
                 a[2] * (a[3] * b[7] - a[4] * b[6]));

         c(2) = (a[0] * (b[4] * b[8] - b[5] * b[7]) +
                 a[1] * (b[5] * b[6] - b[3] * b[8]) +
                 a[2] * (b[3] * b[7] - b[4] * b[6]) +

                 b[0] * (a[4] * b[8] - a[5] * b[7]) +
                 b[1] * (a[5] * b[6] - a[3] * b[8]) +
                 b[2] * (a[3] * b[7] - a[4] * b[6]) +

                 b[0] * (b[4] * a[8] - b[5] * a[7]) +
                 b[1] * (b[5] * a[6] - b[3] * a[8]) +
                 b[2] * (b[3] * a[7] - b[4] * a[6]));

         c(3) = (b[0] * (b[4] * b[8] - b[5] * b[7]) +
                 b[1] * (b[5] * b[6] - b[3] * b[8]) +
                 b[2] * (b[3] * b[7] - b[4] * b[6]));
      }
      break;

      default:
         mfem_error("DetOfLinComb(...)");
   }
}

// compute the real roots of
//   z(0)+z(1)*x+...+z(d)*x^d = 0,  d=2,3;
// the roots are returned in x, sorted in increasing order;
// it is assumed that x is at least of size d;
// return the number of roots counting multiplicity;
// return -1 if all z(i) are 0.
int FindRoots(const Vector &z, Vector &x)
{
   int d = z.Size()-1;
   if (d > 3 || d < 0)
   {
      mfem_error("FindRoots(...)");
   }

   while (z(d) == 0.0)
   {
      if (d == 0)
      {
         return (-1);
      }
      d--;
   }
   switch (d)
   {
      case 0:
      {
         return 0;
      }

      case 1:
      {
         x(0) = -z(0)/z(1);
         return 1;
      }

      case 2:
      {
         double a = z(2), b = z(1), c = z(0);
         double D = b*b-4*a*c;
         if (D < 0.0)
         {
            return 0;
         }
         if (D == 0.0)
         {
            x(0) = x(1) = -0.5 * b / a;
            return 2; // root with multiplicity 2
         }
         if (b == 0.0)
         {
            x(0) = -(x(1) = fabs(0.5 * sqrt(D) / a));
            return 2;
         }
         else
         {
            double t;
            if (b > 0.0)
            {
               t = -0.5 * (b + sqrt(D));
            }
            else
            {
               t = -0.5 * (b - sqrt(D));
            }
            x(0) = t / a;
            x(1) = c / t;
            if (x(0) > x(1))
            {
               Swap<double>(x(0), x(1));
            }
            return 2;
         }
      }

      case 3:
      {
         double a = z(2)/z(3), b = z(1)/z(3), c = z(0)/z(3);

         // find the real roots of x^3 + a x^2 + b x + c = 0
         double Q = (a * a - 3 * b) / 9;
         double R = (2 * a * a * a - 9 * a * b + 27 * c) / 54;
         double Q3 = Q * Q * Q;
         double R2 = R * R;

         if (R2 == Q3)
         {
            if (Q == 0)
            {
               x(0) = x(1) = x(2) = - a / 3;
            }
            else
            {
               double sqrtQ = sqrt(Q);

               if (R > 0)
               {
                  x(0) = -2 * sqrtQ - a / 3;
                  x(1) = x(2) = sqrtQ - a / 3;
               }
               else
               {
                  x(0) = x(1) = - sqrtQ - a / 3;
                  x(2) = 2 * sqrtQ - a / 3;
               }
            }
            return 3;
         }
         else if (R2 < Q3)
         {
            double theta = acos(R / sqrt(Q3));
            double A = -2 * sqrt(Q);
            double x0, x1, x2;
            x0 = A * cos(theta / 3) - a / 3;
            x1 = A * cos((theta + 2.0 * M_PI) / 3) - a / 3;
            x2 = A * cos((theta - 2.0 * M_PI) / 3) - a / 3;

            /* Sort x0, x1, x2 */
            if (x0 > x1)
            {
               Swap<double>(x0, x1);
            }
            if (x1 > x2)
            {
               Swap<double>(x1, x2);
               if (x0 > x1)
               {
                  Swap<double>(x0, x1);
               }
            }
            x(0) = x0;
            x(1) = x1;
            x(2) = x2;
            return 3;
         }
         else
         {
            double A;
            if (R >= 0.0)
            {
               A = -pow(sqrt(R2 - Q3) + R, 1.0/3.0);
            }
            else
            {
               A =  pow(sqrt(R2 - Q3) - R, 1.0/3.0);
            }
            x(0) = A + Q / A - a / 3;
            return 1;
         }
      }
   }
   return 0;
}

void FindTMax(Vector &c, Vector &x, double &tmax,
              const double factor, const int Dim)
{
   const double c0 = c(0);
   c(0) = c0 * (1.0 - pow(factor, -Dim));
   int nr = FindRoots(c, x);
   for (int j = 0; j < nr; j++)
   {
      if (x(j) > tmax)
      {
         break;
      }
      if (x(j) >= 0.0)
      {
         tmax = x(j);
         break;
      }
   }
   c(0) = c0 * (1.0 - pow(factor, Dim));
   nr = FindRoots(c, x);
   for (int j = 0; j < nr; j++)
   {
      if (x(j) > tmax)
      {
         break;
      }
      if (x(j) >= 0.0)
      {
         tmax = x(j);
         break;
      }
   }
}

void Mesh::CheckDisplacements(const Vector &displacements, double &tmax)
{
   int nvs = vertices.Size();
   DenseMatrix P, V, DS, PDS(spaceDim), VDS(spaceDim);
   Vector c(spaceDim+1), x(spaceDim);
   const double factor = 2.0;

   // check for tangling assuming constant speed
   if (tmax < 1.0)
   {
      tmax = 1.0;
   }
   for (int i = 0; i < NumOfElements; i++)
   {
      Element *el = elements[i];
      int nv = el->GetNVertices();
      int *v = el->GetVertices();
      P.SetSize(spaceDim, nv);
      V.SetSize(spaceDim, nv);
      for (int j = 0; j < spaceDim; j++)
         for (int k = 0; k < nv; k++)
         {
            P(j, k) = vertices[v[k]](j);
            V(j, k) = displacements(v[k]+j*nvs);
         }
      DS.SetSize(nv, spaceDim);
      const FiniteElement *fe =
         GetTransformationFEforElementType(el->GetType());
      // check if  det(P.DShape+t*V.DShape) > 0 for all x and 0<=t<=1
      switch (el->GetType())
      {
         case Element::TRIANGLE:
         case Element::TETRAHEDRON:
         {
            // DS is constant
            fe->CalcDShape(Geometries.GetCenter(fe->GetGeomType()), DS);
            Mult(P, DS, PDS);
            Mult(V, DS, VDS);
            DetOfLinComb(PDS, VDS, c);
            if (c(0) <= 0.0)
            {
               tmax = 0.0;
            }
            else
            {
               FindTMax(c, x, tmax, factor, Dim);
            }
         }
         break;

         case Element::QUADRILATERAL:
         {
            const IntegrationRule &ir = fe->GetNodes();
            for (int j = 0; j < nv; j++)
            {
               fe->CalcDShape(ir.IntPoint(j), DS);
               Mult(P, DS, PDS);
               Mult(V, DS, VDS);
               DetOfLinComb(PDS, VDS, c);
               if (c(0) <= 0.0)
               {
                  tmax = 0.0;
               }
               else
               {
                  FindTMax(c, x, tmax, factor, Dim);
               }
            }
         }
         break;

         default:
            mfem_error("Mesh::CheckDisplacements(...)");
      }
   }
}

void Mesh::MoveVertices(const Vector &displacements)
{
   for (int i = 0, nv = vertices.Size(); i < nv; i++)
      for (int j = 0; j < spaceDim; j++)
      {
         vertices[i](j) += displacements(j*nv+i);
      }
}

void Mesh::GetVertices(Vector &vert_coord) const
{
   int nv = vertices.Size();
   vert_coord.SetSize(nv*spaceDim);
   for (int i = 0; i < nv; i++)
      for (int j = 0; j < spaceDim; j++)
      {
         vert_coord(j*nv+i) = vertices[i](j);
      }
}

void Mesh::SetVertices(const Vector &vert_coord)
{
   for (int i = 0, nv = vertices.Size(); i < nv; i++)
      for (int j = 0; j < spaceDim; j++)
      {
         vertices[i](j) = vert_coord(j*nv+i);
      }
}

void Mesh::GetNode(int i, double *coord)
{
   if (Nodes)
   {
      FiniteElementSpace *fes = Nodes->FESpace();
      for (int j = 0; j < spaceDim; j++)
      {
         coord[j] = (*Nodes)(fes->DofToVDof(i, j));
      }
   }
   else
   {
      for (int j = 0; j < spaceDim; j++)
      {
         coord[j] = vertices[i](j);
      }
   }
}

void Mesh::SetNode(int i, const double *coord)
{
   if (Nodes)
   {
      FiniteElementSpace *fes = Nodes->FESpace();
      for (int j = 0; j < spaceDim; j++)
      {
         (*Nodes)(fes->DofToVDof(i, j)) = coord[j];
      }
   }
   else
   {
      for (int j = 0; j < spaceDim; j++)
      {
         vertices[i](j) = coord[j];
      }

   }
}

void Mesh::MoveNodes(const Vector &displacements)
{
   if (Nodes)
   {
      (*Nodes) += displacements;
   }
   else
   {
      MoveVertices(displacements);
   }
}

void Mesh::GetNodes(Vector &node_coord) const
{
   if (Nodes)
   {
      node_coord = (*Nodes);
   }
   else
   {
      GetVertices(node_coord);
   }
}

void Mesh::SetNodes(const Vector &node_coord)
{
   if (Nodes)
   {
      (*Nodes) = node_coord;
   }
   else
   {
      SetVertices(node_coord);
   }
}

void Mesh::NewNodes(GridFunction &nodes, bool make_owner)
{
   if (own_nodes) { delete Nodes; }
   nodes.Pull();
   Nodes = &nodes;
   spaceDim = Nodes->FESpace()->GetVDim();
   own_nodes = (int)make_owner;

   if (NURBSext != nodes.FESpace()->GetNURBSext())
   {
      delete NURBSext;
      NURBSext = nodes.FESpace()->StealNURBSext();
   }
}

void Mesh::SwapNodes(GridFunction *&nodes, int &own_nodes_)
{
   mfem::Swap<GridFunction*>(Nodes, nodes);
   mfem::Swap<int>(own_nodes, own_nodes_);
   // TODO:
   // if (nodes)
   //    nodes->FESpace()->MakeNURBSextOwner();
   // NURBSext = (Nodes) ? Nodes->FESpace()->StealNURBSext() : NULL;
}

void Mesh::AverageVertices(const int *indexes, int n, int result)
{
   int j, k;

   for (k = 0; k < spaceDim; k++)
   {
      vertices[result](k) = vertices[indexes[0]](k);
   }

   for (j = 1; j < n; j++)
      for (k = 0; k < spaceDim; k++)
      {
         vertices[result](k) += vertices[indexes[j]](k);
      }

   for (k = 0; k < spaceDim; k++)
   {
      vertices[result](k) *= (1.0 / n);
   }
}

void Mesh::UpdateNodes()
{
   if (Nodes)
   {
      Nodes->FESpace()->Update();
      Nodes->Update();
   }
}

void Mesh::UniformRefinement2D()
{
   DeleteLazyTables();

   if (el_to_edge == NULL)
   {
      el_to_edge = new Table;
      NumOfEdges = GetElementToEdgeTable(*el_to_edge, be_to_edge);
   }

   int quad_counter = 0;
   for (int i = 0; i < NumOfElements; i++)
   {
      if (elements[i]->GetType() == Element::QUADRILATERAL)
      {
         quad_counter++;
      }
   }

   const int oedge = NumOfVertices;
   const int oelem = oedge + NumOfEdges;

   vertices.SetSize(oelem + quad_counter);
   elements.SetSize(4 * NumOfElements);
   quad_counter = 0;
   for (int i = 0; i < NumOfElements; i++)
   {
      const Element::Type el_type = elements[i]->GetType();
      const int attr = elements[i]->GetAttribute();
      int *v = elements[i]->GetVertices();
      const int *e = el_to_edge->GetRow(i);
      const int j = NumOfElements + 3 * i;
      int vv[2];

      if (el_type == Element::TRIANGLE)
      {
         for (int ei = 0; ei < 3; ei++)
         {
            for (int k = 0; k < 2; k++)
            {
               vv[k] = v[tri_t::Edges[ei][k]];
            }
            AverageVertices(vv, 2, oedge+e[ei]);
         }

         elements[j+0] = new Triangle(oedge+e[1], oedge+e[2], oedge+e[0], attr);
         elements[j+1] = new Triangle(oedge+e[0], v[1], oedge+e[1], attr);
         elements[j+2] = new Triangle(oedge+e[2], oedge+e[1], v[2], attr);

         v[1] = oedge+e[0];
         v[2] = oedge+e[2];
      }
      else if (el_type == Element::QUADRILATERAL)
      {
         const int qe = quad_counter;
         quad_counter++;
         AverageVertices(v, 4, oelem+qe);

         for (int ei = 0; ei < 4; ei++)
         {
            for (int k = 0; k < 2; k++)
            {
               vv[k] = v[quad_t::Edges[ei][k]];
            }
            AverageVertices(vv, 2, oedge+e[ei]);
         }

         elements[j+0] = new Quadrilateral(oedge+e[0], v[1], oedge+e[1],
                                           oelem+qe, attr);
         elements[j+1] = new Quadrilateral(oelem+qe, oedge+e[1],
                                           v[2], oedge+e[2], attr);
         elements[j+2] = new Quadrilateral(oedge+e[3], oelem+qe,
                                           oedge+e[2], v[3], attr);

         v[1] = oedge+e[0];
         v[2] = oelem+qe;
         v[3] = oedge+e[3];
      }
      else
      {
         MFEM_ABORT("unknown element type: " << el_type);
      }
   }

   boundary.SetSize(2 * NumOfBdrElements);
   for (int i = 0; i < NumOfBdrElements; i++)
   {
      const int attr = boundary[i]->GetAttribute();
      int *v = boundary[i]->GetVertices();
      const int j = NumOfBdrElements + i;

      boundary[j] = new Segment(oedge+be_to_edge[i], v[1], attr);

      v[1] = oedge+be_to_edge[i];
   }

   static const double A = 0.0, B = 0.5, C = 1.0;
   static double tri_children[2*3*4] =
   {
      A,A, B,A, A,B,
      B,B, A,B, B,A,
      B,A, C,A, B,B,
      A,B, B,B, A,C
   };
   static double quad_children[2*4*4] =
   {
      A,A, B,A, B,B, A,B, // lower-left
      B,A, C,A, C,B, B,B, // lower-right
      B,B, C,B, C,C, B,C, // upper-right
      A,B, B,B, B,C, A,C  // upper-left
   };

   CoarseFineTr.point_matrices[Geometry::TRIANGLE].
   UseExternalData(tri_children, 2, 3, 4);
   CoarseFineTr.point_matrices[Geometry::SQUARE].
   UseExternalData(quad_children, 2, 4, 4);
   CoarseFineTr.embeddings.SetSize(elements.Size());

   for (int i = 0; i < elements.Size(); i++)
   {
      Embedding &emb = CoarseFineTr.embeddings[i];
      emb.parent = (i < NumOfElements) ? i : (i - NumOfElements) / 3;
      emb.matrix = (i < NumOfElements) ? 0 : (i - NumOfElements) % 3 + 1;
   }

   NumOfVertices    = vertices.Size();
   NumOfElements    = 4 * NumOfElements;
   NumOfBdrElements = 2 * NumOfBdrElements;
   NumOfFaces       = 0;

   NumOfEdges = GetElementToEdgeTable(*el_to_edge, be_to_edge);
   GenerateFaces();

   last_operation = Mesh::REFINE;
   sequence++;

   UpdateNodes();

#ifdef MFEM_DEBUG
   CheckElementOrientation(false);
   CheckBdrElementOrientation(false);
#endif
}

static inline double sqr(const double &x)
{
   return x*x;
}

void Mesh::UniformRefinement3D_base(Array<int> *f2qf_ptr, DSTable *v_to_v_p)
{
   DeleteLazyTables();

   if (el_to_edge == NULL)
   {
      el_to_edge = new Table;
      NumOfEdges = GetElementToEdgeTable(*el_to_edge, be_to_edge);
   }

   if (el_to_face == NULL)
   {
      GetElementToFaceTable();
   }

   Array<int> f2qf_loc;
   Array<int> &f2qf = f2qf_ptr ? *f2qf_ptr : f2qf_loc;
   f2qf.SetSize(0);

   int NumOfQuadFaces = 0;
   if (HasGeometry(Geometry::SQUARE))
   {
      if (HasGeometry(Geometry::TRIANGLE))
      {
         f2qf.SetSize(faces.Size());
         for (int i = 0; i < faces.Size(); i++)
         {
            if (faces[i]->GetType() == Element::QUADRILATERAL)
            {
               f2qf[i] = NumOfQuadFaces;
               NumOfQuadFaces++;
            }
         }
      }
      else
      {
         NumOfQuadFaces = faces.Size();
      }
   }

   int hex_counter = 0;
   if (HasGeometry(Geometry::CUBE))
   {
      for (int i = 0; i < elements.Size(); i++)
      {
         if (elements[i]->GetType() == Element::HEXAHEDRON)
         {
            hex_counter++;
         }
      }
   }

   // Map from edge-index to vertex-index, needed for ReorientTetMesh() for
   // parallel meshes.
   Array<int> e2v;
   if (HasGeometry(Geometry::TETRAHEDRON))
   {
      e2v.SetSize(NumOfEdges);

      DSTable *v_to_v_ptr = v_to_v_p;
      if (!v_to_v_p)
      {
         v_to_v_ptr = new DSTable(NumOfVertices);
         GetVertexToVertexTable(*v_to_v_ptr);
      }

      Array<Pair<int,int> > J_v2v(NumOfEdges); // (second vertex id, edge id)
      J_v2v.SetSize(0);
      for (int i = 0; i < NumOfVertices; i++)
      {
         Pair<int,int> *row_start = J_v2v.end();
         for (DSTable::RowIterator it(*v_to_v_ptr, i); !it; ++it)
         {
            J_v2v.Append(Pair<int,int>(it.Column(), it.Index()));
         }
         std::sort(row_start, J_v2v.end());
      }

      for (int i = 0; i < J_v2v.Size(); i++)
      {
         e2v[J_v2v[i].two] = i;
      }

      if (!v_to_v_p)
      {
         delete v_to_v_ptr;
      }
      else
      {
         for (int i = 0; i < NumOfVertices; i++)
         {
            for (DSTable::RowIterator it(*v_to_v_ptr, i); !it; ++it)
            {
               it.SetIndex(e2v[it.Index()]);
            }
         }
      }
   }

   // Offsets for new vertices from edges, faces (quads only), and elements
   // (hexes only); each of these entities generates one new vertex.
   const int oedge = NumOfVertices;
   const int oface = oedge + NumOfEdges;
   const int oelem = oface + NumOfQuadFaces;

   vertices.SetSize(oelem + hex_counter);
   elements.SetSize(8 * NumOfElements);
   CoarseFineTr.embeddings.SetSize(elements.Size());
   hex_counter = 0;
   for (int i = 0; i < NumOfElements; i++)
   {
      const Element::Type el_type = elements[i]->GetType();
      const int attr = elements[i]->GetAttribute();
      int *v = elements[i]->GetVertices();
      const int *e = el_to_edge->GetRow(i);
      const int j = NumOfElements + 7 * i;
      int vv[4], ev[12];

      if (e2v.Size())
      {
         const int ne = el_to_edge->RowSize(i);
         for (int k = 0; k < ne; k++) { ev[k] = e2v[e[k]]; }
         e = ev;
      }

      switch (el_type)
      {
         case Element::TETRAHEDRON:
         {
            for (int ei = 0; ei < 6; ei++)
            {
               for (int k = 0; k < 2; k++)
               {
                  vv[k] = v[tet_t::Edges[ei][k]];
               }
               AverageVertices(vv, 2, oedge+e[ei]);
            }

            // Algorithm for choosing refinement type:
            // 0: smallest octahedron diagonal
            // 1: best aspect ratio
            const int rt_algo = 1;
            // Refinement type:
            // 0: (v0,v1)-(v2,v3), 1: (v0,v2)-(v1,v3), 2: (v0,v3)-(v1,v2)
            // 0:      e0-e5,      1:      e1-e4,      2:      e2-e3
            int rt;
            ElementTransformation *T = GetElementTransformation(i);
            T->SetIntPoint(&Geometries.GetCenter(Geometry::TETRAHEDRON));
            const DenseMatrix &J = T->Jacobian();
            if (rt_algo == 0)
            {
               // smallest octahedron diagonal
               double len_sqr, min_len;

               min_len = sqr(J(0,0)-J(0,1)-J(0,2)) +
                         sqr(J(1,0)-J(1,1)-J(1,2)) +
                         sqr(J(2,0)-J(2,1)-J(2,2));
               rt = 0;

               len_sqr = sqr(J(0,1)-J(0,0)-J(0,2)) +
                         sqr(J(1,1)-J(1,0)-J(1,2)) +
                         sqr(J(2,1)-J(2,0)-J(2,2));
               if (len_sqr < min_len) { min_len = len_sqr; rt = 1; }

               len_sqr = sqr(J(0,2)-J(0,0)-J(0,1)) +
                         sqr(J(1,2)-J(1,0)-J(1,1)) +
                         sqr(J(2,2)-J(2,0)-J(2,1));
               if (len_sqr < min_len) { rt = 2; }
            }
            else
            {
               // best aspect ratio
               double Em_data[18], Js_data[9], Jp_data[9];
               DenseMatrix Em(Em_data, 3, 6);
               DenseMatrix Js(Js_data, 3, 3), Jp(Jp_data, 3, 3);
               double ar1, ar2, kappa, kappa_min;

               for (int s = 0; s < 3; s++)
               {
                  for (int t = 0; t < 3; t++)
                  {
                     Em(t,s) = 0.5*J(t,s);
                  }
               }
               for (int t = 0; t < 3; t++)
               {
                  Em(t,3) = 0.5*(J(t,0)+J(t,1));
                  Em(t,4) = 0.5*(J(t,0)+J(t,2));
                  Em(t,5) = 0.5*(J(t,1)+J(t,2));
               }

               // rt = 0; Em: {0,5,1,2}, {0,5,2,4}
               for (int t = 0; t < 3; t++)
               {
                  Js(t,0) = Em(t,5)-Em(t,0);
                  Js(t,1) = Em(t,1)-Em(t,0);
                  Js(t,2) = Em(t,2)-Em(t,0);
               }
               Geometries.JacToPerfJac(Geometry::TETRAHEDRON, Js, Jp);
               ar1 = Jp.CalcSingularvalue(0)/Jp.CalcSingularvalue(2);
               for (int t = 0; t < 3; t++)
               {
                  Js(t,0) = Em(t,5)-Em(t,0);
                  Js(t,1) = Em(t,2)-Em(t,0);
                  Js(t,2) = Em(t,4)-Em(t,0);
               }
               Geometries.JacToPerfJac(Geometry::TETRAHEDRON, Js, Jp);
               ar2 = Jp.CalcSingularvalue(0)/Jp.CalcSingularvalue(2);
               kappa_min = std::max(ar1, ar2);
               rt = 0;

               // rt = 1; Em: {1,0,4,2}, {1,2,4,5}
               for (int t = 0; t < 3; t++)
               {
                  Js(t,0) = Em(t,0)-Em(t,1);
                  Js(t,1) = Em(t,4)-Em(t,1);
                  Js(t,2) = Em(t,2)-Em(t,1);
               }
               Geometries.JacToPerfJac(Geometry::TETRAHEDRON, Js, Jp);
               ar1 = Jp.CalcSingularvalue(0)/Jp.CalcSingularvalue(2);
               for (int t = 0; t < 3; t++)
               {
                  Js(t,0) = Em(t,2)-Em(t,1);
                  Js(t,1) = Em(t,4)-Em(t,1);
                  Js(t,2) = Em(t,5)-Em(t,1);
               }
               Geometries.JacToPerfJac(Geometry::TETRAHEDRON, Js, Jp);
               ar2 = Jp.CalcSingularvalue(0)/Jp.CalcSingularvalue(2);
               kappa = std::max(ar1, ar2);
               if (kappa < kappa_min) { kappa_min = kappa; rt = 1; }

               // rt = 2; Em: {2,0,1,3}, {2,1,5,3}
               for (int t = 0; t < 3; t++)
               {
                  Js(t,0) = Em(t,0)-Em(t,2);
                  Js(t,1) = Em(t,1)-Em(t,2);
                  Js(t,2) = Em(t,3)-Em(t,2);
               }
               Geometries.JacToPerfJac(Geometry::TETRAHEDRON, Js, Jp);
               ar1 = Jp.CalcSingularvalue(0)/Jp.CalcSingularvalue(2);
               for (int t = 0; t < 3; t++)
               {
                  Js(t,0) = Em(t,1)-Em(t,2);
                  Js(t,1) = Em(t,5)-Em(t,2);
                  Js(t,2) = Em(t,3)-Em(t,2);
               }
               Geometries.JacToPerfJac(Geometry::TETRAHEDRON, Js, Jp);
               ar2 = Jp.CalcSingularvalue(0)/Jp.CalcSingularvalue(2);
               kappa = std::max(ar1, ar2);
               if (kappa < kappa_min) { rt = 2; }
            }

            static const int mv_all[3][4][4] =
            {
               { {0,5,1,2}, {0,5,2,4}, {0,5,4,3}, {0,5,3,1} }, // rt = 0
               { {1,0,4,2}, {1,2,4,5}, {1,5,4,3}, {1,3,4,0} }, // rt = 1
               { {2,0,1,3}, {2,1,5,3}, {2,5,4,3}, {2,4,0,3} }  // rt = 2
            };
            const int (&mv)[4][4] = mv_all[rt];

#ifndef MFEM_USE_MEMALLOC
            elements[j+0] = new Tetrahedron(oedge+e[0], v[1],
                                            oedge+e[3], oedge+e[4], attr);
            elements[j+1] = new Tetrahedron(oedge+e[1], oedge+e[3],
                                            v[2], oedge+e[5], attr);
            elements[j+2] = new Tetrahedron(oedge+e[2], oedge+e[4],
                                            oedge+e[5], v[3], attr);
            for (int k = 0; k < 4; k++)
            {
               elements[j+k+3] =
                  new Tetrahedron(oedge+e[mv[k][0]], oedge+e[mv[k][1]],
                                  oedge+e[mv[k][2]], oedge+e[mv[k][3]], attr);
            }
#else
            Tetrahedron *tet;
            elements[j+0] = tet = TetMemory.Alloc();
            tet->Init(oedge+e[0], v[1], oedge+e[3], oedge+e[4], attr);
            elements[j+1] = tet = TetMemory.Alloc();
            tet->Init(oedge+e[1], oedge+e[3], v[2], oedge+e[5], attr);
            elements[j+2] = tet = TetMemory.Alloc();
            tet->Init(oedge+e[2], oedge+e[4], oedge+e[5], v[3], attr);
            for (int k = 0; k < 4; k++)
            {
               elements[j+k+3] = tet = TetMemory.Alloc();
               tet->Init(oedge+e[mv[k][0]], oedge+e[mv[k][1]],
                         oedge+e[mv[k][2]], oedge+e[mv[k][3]], attr);
            }
#endif

            v[1] = oedge+e[0];
            v[2] = oedge+e[1];
            v[3] = oedge+e[2];
            ((Tetrahedron*)elements[i])->SetRefinementFlag(0);

            CoarseFineTr.embeddings[i].parent = i;
            CoarseFineTr.embeddings[i].matrix = 0;
            for (int k = 0; k < 3; k++)
            {
               CoarseFineTr.embeddings[j+k].parent = i;
               CoarseFineTr.embeddings[j+k].matrix = k+1;
            }
            for (int k = 0; k < 4; k++)
            {
               CoarseFineTr.embeddings[j+k+3].parent = i;
               CoarseFineTr.embeddings[j+k+3].matrix = 4*(rt+1)+k;
            }
         }
         break;

         case Element::WEDGE:
         {
            const int *f = el_to_face->GetRow(i);

            for (int fi = 2; fi < 5; fi++)
            {
               for (int k = 0; k < 4; k++)
               {
                  vv[k] = v[pri_t::FaceVert[fi][k]];
               }
               AverageVertices(vv, 4, oface + f2qf[f[fi]]);
            }

            for (int ei = 0; ei < 9; ei++)
            {
               for (int k = 0; k < 2; k++)
               {
                  vv[k] = v[pri_t::Edges[ei][k]];
               }
               AverageVertices(vv, 2, oedge+e[ei]);
            }

            const int qf2 = f2qf[f[2]];
            const int qf3 = f2qf[f[3]];
            const int qf4 = f2qf[f[4]];

            elements[j+0] = new Wedge(oedge+e[1], oedge+e[2], oedge+e[0],
                                      oface+qf3, oface+qf4, oface+qf2,
                                      attr);
            elements[j+1] = new Wedge(oedge+e[0], v[1], oedge+e[1],
                                      oface+qf2, oedge+e[7], oface+qf3,
                                      attr);
            elements[j+2] = new Wedge(oedge+e[2], oedge+e[1], v[2],
                                      oface+qf4, oface+qf3, oedge+e[8],
                                      attr);
            elements[j+3] = new Wedge(oedge+e[6], oface+qf2, oface+qf4,
                                      v[3], oedge+e[3], oedge+e[5],
                                      attr);
            elements[j+4] = new Wedge(oface+qf3, oface+qf4, oface+qf2,
                                      oedge+e[4], oedge+e[5], oedge+e[3],
                                      attr);
            elements[j+5] = new Wedge(oface+qf2, oedge+e[7], oface+qf3,
                                      oedge+e[3], v[4], oedge+e[4],
                                      attr);
            elements[j+6] = new Wedge(oface+qf4, oface+qf3, oedge+e[8],
                                      oedge+e[5], oedge+e[4], v[5],
                                      attr);

            v[1] = oedge+e[0];
            v[2] = oedge+e[2];
            v[3] = oedge+e[6];
            v[4] = oface+qf2;
            v[5] = oface+qf4;
         }
         break;

         case Element::HEXAHEDRON:
         {
            const int *f = el_to_face->GetRow(i);
            const int he = hex_counter;
            hex_counter++;

            const int *qf;
            int qf_data[6];
            if (f2qf.Size() == 0)
            {
               qf = f;
            }
            else
            {
               for (int k = 0; k < 6; k++) { qf_data[k] = f2qf[f[k]]; }
               qf = qf_data;
            }

            AverageVertices(v, 8, oelem+he);

            for (int fi = 0; fi < 6; fi++)
            {
               for (int k = 0; k < 4; k++)
               {
                  vv[k] = v[hex_t::FaceVert[fi][k]];
               }
               AverageVertices(vv, 4, oface + qf[fi]);
            }

            for (int ei = 0; ei < 12; ei++)
            {
               for (int k = 0; k < 2; k++)
               {
                  vv[k] = v[hex_t::Edges[ei][k]];
               }
               AverageVertices(vv, 2, oedge+e[ei]);
            }

            elements[j+0] = new Hexahedron(oedge+e[0], v[1], oedge+e[1],
                                           oface+qf[0], oface+qf[1], oedge+e[9],
                                           oface+qf[2], oelem+he, attr);
            elements[j+1] = new Hexahedron(oface+qf[0], oedge+e[1], v[2],
                                           oedge+e[2], oelem+he, oface+qf[2],
                                           oedge+e[10], oface+qf[3], attr);
            elements[j+2] = new Hexahedron(oedge+e[3], oface+qf[0], oedge+e[2],
                                           v[3], oface+qf[4], oelem+he,
                                           oface+qf[3], oedge+e[11], attr);
            elements[j+3] = new Hexahedron(oedge+e[8], oface+qf[1], oelem+he,
                                           oface+qf[4], v[4], oedge+e[4],
                                           oface+qf[5], oedge+e[7], attr);
            elements[j+4] = new Hexahedron(oface+qf[1], oedge+e[9], oface+qf[2],
                                           oelem+he, oedge+e[4], v[5],
                                           oedge+e[5], oface+qf[5], attr);
            elements[j+5] = new Hexahedron(oelem+he, oface+qf[2], oedge+e[10],
                                           oface+qf[3], oface+qf[5], oedge+e[5],
                                           v[6], oedge+e[6], attr);
            elements[j+6] = new Hexahedron(oface+qf[4], oelem+he, oface+qf[3],
                                           oedge+e[11], oedge+e[7], oface+qf[5],
                                           oedge+e[6], v[7], attr);

            v[1] = oedge+e[0];
            v[2] = oface+qf[0];
            v[3] = oedge+e[3];
            v[4] = oedge+e[8];
            v[5] = oface+qf[1];
            v[6] = oelem+he;
            v[7] = oface+qf[4];
         }
         break;

         default:
            MFEM_ABORT("Unknown 3D element type \"" << el_type << "\"");
            break;
      }
   }

   boundary.SetSize(4 * NumOfBdrElements);
   for (int i = 0; i < NumOfBdrElements; i++)
   {
      const Element::Type bdr_el_type = boundary[i]->GetType();
      const int attr = boundary[i]->GetAttribute();
      int *v = boundary[i]->GetVertices();
      const int *e = bel_to_edge->GetRow(i);
      const int j = NumOfBdrElements + 3 * i;
      int ev[4];

      if (e2v.Size())
      {
         const int ne = bel_to_edge->RowSize(i);
         for (int k = 0; k < ne; k++) { ev[k] = e2v[e[k]]; }
         e = ev;
      }

      if (bdr_el_type == Element::TRIANGLE)
      {
         boundary[j+0] = new Triangle(oedge+e[1], oedge+e[2], oedge+e[0], attr);
         boundary[j+1] = new Triangle(oedge+e[0], v[1], oedge+e[1], attr);
         boundary[j+2] = new Triangle(oedge+e[2], oedge+e[1], v[2], attr);

         v[1] = oedge+e[0];
         v[2] = oedge+e[2];
      }
      else if (bdr_el_type == Element::QUADRILATERAL)
      {
         const int qf =
            (f2qf.Size() == 0) ? be_to_face[i] : f2qf[be_to_face[i]];

         boundary[j+0] = new Quadrilateral(oedge+e[0], v[1], oedge+e[1],
                                           oface+qf, attr);
         boundary[j+1] = new Quadrilateral(oface+qf, oedge+e[1], v[2],
                                           oedge+e[2], attr);
         boundary[j+2] = new Quadrilateral(oedge+e[3], oface+qf,
                                           oedge+e[2], v[3], attr);

         v[1] = oedge+e[0];
         v[2] = oface+qf;
         v[3] = oedge+e[3];
      }
      else
      {
         MFEM_ABORT("boundary Element is not a triangle or a quad!");
      }
   }

   static const double A = 0.0, B = 0.5, C = 1.0;
   static double tet_children[3*4*16] =
   {
      A,A,A, B,A,A, A,B,A, A,A,B,
      B,A,A, C,A,A, B,B,A, B,A,B,
      A,B,A, B,B,A, A,C,A, A,B,B,
      A,A,B, B,A,B, A,B,B, A,A,C,
      // edge coordinates:
      //    0 -> B,A,A  1 -> A,B,A  2 -> A,A,B
      //    3 -> B,B,A  4 -> B,A,B  5 -> A,B,B
      // rt = 0: {0,5,1,2}, {0,5,2,4}, {0,5,4,3}, {0,5,3,1}
      B,A,A, A,B,B, A,B,A, A,A,B,
      B,A,A, A,B,B, A,A,B, B,A,B,
      B,A,A, A,B,B, B,A,B, B,B,A,
      B,A,A, A,B,B, B,B,A, A,B,A,
      // rt = 1: {1,0,4,2}, {1,2,4,5}, {1,5,4,3}, {1,3,4,0}
      A,B,A, B,A,A, B,A,B, A,A,B,
      A,B,A, A,A,B, B,A,B, A,B,B,
      A,B,A, A,B,B, B,A,B, B,B,A,
      A,B,A, B,B,A, B,A,B, B,A,A,
      // rt = 2: {2,0,1,3}, {2,1,5,3}, {2,5,4,3}, {2,4,0,3}
      A,A,B, B,A,A, A,B,A, B,B,A,
      A,A,B, A,B,A, A,B,B, B,B,A,
      A,A,B, A,B,B, B,A,B, B,B,A,
      A,A,B, B,A,B, B,A,A, B,B,A
   };
   static double pri_children[3*6*8] =
   {
      A,A,A, B,A,A, A,B,A, A,A,B, B,A,B, A,B,B,
      B,B,A, A,B,A, B,A,A, B,B,B, A,B,B, B,A,B,
      B,A,A, C,A,A, B,B,A, B,A,B, C,A,B, B,B,B,
      A,B,A, B,B,A, A,C,A, A,B,B, B,B,B, A,C,B,
      A,A,B, B,A,B, A,B,B, A,A,C, B,A,C, A,B,C,
      B,B,B, A,B,B, B,A,B, B,B,C, A,B,C, B,A,C,
      B,A,B, C,A,B, B,B,B, B,A,C, C,A,C, B,B,C,
      A,B,B, B,B,B, A,C,B, A,B,C, B,B,C, A,C,C
   };
   static double hex_children[3*8*8] =
   {
      A,A,A, B,A,A, B,B,A, A,B,A, A,A,B, B,A,B, B,B,B, A,B,B,
      B,A,A, C,A,A, C,B,A, B,B,A, B,A,B, C,A,B, C,B,B, B,B,B,
      B,B,A, C,B,A, C,C,A, B,C,A, B,B,B, C,B,B, C,C,B, B,C,B,
      A,B,A, B,B,A, B,C,A, A,C,A, A,B,B, B,B,B, B,C,B, A,C,B,
      A,A,B, B,A,B, B,B,B, A,B,B, A,A,C, B,A,C, B,B,C, A,B,C,
      B,A,B, C,A,B, C,B,B, B,B,B, B,A,C, C,A,C, C,B,C, B,B,C,
      B,B,B, C,B,B, C,C,B, B,C,B, B,B,C, C,B,C, C,C,C, B,C,C,
      A,B,B, B,B,B, B,C,B, A,C,B, A,B,C, B,B,C, B,C,C, A,C,C
   };

   CoarseFineTr.point_matrices[Geometry::TETRAHEDRON].
   UseExternalData(tet_children, 3, 4, 16);
   CoarseFineTr.point_matrices[Geometry::PRISM].
   UseExternalData(pri_children, 3, 6, 8);
   CoarseFineTr.point_matrices[Geometry::CUBE].
   UseExternalData(hex_children, 3, 8, 8);

   for (int i = 0; i < elements.Size(); i++)
   {
      // Tetrahedron elements are handled above:
      if (elements[i]->GetType() == Element::TETRAHEDRON) { continue; }
      Embedding &emb = CoarseFineTr.embeddings[i];
      emb.parent = (i < NumOfElements) ? i : (i - NumOfElements) / 7;
      emb.matrix = (i < NumOfElements) ? 0 : (i - NumOfElements) % 7 + 1;
   }

   NumOfVertices    = vertices.Size();
   NumOfElements    = 8 * NumOfElements;
   NumOfBdrElements = 4 * NumOfBdrElements;

   GetElementToFaceTable();
   GenerateFaces();

#ifdef MFEM_DEBUG
   CheckBdrElementOrientation(false);
#endif

   NumOfEdges = GetElementToEdgeTable(*el_to_edge, be_to_edge);

   last_operation = Mesh::REFINE;
   sequence++;

   UpdateNodes();
}

void Mesh::LocalRefinement(const Array<int> &marked_el, int type)
{
   int i, j, ind, nedges;
   Array<int> v;

   DeleteLazyTables();

   if (ncmesh)
   {
      MFEM_ABORT("Local and nonconforming refinements cannot be mixed.");
   }

   InitRefinementTransforms();

   if (Dim == 1) // --------------------------------------------------------
   {
      int cne = NumOfElements, cnv = NumOfVertices;
      NumOfVertices += marked_el.Size();
      NumOfElements += marked_el.Size();
      vertices.SetSize(NumOfVertices);
      elements.SetSize(NumOfElements);
      CoarseFineTr.embeddings.SetSize(NumOfElements);

      for (j = 0; j < marked_el.Size(); j++)
      {
         i = marked_el[j];
         Segment *c_seg = (Segment *)elements[i];
         int *vert = c_seg->GetVertices(), attr = c_seg->GetAttribute();
         int new_v = cnv + j, new_e = cne + j;
         AverageVertices(vert, 2, new_v);
         elements[new_e] = new Segment(new_v, vert[1], attr);
         vert[1] = new_v;

         CoarseFineTr.embeddings[i] = Embedding(i, 1);
         CoarseFineTr.embeddings[new_e] = Embedding(i, 2);
      }

      static double seg_children[3*2] = { 0.0,1.0, 0.0,0.5, 0.5,1.0 };
      CoarseFineTr.point_matrices[Geometry::SEGMENT].
      UseExternalData(seg_children, 1, 2, 3);

      GenerateFaces();

   } // end of 'if (Dim == 1)'
   else if (Dim == 2) // ---------------------------------------------------
   {
      // 1. Get table of vertex to vertex connections.
      DSTable v_to_v(NumOfVertices);
      GetVertexToVertexTable(v_to_v);

      // 2. Get edge to element connections in arrays edge1 and edge2
      nedges = v_to_v.NumberOfEntries();
      int *edge1  = new int[nedges];
      int *edge2  = new int[nedges];
      int *middle = new int[nedges];

      for (i = 0; i < nedges; i++)
      {
         edge1[i] = edge2[i] = middle[i] = -1;
      }

      for (i = 0; i < NumOfElements; i++)
      {
         elements[i]->GetVertices(v);
         for (j = 1; j < v.Size(); j++)
         {
            ind = v_to_v(v[j-1], v[j]);
            (edge1[ind] == -1) ? (edge1[ind] = i) : (edge2[ind] = i);
         }
         ind = v_to_v(v[0], v[v.Size()-1]);
         (edge1[ind] == -1) ? (edge1[ind] = i) : (edge2[ind] = i);
      }

      // 3. Do the red refinement.
      for (i = 0; i < marked_el.Size(); i++)
      {
         RedRefinement(marked_el[i], v_to_v, edge1, edge2, middle);
      }

      // 4. Do the green refinement (to get conforming mesh).
      int need_refinement;
      do
      {
         need_refinement = 0;
         for (i = 0; i < nedges; i++)
         {
            if (middle[i] != -1 && edge1[i] != -1)
            {
               need_refinement = 1;
               GreenRefinement(edge1[i], v_to_v, edge1, edge2, middle);
            }
         }
      }
      while (need_refinement == 1);

      // 5. Update the boundary elements.
      int v1[2], v2[2], bisect, temp;
      temp = NumOfBdrElements;
      for (i = 0; i < temp; i++)
      {
         boundary[i]->GetVertices(v);
         bisect = v_to_v(v[0], v[1]);
         if (middle[bisect] != -1) // the element was refined (needs updating)
         {
            if (boundary[i]->GetType() == Element::SEGMENT)
            {
               v1[0] =           v[0]; v1[1] = middle[bisect];
               v2[0] = middle[bisect]; v2[1] =           v[1];

               boundary[i]->SetVertices(v1);
               boundary.Append(new Segment(v2, boundary[i]->GetAttribute()));
            }
            else
               mfem_error("Only bisection of segment is implemented"
                          " for bdr elem.");
         }
      }
      NumOfBdrElements = boundary.Size();

      // 6. Free the allocated memory.
      delete [] edge1;
      delete [] edge2;
      delete [] middle;

      if (el_to_edge != NULL)
      {
         NumOfEdges = GetElementToEdgeTable(*el_to_edge, be_to_edge);
         GenerateFaces();
      }

   }
   else if (Dim == 3) // ---------------------------------------------------
   {
      // 1. Hash table of vertex to vertex connections corresponding to refined
      //    edges.
      HashTable<Hashed2> v_to_v;

      MFEM_VERIFY(GetNE() == 0 ||
                  ((Tetrahedron*)elements[0])->GetRefinementFlag() != 0,
                  "tetrahedral mesh is not marked for refinement:"
                  " call Finalize(true)");

      // 2. Do the red refinement.
      int ii;
      switch (type)
      {
         case 1:
            for (i = 0; i < marked_el.Size(); i++)
            {
               Bisection(marked_el[i], v_to_v);
            }
            break;
         case 2:
            for (i = 0; i < marked_el.Size(); i++)
            {
               Bisection(marked_el[i], v_to_v);

               Bisection(NumOfElements - 1, v_to_v);
               Bisection(marked_el[i], v_to_v);
            }
            break;
         case 3:
            for (i = 0; i < marked_el.Size(); i++)
            {
               Bisection(marked_el[i], v_to_v);

               ii = NumOfElements - 1;
               Bisection(ii, v_to_v);
               Bisection(NumOfElements - 1, v_to_v);
               Bisection(ii, v_to_v);

               Bisection(marked_el[i], v_to_v);
               Bisection(NumOfElements-1, v_to_v);
               Bisection(marked_el[i], v_to_v);
            }
            break;
      }

      // 3. Do the green refinement (to get conforming mesh).
      int need_refinement;
      // int need_refinement, onoe, max_gen = 0;
      do
      {
         // int redges[2], type, flag;
         need_refinement = 0;
         // onoe = NumOfElements;
         // for (i = 0; i < onoe; i++)
         for (i = 0; i < NumOfElements; i++)
         {
            // ((Tetrahedron *)elements[i])->
            // ParseRefinementFlag(redges, type, flag);
            // if (flag > max_gen)  max_gen = flag;
            if (elements[i]->NeedRefinement(v_to_v))
            {
               need_refinement = 1;
               Bisection(i, v_to_v);
            }
         }
      }
      while (need_refinement == 1);

      // mfem::out << "Maximum generation: " << max_gen << endl;

      // 4. Update the boundary elements.
      do
      {
         need_refinement = 0;
         for (i = 0; i < NumOfBdrElements; i++)
            if (boundary[i]->NeedRefinement(v_to_v))
            {
               need_refinement = 1;
               BdrBisection(i, v_to_v);
            }
      }
      while (need_refinement == 1);

      NumOfVertices = vertices.Size();
      NumOfBdrElements = boundary.Size();

      // 5. Update element-to-edge and element-to-face relations.
      if (el_to_edge != NULL)
      {
         NumOfEdges = GetElementToEdgeTable(*el_to_edge, be_to_edge);
      }
      if (el_to_face != NULL)
      {
         GetElementToFaceTable();
         GenerateFaces();
      }

   } //  end 'if (Dim == 3)'

   last_operation = Mesh::REFINE;
   sequence++;

   UpdateNodes();

#ifdef MFEM_DEBUG
   CheckElementOrientation(false);
#endif
}

void Mesh::NonconformingRefinement(const Array<Refinement> &refinements,
                                   int nc_limit)
{
   MFEM_VERIFY(!NURBSext, "Nonconforming refinement of NURBS meshes is "
               "not supported. Project the NURBS to Nodes first.");

   DeleteLazyTables();

   if (!ncmesh)
   {
      // start tracking refinement hierarchy
      ncmesh = new NCMesh(this);
   }

   if (!refinements.Size())
   {
      last_operation = Mesh::NONE;
      return;
   }

   // do the refinements
   ncmesh->MarkCoarseLevel();
   ncmesh->Refine(refinements);

   if (nc_limit > 0)
   {
      ncmesh->LimitNCLevel(nc_limit);
   }

   // create a second mesh containing the finest elements from 'ncmesh'
   Mesh* mesh2 = new Mesh(*ncmesh);
   ncmesh->OnMeshUpdated(mesh2);

   // now swap the meshes, the second mesh will become the old coarse mesh
   // and this mesh will be the new fine mesh
   Swap(*mesh2, false);
   delete mesh2;

   GenerateNCFaceInfo();

   last_operation = Mesh::REFINE;
   sequence++;

   if (Nodes) // update/interpolate curved mesh
   {
      Nodes->FESpace()->Update();
      Nodes->Update();
   }
}

double Mesh::AggregateError(const Array<double> &elem_error,
                            const int *fine, int nfine, int op)
{
   double error = 0.0;
   for (int i = 0; i < nfine; i++)
   {
      MFEM_VERIFY(fine[i] < elem_error.Size(), "");

      double err_fine = elem_error[fine[i]];
      switch (op)
      {
         case 0: error = std::min(error, err_fine); break;
         case 1: error += err_fine; break;
         case 2: error = std::max(error, err_fine); break;
      }
   }
   return error;
}

bool Mesh::NonconformingDerefinement(Array<double> &elem_error,
                                     double threshold, int nc_limit, int op)
{
   MFEM_VERIFY(ncmesh, "Only supported for non-conforming meshes.");
   MFEM_VERIFY(!NURBSext, "Derefinement of NURBS meshes is not supported. "
               "Project the NURBS to Nodes first.");

   DeleteLazyTables();

   const Table &dt = ncmesh->GetDerefinementTable();

   Array<int> level_ok;
   if (nc_limit > 0)
   {
      ncmesh->CheckDerefinementNCLevel(dt, level_ok, nc_limit);
   }

   Array<int> derefs;
   for (int i = 0; i < dt.Size(); i++)
   {
      if (nc_limit > 0 && !level_ok[i]) { continue; }

      double error =
         AggregateError(elem_error, dt.GetRow(i), dt.RowSize(i), op);

      if (error < threshold) { derefs.Append(i); }
   }

   if (!derefs.Size()) { return false; }

   ncmesh->Derefine(derefs);

   Mesh* mesh2 = new Mesh(*ncmesh);
   ncmesh->OnMeshUpdated(mesh2);

   Swap(*mesh2, false);
   delete mesh2;

   GenerateNCFaceInfo();

   last_operation = Mesh::DEREFINE;
   sequence++;

   if (Nodes) // update/interpolate mesh curvature
   {
      Nodes->FESpace()->Update();
      Nodes->Update();
   }

   return true;
}

bool Mesh::DerefineByError(Array<double> &elem_error, double threshold,
                           int nc_limit, int op)
{
   // NOTE: the error array is not const because it will be expanded in parallel
   //       by ghost element errors
   if (Nonconforming())
   {
      return NonconformingDerefinement(elem_error, threshold, nc_limit, op);
   }
   else
   {
      MFEM_ABORT("Derefinement is currently supported for non-conforming "
                 "meshes only.");
      return false;
   }
}

bool Mesh::DerefineByError(const Vector &elem_error, double threshold,
                           int nc_limit, int op)
{
   Array<double> tmp(elem_error.Size());
   for (int i = 0; i < tmp.Size(); i++)
   {
      tmp[i] = elem_error(i);
   }
   return DerefineByError(tmp, threshold, nc_limit, op);
}


void Mesh::InitFromNCMesh(const NCMesh &ncmesh)
{
   Dim = ncmesh.Dimension();
   spaceDim = ncmesh.SpaceDimension();

   DeleteTables();

   ncmesh.GetMeshComponents(vertices, elements, boundary);

   NumOfVertices = vertices.Size();
   NumOfElements = elements.Size();
   NumOfBdrElements = boundary.Size();

   SetMeshGen(); // set the mesh type: 'meshgen', ...

   NumOfEdges = NumOfFaces = 0;

   if (Dim > 1)
   {
      el_to_edge = new Table;
      NumOfEdges = GetElementToEdgeTable(*el_to_edge, be_to_edge);
   }
   if (Dim > 2)
   {
      GetElementToFaceTable();
   }
   GenerateFaces();
#ifdef MFEM_DEBUG
   CheckBdrElementOrientation(false);
#endif

   // NOTE: ncmesh->OnMeshUpdated() and GenerateNCFaceInfo() should be called
   // outside after this method.
}

Mesh::Mesh(const NCMesh &ncmesh)
{
   Init();
   InitTables();
   InitFromNCMesh(ncmesh);
   SetAttributes();
}

void Mesh::Swap(Mesh& other, bool non_geometry)
{
   mfem::Swap(Dim, other.Dim);
   mfem::Swap(spaceDim, other.spaceDim);

   mfem::Swap(NumOfVertices, other.NumOfVertices);
   mfem::Swap(NumOfElements, other.NumOfElements);
   mfem::Swap(NumOfBdrElements, other.NumOfBdrElements);
   mfem::Swap(NumOfEdges, other.NumOfEdges);
   mfem::Swap(NumOfFaces, other.NumOfFaces);

   mfem::Swap(meshgen, other.meshgen);
   mfem::Swap(mesh_geoms, other.mesh_geoms);

   mfem::Swap(elements, other.elements);
   mfem::Swap(vertices, other.vertices);
   mfem::Swap(boundary, other.boundary);
   mfem::Swap(faces, other.faces);
   mfem::Swap(faces_info, other.faces_info);
   mfem::Swap(nc_faces_info, other.nc_faces_info);

   mfem::Swap(el_to_edge, other.el_to_edge);
   mfem::Swap(el_to_face, other.el_to_face);
   mfem::Swap(el_to_el, other.el_to_el);
   mfem::Swap(be_to_edge, other.be_to_edge);
   mfem::Swap(bel_to_edge, other.bel_to_edge);
   mfem::Swap(be_to_face, other.be_to_face);
   mfem::Swap(face_edge, other.face_edge);
   mfem::Swap(edge_vertex, other.edge_vertex);

   mfem::Swap(attributes, other.attributes);
   mfem::Swap(bdr_attributes, other.bdr_attributes);

   if (non_geometry)
   {
      mfem::Swap(NURBSext, other.NURBSext);
      mfem::Swap(ncmesh, other.ncmesh);

      mfem::Swap(Nodes, other.Nodes);
      mfem::Swap(own_nodes, other.own_nodes);
   }
}

void Mesh::GetElementData(const Array<Element*> &elem_array, int geom,
                          Array<int> &elem_vtx, Array<int> &attr) const
{
   // protected method
   const int nv = Geometry::NumVerts[geom];
   int num_elems = 0;
   for (int i = 0; i < elem_array.Size(); i++)
   {
      if (elem_array[i]->GetGeometryType() == geom)
      {
         num_elems++;
      }
   }
   elem_vtx.SetSize(nv*num_elems);
   attr.SetSize(num_elems);
   elem_vtx.SetSize(0);
   attr.SetSize(0);
   for (int i = 0; i < elem_array.Size(); i++)
   {
      Element *el = elem_array[i];
      if (el->GetGeometryType() != geom) { continue; }

      Array<int> loc_vtx(el->GetVertices(), nv);
      elem_vtx.Append(loc_vtx);
      attr.Append(el->GetAttribute());
   }
}

void Mesh::UniformRefinement(int ref_algo)
{
   if (NURBSext)
   {
      NURBSUniformRefinement();
   }
   else if (ref_algo == 0 && Dim == 3 && meshgen == 1)
   {
      UniformRefinement3D();
   }
   else if (meshgen == 1 || ncmesh)
   {
      Array<int> elem_to_refine(GetNE());
      for (int i = 0; i < elem_to_refine.Size(); i++)
      {
         elem_to_refine[i] = i;
      }

      if (Conforming())
      {
         // In parallel we should set the default 2nd argument to -3 to indicate
         // uniform refinement.
         LocalRefinement(elem_to_refine);
      }
      else
      {
         GeneralRefinement(elem_to_refine, 1);
      }
   }
   else
   {
      switch (Dim)
      {
         case 2: UniformRefinement2D(); break;
         case 3: UniformRefinement3D(); break;
         default: MFEM_ABORT("internal error");
      }
   }
}

void Mesh::GeneralRefinement(const Array<Refinement> &refinements,
                             int nonconforming, int nc_limit)
{
   if (ncmesh)
   {
      nonconforming = 1;
   }
   else if (Dim == 1 || (Dim == 3 && (meshgen & 1)))
   {
      nonconforming = 0;
   }
   else if (nonconforming < 0)
   {
      // determine if nonconforming refinement is suitable
      if (meshgen & 2)
      {
         nonconforming = 1;
      }
      else
      {
         nonconforming = 0;
      }
   }

   if (nonconforming)
   {
      // non-conforming refinement (hanging nodes)
      NonconformingRefinement(refinements, nc_limit);
   }
   else
   {
      Array<int> el_to_refine(refinements.Size());
      for (int i = 0; i < refinements.Size(); i++)
      {
         el_to_refine[i] = refinements[i].index;
      }

      // infer 'type' of local refinement from first element's 'ref_type'
      int type, rt = (refinements.Size() ? refinements[0].ref_type : 7);
      if (rt == 1 || rt == 2 || rt == 4)
      {
         type = 1; // bisection
      }
      else if (rt == 3 || rt == 5 || rt == 6)
      {
         type = 2; // quadrisection
      }
      else
      {
         type = 3; // octasection
      }

      // red-green refinement and bisection, no hanging nodes
      LocalRefinement(el_to_refine, type);
   }
}

void Mesh::GeneralRefinement(const Array<int> &el_to_refine, int nonconforming,
                             int nc_limit)
{
   Array<Refinement> refinements(el_to_refine.Size());
   for (int i = 0; i < el_to_refine.Size(); i++)
   {
      refinements[i] = Refinement(el_to_refine[i]);
   }
   GeneralRefinement(refinements, nonconforming, nc_limit);
}

void Mesh::EnsureNCMesh(bool triangles_nonconforming)
{
   MFEM_VERIFY(!NURBSext, "Cannot convert a NURBS mesh to an NC mesh. "
               "Project the NURBS to Nodes first.");

   if (!ncmesh)
   {
      if ((meshgen & 2) /* quads/hexes */ ||
          (triangles_nonconforming && Dim == 2 && (meshgen & 1)))
      {
         MFEM_VERIFY(GetNumGeometries(Dim) <= 1,
                     "mixed meshes are not supported");
         ncmesh = new NCMesh(this);
         ncmesh->OnMeshUpdated(this);
         GenerateNCFaceInfo();
      }
   }
}

void Mesh::RandomRefinement(double prob, bool aniso, int nonconforming,
                            int nc_limit)
{
   Array<Refinement> refs;
   for (int i = 0; i < GetNE(); i++)
   {
      if ((double) rand() / RAND_MAX < prob)
      {
         int type = 7;
         if (aniso)
         {
            type = (Dim == 3) ? (rand() % 7 + 1) : (rand() % 3 + 1);
         }
         refs.Append(Refinement(i, type));
      }
   }
   GeneralRefinement(refs, nonconforming, nc_limit);
}

void Mesh::RefineAtVertex(const Vertex& vert, double eps, int nonconforming)
{
   Array<int> v;
   Array<Refinement> refs;
   for (int i = 0; i < GetNE(); i++)
   {
      GetElementVertices(i, v);
      bool refine = false;
      for (int j = 0; j < v.Size(); j++)
      {
         double dist = 0.0;
         for (int l = 0; l < spaceDim; l++)
         {
            double d = vert(l) - vertices[v[j]](l);
            dist += d*d;
         }
         if (dist <= eps*eps) { refine = true; break; }
      }
      if (refine)
      {
         refs.Append(Refinement(i));
      }
   }
   GeneralRefinement(refs, nonconforming);
}

bool Mesh::RefineByError(const Array<double> &elem_error, double threshold,
                         int nonconforming, int nc_limit)
{
   MFEM_VERIFY(elem_error.Size() == GetNE(), "");
   Array<Refinement> refs;
   for (int i = 0; i < GetNE(); i++)
   {
      if (elem_error[i] > threshold)
      {
         refs.Append(Refinement(i));
      }
   }
   if (ReduceInt(refs.Size()))
   {
      GeneralRefinement(refs, nonconforming, nc_limit);
      return true;
   }
   return false;
}

bool Mesh::RefineByError(const Vector &elem_error, double threshold,
                         int nonconforming, int nc_limit)
{
   Array<double> tmp(const_cast<double*>(elem_error.GetData()),
                     elem_error.Size());
   return RefineByError(tmp, threshold, nonconforming, nc_limit);
}


void Mesh::Bisection(int i, const DSTable &v_to_v,
                     int *edge1, int *edge2, int *middle)
{
   int *vert;
   int v[2][4], v_new, bisect, t;
   Element *el = elements[i];
   Vertex V;

   t = el->GetType();
   if (t == Element::TRIANGLE)
   {
      Triangle *tri = (Triangle *) el;

      vert = tri->GetVertices();

      // 1. Get the index for the new vertex in v_new.
      bisect = v_to_v(vert[0], vert[1]);
      MFEM_ASSERT(bisect >= 0, "");

      if (middle[bisect] == -1)
      {
         v_new = NumOfVertices++;
         for (int d = 0; d < spaceDim; d++)
         {
            V(d) = 0.5 * (vertices[vert[0]](d) + vertices[vert[1]](d));
         }
         vertices.Append(V);

         // Put the element that may need refinement (because of this
         // bisection) in edge1, or -1 if no more refinement is needed.
         if (edge1[bisect] == i)
         {
            edge1[bisect] = edge2[bisect];
         }

         middle[bisect] = v_new;
      }
      else
      {
         v_new = middle[bisect];

         // This edge will require no more refinement.
         edge1[bisect] = -1;
      }

      // 2. Set the node indices for the new elements in v[0] and v[1] so that
      //    the  edge marked for refinement is between the first two nodes.
      v[0][0] = vert[2]; v[0][1] = vert[0]; v[0][2] = v_new;
      v[1][0] = vert[1]; v[1][1] = vert[2]; v[1][2] = v_new;

      tri->SetVertices(v[0]);   // changes vert[0..2] !!!

      Triangle* tri_new = new Triangle(v[1], tri->GetAttribute());
      elements.Append(tri_new);

      int tr = tri->GetTransform();
      tri_new->ResetTransform(tr);

      // record the sequence of refinements
      tri->PushTransform(4);
      tri_new->PushTransform(5);

      int coarse = FindCoarseElement(i);
      CoarseFineTr.embeddings[i].parent = coarse;
      CoarseFineTr.embeddings.Append(Embedding(coarse));

      // 3. edge1 and edge2 may have to be changed for the second triangle.
      if (v[1][0] < v_to_v.NumberOfRows() && v[1][1] < v_to_v.NumberOfRows())
      {
         bisect = v_to_v(v[1][0], v[1][1]);
         MFEM_ASSERT(bisect >= 0, "");

         if (edge1[bisect] == i)
         {
            edge1[bisect] = NumOfElements;
         }
         else if (edge2[bisect] == i)
         {
            edge2[bisect] = NumOfElements;
         }
      }
      NumOfElements++;
   }
   else
   {
      MFEM_ABORT("Bisection for now works only for triangles.");
   }
}

void Mesh::Bisection(int i, HashTable<Hashed2> &v_to_v)
{
   int *vert;
   int v[2][4], v_new, bisect, t;
   Element *el = elements[i];
   Vertex V;

   t = el->GetType();
   if (t == Element::TETRAHEDRON)
   {
      int j, type, new_type, old_redges[2], new_redges[2][2], flag;
      Tetrahedron *tet = (Tetrahedron *) el;

      MFEM_VERIFY(tet->GetRefinementFlag() != 0,
                  "TETRAHEDRON element is not marked for refinement.");

      vert = tet->GetVertices();

      // 1. Get the index for the new vertex in v_new.
      bisect = v_to_v.FindId(vert[0], vert[1]);
      if (bisect == -1)
      {
         v_new = NumOfVertices + v_to_v.GetId(vert[0],vert[1]);
         for (j = 0; j < 3; j++)
         {
            V(j) = 0.5 * (vertices[vert[0]](j) + vertices[vert[1]](j));
         }
         vertices.Append(V);
      }
      else
      {
         v_new = NumOfVertices + bisect;
      }

      // 2. Set the node indices for the new elements in v[2][4] so that
      //    the edge marked for refinement is between the first two nodes.
      tet->ParseRefinementFlag(old_redges, type, flag);

      v[0][3] = v_new;
      v[1][3] = v_new;
      new_redges[0][0] = 2;
      new_redges[0][1] = 1;
      new_redges[1][0] = 2;
      new_redges[1][1] = 1;
      int tr1 = -1, tr2 = -1;
      switch (old_redges[0])
      {
         case 2:
            v[0][0] = vert[0]; v[0][1] = vert[2]; v[0][2] = vert[3];
            if (type == Tetrahedron::TYPE_PF) { new_redges[0][1] = 4; }
            tr1 = 0;
            break;
         case 3:
            v[0][0] = vert[3]; v[0][1] = vert[0]; v[0][2] = vert[2];
            tr1 = 2;
            break;
         case 5:
            v[0][0] = vert[2]; v[0][1] = vert[3]; v[0][2] = vert[0];
            tr1 = 4;
      }
      switch (old_redges[1])
      {
         case 1:
            v[1][0] = vert[2]; v[1][1] = vert[1]; v[1][2] = vert[3];
            if (type == Tetrahedron::TYPE_PF) { new_redges[1][0] = 3; }
            tr2 = 1;
            break;
         case 4:
            v[1][0] = vert[1]; v[1][1] = vert[3]; v[1][2] = vert[2];
            tr2 = 3;
            break;
         case 5:
            v[1][0] = vert[3]; v[1][1] = vert[2]; v[1][2] = vert[1];
            tr2 = 5;
      }

      int attr = tet->GetAttribute();
      tet->SetVertices(v[0]);

#ifdef MFEM_USE_MEMALLOC
      Tetrahedron *tet2 = TetMemory.Alloc();
      tet2->SetVertices(v[1]);
      tet2->SetAttribute(attr);
#else
      Tetrahedron *tet2 = new Tetrahedron(v[1], attr);
#endif
      tet2->ResetTransform(tet->GetTransform());
      elements.Append(tet2);

      // record the sequence of refinements
      tet->PushTransform(tr1);
      tet2->PushTransform(tr2);

      int coarse = FindCoarseElement(i);
      CoarseFineTr.embeddings[i].parent = coarse;
      CoarseFineTr.embeddings.Append(Embedding(coarse));

      // 3. Set the bisection flag
      switch (type)
      {
         case Tetrahedron::TYPE_PU:
            new_type = Tetrahedron::TYPE_PF; break;
         case Tetrahedron::TYPE_PF:
            new_type = Tetrahedron::TYPE_A;  break;
         default:
            new_type = Tetrahedron::TYPE_PU;
      }

      tet->CreateRefinementFlag(new_redges[0], new_type, flag+1);
      tet2->CreateRefinementFlag(new_redges[1], new_type, flag+1);

      NumOfElements++;
   }
   else
   {
      MFEM_ABORT("Bisection with HashTable for now works only for tetrahedra.");
   }
}

void Mesh::BdrBisection(int i, const HashTable<Hashed2> &v_to_v)
{
   int *vert;
   int v[2][3], v_new, bisect, t;
   Element *bdr_el = boundary[i];

   t = bdr_el->GetType();
   if (t == Element::TRIANGLE)
   {
      Triangle *tri = (Triangle *) bdr_el;

      vert = tri->GetVertices();

      // 1. Get the index for the new vertex in v_new.
      bisect = v_to_v.FindId(vert[0], vert[1]);
      MFEM_ASSERT(bisect >= 0, "");
      v_new = NumOfVertices + bisect;
      MFEM_ASSERT(v_new != -1, "");

      // 2. Set the node indices for the new elements in v[0] and v[1] so that
      //    the  edge marked for refinement is between the first two nodes.
      v[0][0] = vert[2]; v[0][1] = vert[0]; v[0][2] = v_new;
      v[1][0] = vert[1]; v[1][1] = vert[2]; v[1][2] = v_new;

      tri->SetVertices(v[0]);

      boundary.Append(new Triangle(v[1], tri->GetAttribute()));

      NumOfBdrElements++;
   }
   else
   {
      MFEM_ABORT("Bisection of boundary elements with HashTable works only for"
                 " triangles!");
   }
}

void Mesh::UniformRefinement(int i, const DSTable &v_to_v,
                             int *edge1, int *edge2, int *middle)
{
   Array<int> v;
   int j, v1[3], v2[3], v3[3], v4[3], v_new[3], bisect[3];
   Vertex V;

   if (elements[i]->GetType() == Element::TRIANGLE)
   {
      Triangle *tri0 = (Triangle*) elements[i];
      tri0->GetVertices(v);

      // 1. Get the indeces for the new vertices in array v_new
      bisect[0] = v_to_v(v[0],v[1]);
      bisect[1] = v_to_v(v[1],v[2]);
      bisect[2] = v_to_v(v[0],v[2]);
      MFEM_ASSERT(bisect[0] >= 0 && bisect[1] >= 0 && bisect[2] >= 0, "");

      for (j = 0; j < 3; j++)                // for the 3 edges fix v_new
      {
         if (middle[bisect[j]] == -1)
         {
            v_new[j] = NumOfVertices++;
            for (int d = 0; d < spaceDim; d++)
            {
               V(d) = (vertices[v[j]](d) + vertices[v[(j+1)%3]](d))/2.;
            }
            vertices.Append(V);

            // Put the element that may need refinement (because of this
            // bisection) in edge1, or -1 if no more refinement is needed.
            if (edge1[bisect[j]] == i)
            {
               edge1[bisect[j]] = edge2[bisect[j]];
            }

            middle[bisect[j]] = v_new[j];
         }
         else
         {
            v_new[j] = middle[bisect[j]];

            // This edge will require no more refinement.
            edge1[bisect[j]] = -1;
         }
      }

      // 2. Set the node indeces for the new elements in v1, v2, v3 & v4 so that
      //    the edges marked for refinement be between the first two nodes.
      v1[0] =     v[0]; v1[1] = v_new[0]; v1[2] = v_new[2];
      v2[0] = v_new[0]; v2[1] =     v[1]; v2[2] = v_new[1];
      v3[0] = v_new[2]; v3[1] = v_new[1]; v3[2] =     v[2];
      v4[0] = v_new[1]; v4[1] = v_new[2]; v4[2] = v_new[0];

      Triangle* tri1 = new Triangle(v1, tri0->GetAttribute());
      Triangle* tri2 = new Triangle(v2, tri0->GetAttribute());
      Triangle* tri3 = new Triangle(v3, tri0->GetAttribute());

      elements.Append(tri1);
      elements.Append(tri2);
      elements.Append(tri3);

      tri0->SetVertices(v4);

      // record the sequence of refinements
      unsigned code = tri0->GetTransform();
      tri1->ResetTransform(code);
      tri2->ResetTransform(code);
      tri3->ResetTransform(code);

      tri0->PushTransform(3);
      tri1->PushTransform(0);
      tri2->PushTransform(1);
      tri3->PushTransform(2);

      // set parent indices
      int coarse = FindCoarseElement(i);
      CoarseFineTr.embeddings[i] = Embedding(coarse);
      CoarseFineTr.embeddings.Append(Embedding(coarse));
      CoarseFineTr.embeddings.Append(Embedding(coarse));
      CoarseFineTr.embeddings.Append(Embedding(coarse));

      NumOfElements += 3;
   }
   else
   {
      MFEM_ABORT("Uniform refinement for now works only for triangles.");
   }
}

void Mesh::InitRefinementTransforms()
{
   // initialize CoarseFineTr
   map<Geometry::Type,DenseTensor> &pms = CoarseFineTr.point_matrices;
   map<Geometry::Type,DenseTensor>::iterator pms_iter;
   for (pms_iter = pms.begin(); pms_iter != pms.end(); ++pms_iter)
   {
      pms_iter->second.SetSize(0, 0, 0);
   }
   CoarseFineTr.embeddings.SetSize(NumOfElements);
   for (int i = 0; i < NumOfElements; i++)
   {
      elements[i]->ResetTransform(0);
      CoarseFineTr.embeddings[i] = Embedding(i);
   }
}

int Mesh::FindCoarseElement(int i)
{
   int coarse;
   while ((coarse = CoarseFineTr.embeddings[i].parent) != i)
   {
      i = coarse;
   }
   return coarse;
}

const CoarseFineTransformations& Mesh::GetRefinementTransforms()
{
   MFEM_VERIFY(GetLastOperation() == Mesh::REFINE, "");

   if (ncmesh)
   {
      return ncmesh->GetRefinementTransforms();
   }

   Mesh::GeometryList elem_geoms(*this);
   for (int i = 0; i < elem_geoms.Size(); i++)
   {
      const Geometry::Type geom = elem_geoms[i];
      if (CoarseFineTr.point_matrices[geom].SizeK()) { continue; }

      if (geom == Geometry::TRIANGLE ||
          geom == Geometry::TETRAHEDRON)
      {
         std::map<unsigned, int> mat_no;
         mat_no[0] = 1; // identity

         // assign matrix indices to element transformations
         for (int i = 0; i < elements.Size(); i++)
         {
            int index = 0;
            unsigned code = elements[i]->GetTransform();
            if (code)
            {
               int &matrix = mat_no[code];
               if (!matrix) { matrix = mat_no.size(); }
               index = matrix-1;
            }
            CoarseFineTr.embeddings[i].matrix = index;
         }

         DenseTensor &pmats = CoarseFineTr.point_matrices[geom];
         pmats.SetSize(Dim, Dim+1, mat_no.size());

         // calculate the point matrices used
         std::map<unsigned, int>::iterator it;
         for (it = mat_no.begin(); it != mat_no.end(); ++it)
         {
            if (geom == Geometry::TRIANGLE)
            {
               Triangle::GetPointMatrix(it->first, pmats(it->second-1));
            }
            else
            {
               Tetrahedron::GetPointMatrix(it->first, pmats(it->second-1));
            }
         }
      }
      else
      {
         MFEM_ABORT("Don't know how to construct CoarseFineTransformations for"
                    " geom = " << geom);
      }
   }

   // NOTE: quads and hexes already have trivial transformations ready
   return CoarseFineTr;
}

void Mesh::PrintXG(std::ostream &out) const
{
   MFEM_ASSERT(Dim==spaceDim, "2D Manifold meshes not supported");
   int i, j;
   Array<int> v;

   if (Dim == 2)
   {
      // Print the type of the mesh.
      if (Nodes == NULL)
      {
         out << "areamesh2\n\n";
      }
      else
      {
         out << "curved_areamesh2\n\n";
      }

      // Print the boundary elements.
      out << NumOfBdrElements << '\n';
      for (i = 0; i < NumOfBdrElements; i++)
      {
         boundary[i]->GetVertices(v);

         out << boundary[i]->GetAttribute();
         for (j = 0; j < v.Size(); j++)
         {
            out << ' ' << v[j] + 1;
         }
         out << '\n';
      }

      // Print the elements.
      out << NumOfElements << '\n';
      for (i = 0; i < NumOfElements; i++)
      {
         elements[i]->GetVertices(v);

         out << elements[i]->GetAttribute() << ' ' << v.Size();
         for (j = 0; j < v.Size(); j++)
         {
            out << ' ' << v[j] + 1;
         }
         out << '\n';
      }

      if (Nodes == NULL)
      {
         // Print the vertices.
         out << NumOfVertices << '\n';
         for (i = 0; i < NumOfVertices; i++)
         {
            out << vertices[i](0);
            for (j = 1; j < Dim; j++)
            {
               out << ' ' << vertices[i](j);
            }
            out << '\n';
         }
      }
      else
      {
         out << NumOfVertices << '\n';
         Nodes->Save(out);
      }
   }
   else  // ===== Dim != 2 =====
   {
      if (Nodes)
      {
         mfem_error("Mesh::PrintXG(...) : Curved mesh in 3D");
      }

      if (meshgen == 1)
      {
         int nv;
         const int *ind;

         out << "NETGEN_Neutral_Format\n";
         // print the vertices
         out << NumOfVertices << '\n';
         for (i = 0; i < NumOfVertices; i++)
         {
            for (j = 0; j < Dim; j++)
            {
               out << ' ' << vertices[i](j);
            }
            out << '\n';
         }

         // print the elements
         out << NumOfElements << '\n';
         for (i = 0; i < NumOfElements; i++)
         {
            nv = elements[i]->GetNVertices();
            ind = elements[i]->GetVertices();
            out << elements[i]->GetAttribute();
            for (j = 0; j < nv; j++)
            {
               out << ' ' << ind[j]+1;
            }
            out << '\n';
         }

         // print the boundary information.
         out << NumOfBdrElements << '\n';
         for (i = 0; i < NumOfBdrElements; i++)
         {
            nv = boundary[i]->GetNVertices();
            ind = boundary[i]->GetVertices();
            out << boundary[i]->GetAttribute();
            for (j = 0; j < nv; j++)
            {
               out << ' ' << ind[j]+1;
            }
            out << '\n';
         }
      }
      else if (meshgen == 2)  // TrueGrid
      {
         int nv;
         const int *ind;

         out << "TrueGrid\n"
             << "1 " << NumOfVertices << " " << NumOfElements
             << " 0 0 0 0 0 0 0\n"
             << "0 0 0 1 0 0 0 0 0 0 0\n"
             << "0 0 " << NumOfBdrElements << " 0 0 0 0 0 0 0 0 0 0 0 0 0\n"
             << "0.0 0.0 0.0 0 0 0.0 0.0 0 0.0\n"
             << "0 0 0 0 0 0 0 0 0 0 0 0 0 0 0 0\n";

         for (i = 0; i < NumOfVertices; i++)
            out << i+1 << " 0.0 " << vertices[i](0) << ' ' << vertices[i](1)
                << ' ' << vertices[i](2) << " 0.0\n";

         for (i = 0; i < NumOfElements; i++)
         {
            nv = elements[i]->GetNVertices();
            ind = elements[i]->GetVertices();
            out << i+1 << ' ' << elements[i]->GetAttribute();
            for (j = 0; j < nv; j++)
            {
               out << ' ' << ind[j]+1;
            }
            out << '\n';
         }

         for (i = 0; i < NumOfBdrElements; i++)
         {
            nv = boundary[i]->GetNVertices();
            ind = boundary[i]->GetVertices();
            out << boundary[i]->GetAttribute();
            for (j = 0; j < nv; j++)
            {
               out << ' ' << ind[j]+1;
            }
            out << " 1.0 1.0 1.0 1.0\n";
         }
      }
   }

   out << flush;
}

void Mesh::Printer(std::ostream &out, std::string section_delimiter) const
{
   int i, j;

   if (NURBSext)
   {
      // general format
      NURBSext->Print(out);
      out << '\n';
      Nodes->Save(out);

      // patch-wise format
      // NURBSext->ConvertToPatches(*Nodes);
      // NURBSext->Print(out);

      return;
   }

   out << (ncmesh ? "MFEM mesh v1.1\n" :
           section_delimiter.empty() ? "MFEM mesh v1.0\n" :
           "MFEM mesh v1.2\n");

   // optional
   out <<
       "\n#\n# MFEM Geometry Types (see mesh/geom.hpp):\n#\n"
       "# POINT       = 0\n"
       "# SEGMENT     = 1\n"
       "# TRIANGLE    = 2\n"
       "# SQUARE      = 3\n"
       "# TETRAHEDRON = 4\n"
       "# CUBE        = 5\n"
       "# PRISM       = 6\n"
       "#\n";

   out << "\ndimension\n" << Dim
       << "\n\nelements\n" << NumOfElements << '\n';
   for (i = 0; i < NumOfElements; i++)
   {
      PrintElement(elements[i], out);
   }

   out << "\nboundary\n" << NumOfBdrElements << '\n';
   for (i = 0; i < NumOfBdrElements; i++)
   {
      PrintElement(boundary[i], out);
   }

   if (ncmesh)
   {
      out << "\nvertex_parents\n";
      ncmesh->PrintVertexParents(out);

      out << "\ncoarse_elements\n";
      ncmesh->PrintCoarseElements(out);
   }

   out << "\nvertices\n" << NumOfVertices << '\n';
   if (Nodes == NULL)
   {
      out << spaceDim << '\n';
      for (i = 0; i < NumOfVertices; i++)
      {
         out << vertices[i](0);
         for (j = 1; j < spaceDim; j++)
         {
            out << ' ' << vertices[i](j);
         }
         out << '\n';
      }
      out.flush();
   }
   else
   {
      out << "\nnodes\n";
      Nodes->Save(out);
   }

   if (!ncmesh && !section_delimiter.empty())
   {
      out << section_delimiter << endl; // only with format v1.2
   }
}

void Mesh::PrintTopo(std::ostream &out,const Array<int> &e_to_k) const
{
   int i;
   Array<int> vert;

   out << "MFEM NURBS mesh v1.0\n";

   // optional
   out <<
       "\n#\n# MFEM Geometry Types (see mesh/geom.hpp):\n#\n"
       "# SEGMENT     = 1\n"
       "# SQUARE      = 3\n"
       "# CUBE        = 5\n"
       "#\n";

   out << "\ndimension\n" << Dim
       << "\n\nelements\n" << NumOfElements << '\n';
   for (i = 0; i < NumOfElements; i++)
   {
      PrintElement(elements[i], out);
   }

   out << "\nboundary\n" << NumOfBdrElements << '\n';
   for (i = 0; i < NumOfBdrElements; i++)
   {
      PrintElement(boundary[i], out);
   }

   out << "\nedges\n" << NumOfEdges << '\n';
   for (i = 0; i < NumOfEdges; i++)
   {
      edge_vertex->GetRow(i, vert);
      int ki = e_to_k[i];
      if (ki < 0)
      {
         ki = -1 - ki;
      }
      out << ki << ' ' << vert[0] << ' ' << vert[1] << '\n';
   }
   out << "\nvertices\n" << NumOfVertices << '\n';
}

void Mesh::PrintVTK(std::ostream &out)
{
   out <<
       "# vtk DataFile Version 3.0\n"
       "Generated by MFEM\n"
       "ASCII\n"
       "DATASET UNSTRUCTURED_GRID\n";

   if (Nodes == NULL)
   {
      out << "POINTS " << NumOfVertices << " double\n";
      for (int i = 0; i < NumOfVertices; i++)
      {
         out << vertices[i](0);
         int j;
         for (j = 1; j < spaceDim; j++)
         {
            out << ' ' << vertices[i](j);
         }
         for ( ; j < 3; j++)
         {
            out << ' ' << 0.0;
         }
         out << '\n';
      }
   }
   else
   {
      Array<int> vdofs(3);
      out << "POINTS " << Nodes->FESpace()->GetNDofs() << " double\n";
      for (int i = 0; i < Nodes->FESpace()->GetNDofs(); i++)
      {
         vdofs.SetSize(1);
         vdofs[0] = i;
         Nodes->FESpace()->DofsToVDofs(vdofs);
         out << (*Nodes)(vdofs[0]);
         int j;
         for (j = 1; j < spaceDim; j++)
         {
            out << ' ' << (*Nodes)(vdofs[j]);
         }
         for ( ; j < 3; j++)
         {
            out << ' ' << 0.0;
         }
         out << '\n';
      }
   }

   int order = -1;
   if (Nodes == NULL)
   {
      int size = 0;
      for (int i = 0; i < NumOfElements; i++)
      {
         size += elements[i]->GetNVertices() + 1;
      }
      out << "CELLS " << NumOfElements << ' ' << size << '\n';
      for (int i = 0; i < NumOfElements; i++)
      {
         const int *v = elements[i]->GetVertices();
         const int nv = elements[i]->GetNVertices();
         out << nv;
         for (int j = 0; j < nv; j++)
         {
            out << ' ' << v[j];
         }
         out << '\n';
      }
      order = 1;
   }
   else
   {
      Array<int> dofs;
      int size = 0;
      for (int i = 0; i < NumOfElements; i++)
      {
         Nodes->FESpace()->GetElementDofs(i, dofs);
         MFEM_ASSERT(Dim != 0 || dofs.Size() == 1,
                     "Point meshes should have a single dof per element");
         size += dofs.Size() + 1;
      }
      out << "CELLS " << NumOfElements << ' ' << size << '\n';
      const char *fec_name = Nodes->FESpace()->FEColl()->Name();

      if (!strcmp(fec_name, "Linear") ||
          !strcmp(fec_name, "H1_0D_P1") ||
          !strcmp(fec_name, "H1_1D_P1") ||
          !strcmp(fec_name, "H1_2D_P1") ||
          !strcmp(fec_name, "H1_3D_P1"))
      {
         order = 1;
      }
      else if (!strcmp(fec_name, "Quadratic") ||
               !strcmp(fec_name, "H1_1D_P2") ||
               !strcmp(fec_name, "H1_2D_P2") ||
               !strcmp(fec_name, "H1_3D_P2"))
      {
         order = 2;
      }
      if (order == -1)
      {
         mfem::err << "Mesh::PrintVTK : can not save '"
                   << fec_name << "' elements!" << endl;
         mfem_error();
      }
      for (int i = 0; i < NumOfElements; i++)
      {
         Nodes->FESpace()->GetElementDofs(i, dofs);
         out << dofs.Size();
         if (order == 1)
         {
            for (int j = 0; j < dofs.Size(); j++)
            {
               out << ' ' << dofs[j];
            }
         }
         else if (order == 2)
         {
            const int *vtk_mfem;
            switch (elements[i]->GetGeometryType())
            {
               case Geometry::SEGMENT:
               case Geometry::TRIANGLE:
               case Geometry::SQUARE:
                  vtk_mfem = vtk_quadratic_hex; break; // identity map
               case Geometry::TETRAHEDRON:
                  vtk_mfem = vtk_quadratic_tet; break;
               case Geometry::PRISM:
                  vtk_mfem = vtk_quadratic_wedge; break;
               case Geometry::CUBE:
               default:
                  vtk_mfem = vtk_quadratic_hex; break;
            }
            for (int j = 0; j < dofs.Size(); j++)
            {
               out << ' ' << dofs[vtk_mfem[j]];
            }
         }
         out << '\n';
      }
   }

   out << "CELL_TYPES " << NumOfElements << '\n';
   for (int i = 0; i < NumOfElements; i++)
   {
      int vtk_cell_type = 5;
      Geometry::Type geom_type = GetElement(i)->GetGeometryType();
      if (order == 1)
      {
         switch (geom_type)
         {
            case Geometry::POINT:        vtk_cell_type = 1;   break;
            case Geometry::SEGMENT:      vtk_cell_type = 3;   break;
            case Geometry::TRIANGLE:     vtk_cell_type = 5;   break;
            case Geometry::SQUARE:       vtk_cell_type = 9;   break;
            case Geometry::TETRAHEDRON:  vtk_cell_type = 10;  break;
            case Geometry::CUBE:         vtk_cell_type = 12;  break;
            case Geometry::PRISM:        vtk_cell_type = 13;  break;
            default: break;
         }
      }
      else if (order == 2)
      {
         switch (geom_type)
         {
            case Geometry::SEGMENT:      vtk_cell_type = 21;  break;
            case Geometry::TRIANGLE:     vtk_cell_type = 22;  break;
            case Geometry::SQUARE:       vtk_cell_type = 28;  break;
            case Geometry::TETRAHEDRON:  vtk_cell_type = 24;  break;
            case Geometry::CUBE:         vtk_cell_type = 29;  break;
            case Geometry::PRISM:        vtk_cell_type = 32;  break;
            default: break;
         }
      }

      out << vtk_cell_type << '\n';
   }

   // write attributes
   out << "CELL_DATA " << NumOfElements << '\n'
       << "SCALARS material int\n"
       << "LOOKUP_TABLE default\n";
   for (int i = 0; i < NumOfElements; i++)
   {
      out << elements[i]->GetAttribute() << '\n';
   }
   out.flush();
}

void Mesh::PrintVTK(std::ostream &out, int ref, int field_data)
{
   int np, nc, size;
   RefinedGeometry *RefG;
   DenseMatrix pmat;

   out <<
       "# vtk DataFile Version 3.0\n"
       "Generated by MFEM\n"
       "ASCII\n"
       "DATASET UNSTRUCTURED_GRID\n";

   // additional dataset information
   if (field_data)
   {
      out << "FIELD FieldData 1\n"
          << "MaterialIds " << 1 << " " << attributes.Size() << " int\n";
      for (int i = 0; i < attributes.Size(); i++)
      {
         out << ' ' << attributes[i];
      }
      out << '\n';
   }

   // count the points, cells, size
   np = nc = size = 0;
   for (int i = 0; i < GetNE(); i++)
   {
      Geometry::Type geom = GetElementBaseGeometry(i);
      int nv = Geometries.GetVertices(geom)->GetNPoints();
      RefG = GlobGeometryRefiner.Refine(geom, ref, 1);
      np += RefG->RefPts.GetNPoints();
      nc += RefG->RefGeoms.Size() / nv;
      size += (RefG->RefGeoms.Size() / nv) * (nv + 1);
   }
   out << "POINTS " << np << " double\n";
   // write the points
   for (int i = 0; i < GetNE(); i++)
   {
      RefG = GlobGeometryRefiner.Refine(
                GetElementBaseGeometry(i), ref, 1);

      GetElementTransformation(i)->Transform(RefG->RefPts, pmat);

      for (int j = 0; j < pmat.Width(); j++)
      {
         out << pmat(0, j) << ' ';
         if (pmat.Height() > 1)
         {
            out << pmat(1, j) << ' ';
            if (pmat.Height() > 2)
            {
               out << pmat(2, j);
            }
            else
            {
               out << 0.0;
            }
         }
         else
         {
            out << 0.0 << ' ' << 0.0;
         }
         out << '\n';
      }
   }

   // write the cells
   out << "CELLS " << nc << ' ' << size << '\n';
   np = 0;
   for (int i = 0; i < GetNE(); i++)
   {
      Geometry::Type geom = GetElementBaseGeometry(i);
      int nv = Geometries.GetVertices(geom)->GetNPoints();
      RefG = GlobGeometryRefiner.Refine(geom, ref, 1);
      Array<int> &RG = RefG->RefGeoms;

      for (int j = 0; j < RG.Size(); )
      {
         out << nv;
         for (int k = 0; k < nv; k++, j++)
         {
            out << ' ' << np + RG[j];
         }
         out << '\n';
      }
      np += RefG->RefPts.GetNPoints();
   }
   out << "CELL_TYPES " << nc << '\n';
   for (int i = 0; i < GetNE(); i++)
   {
      Geometry::Type geom = GetElementBaseGeometry(i);
      int nv = Geometries.GetVertices(geom)->GetNPoints();
      RefG = GlobGeometryRefiner.Refine(geom, ref, 1);
      Array<int> &RG = RefG->RefGeoms;
      int vtk_cell_type = 5;

      switch (geom)
      {
         case Geometry::POINT:        vtk_cell_type = 1;   break;
         case Geometry::SEGMENT:      vtk_cell_type = 3;   break;
         case Geometry::TRIANGLE:     vtk_cell_type = 5;   break;
         case Geometry::SQUARE:       vtk_cell_type = 9;   break;
         case Geometry::TETRAHEDRON:  vtk_cell_type = 10;  break;
         case Geometry::CUBE:         vtk_cell_type = 12;  break;
         case Geometry::PRISM:        vtk_cell_type = 13;  break;
         default:
            MFEM_ABORT("Unrecognized VTK element type \"" << geom << "\"");
            break;
      }

      for (int j = 0; j < RG.Size(); j += nv)
      {
         out << vtk_cell_type << '\n';
      }
   }
   // write attributes (materials)
   out << "CELL_DATA " << nc << '\n'
       << "SCALARS material int\n"
       << "LOOKUP_TABLE default\n";
   for (int i = 0; i < GetNE(); i++)
   {
      Geometry::Type geom = GetElementBaseGeometry(i);
      int nv = Geometries.GetVertices(geom)->GetNPoints();
      RefG = GlobGeometryRefiner.Refine(geom, ref, 1);
      int attr = GetAttribute(i);
      for (int j = 0; j < RefG->RefGeoms.Size(); j += nv)
      {
         out << attr << '\n';
      }
   }

   if (Dim > 1)
   {
      Array<int> coloring;
      srand((unsigned)time(0));
      double a = double(rand()) / (double(RAND_MAX) + 1.);
      int el0 = (int)floor(a * GetNE());
      GetElementColoring(coloring, el0);
      out << "SCALARS element_coloring int\n"
          << "LOOKUP_TABLE default\n";
      for (int i = 0; i < GetNE(); i++)
      {
         Geometry::Type geom = GetElementBaseGeometry(i);
         int nv = Geometries.GetVertices(geom)->GetNPoints();
         RefG = GlobGeometryRefiner.Refine(geom, ref, 1);
         for (int j = 0; j < RefG->RefGeoms.Size(); j += nv)
         {
            out << coloring[i] + 1 << '\n';
         }
      }
   }

   // prepare to write data
   out << "POINT_DATA " << np << '\n' << flush;
}

void Mesh::GetElementColoring(Array<int> &colors, int el0)
{
   int delete_el_to_el = (el_to_el) ? (0) : (1);
   const Table &el_el = ElementToElementTable();
   int num_el = GetNE(), stack_p, stack_top_p, max_num_col;
   Array<int> el_stack(num_el);

   const int *i_el_el = el_el.GetI();
   const int *j_el_el = el_el.GetJ();

   colors.SetSize(num_el);
   colors = -2;
   max_num_col = 1;
   stack_p = stack_top_p = 0;
   for (int el = el0; stack_top_p < num_el; el=(el+1)%num_el)
   {
      if (colors[el] != -2)
      {
         continue;
      }

      colors[el] = -1;
      el_stack[stack_top_p++] = el;

      for ( ; stack_p < stack_top_p; stack_p++)
      {
         int i = el_stack[stack_p];
         int num_nb = i_el_el[i+1] - i_el_el[i];
         if (max_num_col < num_nb + 1)
         {
            max_num_col = num_nb + 1;
         }
         for (int j = i_el_el[i]; j < i_el_el[i+1]; j++)
         {
            int k = j_el_el[j];
            if (colors[k] == -2)
            {
               colors[k] = -1;
               el_stack[stack_top_p++] = k;
            }
         }
      }
   }

   Array<int> col_marker(max_num_col);

   for (stack_p = 0; stack_p < stack_top_p; stack_p++)
   {
      int i = el_stack[stack_p], col;
      col_marker = 0;
      for (int j = i_el_el[i]; j < i_el_el[i+1]; j++)
      {
         col = colors[j_el_el[j]];
         if (col != -1)
         {
            col_marker[col] = 1;
         }
      }

      for (col = 0; col < max_num_col; col++)
         if (col_marker[col] == 0)
         {
            break;
         }

      colors[i] = col;
   }

   if (delete_el_to_el)
   {
      delete el_to_el;
      el_to_el = NULL;
   }
}

void Mesh::PrintWithPartitioning(int *partitioning, std::ostream &out,
                                 int elem_attr) const
{
   if (Dim != 3 && Dim != 2) { return; }

   int i, j, k, l, nv, nbe, *v;

   out << "MFEM mesh v1.0\n";

   // optional
   out <<
       "\n#\n# MFEM Geometry Types (see mesh/geom.hpp):\n#\n"
       "# POINT       = 0\n"
       "# SEGMENT     = 1\n"
       "# TRIANGLE    = 2\n"
       "# SQUARE      = 3\n"
       "# TETRAHEDRON = 4\n"
       "# CUBE        = 5\n"
       "# PRISM       = 6\n"
       "#\n";

   out << "\ndimension\n" << Dim
       << "\n\nelements\n" << NumOfElements << '\n';
   for (i = 0; i < NumOfElements; i++)
   {
      out << int((elem_attr) ? partitioning[i]+1 : elements[i]->GetAttribute())
          << ' ' << elements[i]->GetGeometryType();
      nv = elements[i]->GetNVertices();
      v  = elements[i]->GetVertices();
      for (j = 0; j < nv; j++)
      {
         out << ' ' << v[j];
      }
      out << '\n';
   }
   nbe = 0;
   for (i = 0; i < faces_info.Size(); i++)
   {
      if ((l = faces_info[i].Elem2No) >= 0)
      {
         k = partitioning[faces_info[i].Elem1No];
         l = partitioning[l];
         if (k != l)
         {
            nbe++;
            if (!Nonconforming() || !IsSlaveFace(faces_info[i]))
            {
               nbe++;
            }
         }
      }
      else
      {
         nbe++;
      }
   }
   out << "\nboundary\n" << nbe << '\n';
   for (i = 0; i < faces_info.Size(); i++)
   {
      if ((l = faces_info[i].Elem2No) >= 0)
      {
         k = partitioning[faces_info[i].Elem1No];
         l = partitioning[l];
         if (k != l)
         {
            nv = faces[i]->GetNVertices();
            v  = faces[i]->GetVertices();
            out << k+1 << ' ' << faces[i]->GetGeometryType();
            for (j = 0; j < nv; j++)
            {
               out << ' ' << v[j];
            }
            out << '\n';
            if (!Nonconforming() || !IsSlaveFace(faces_info[i]))
            {
               out << l+1 << ' ' << faces[i]->GetGeometryType();
               for (j = nv-1; j >= 0; j--)
               {
                  out << ' ' << v[j];
               }
               out << '\n';
            }
         }
      }
      else
      {
         k = partitioning[faces_info[i].Elem1No];
         nv = faces[i]->GetNVertices();
         v  = faces[i]->GetVertices();
         out << k+1 << ' ' << faces[i]->GetGeometryType();
         for (j = 0; j < nv; j++)
         {
            out << ' ' << v[j];
         }
         out << '\n';
      }
   }
   out << "\nvertices\n" << NumOfVertices << '\n';
   if (Nodes == NULL)
   {
      out << spaceDim << '\n';
      for (i = 0; i < NumOfVertices; i++)
      {
         out << vertices[i](0);
         for (j = 1; j < spaceDim; j++)
         {
            out << ' ' << vertices[i](j);
         }
         out << '\n';
      }
      out.flush();
   }
   else
   {
      out << "\nnodes\n";
      Nodes->Save(out);
   }
}

void Mesh::PrintElementsWithPartitioning(int *partitioning,
                                         std::ostream &out,
                                         int interior_faces)
{
   MFEM_ASSERT(Dim == spaceDim, "2D Manifolds not supported\n");
   if (Dim != 3 && Dim != 2) { return; }

   int i, j, k, l, s;

   int nv;
   const int *ind;

   int *vcount = new int[NumOfVertices];
   for (i = 0; i < NumOfVertices; i++)
   {
      vcount[i] = 0;
   }
   for (i = 0; i < NumOfElements; i++)
   {
      nv = elements[i]->GetNVertices();
      ind = elements[i]->GetVertices();
      for (j = 0; j < nv; j++)
      {
         vcount[ind[j]]++;
      }
   }

   int *voff = new int[NumOfVertices+1];
   voff[0] = 0;
   for (i = 1; i <= NumOfVertices; i++)
   {
      voff[i] = vcount[i-1] + voff[i-1];
   }

   int **vown = new int*[NumOfVertices];
   for (i = 0; i < NumOfVertices; i++)
   {
      vown[i] = new int[vcount[i]];
   }

   // 2D
   if (Dim == 2)
   {
      int nv, nbe;
      int *ind;

      Table edge_el;
      Transpose(ElementToEdgeTable(), edge_el);

      // Fake printing of the elements.
      for (i = 0; i < NumOfElements; i++)
      {
         nv  = elements[i]->GetNVertices();
         ind = elements[i]->GetVertices();
         for (j = 0; j < nv; j++)
         {
            vcount[ind[j]]--;
            vown[ind[j]][vcount[ind[j]]] = i;
         }
      }

      for (i = 0; i < NumOfVertices; i++)
      {
         vcount[i] = voff[i+1] - voff[i];
      }

      nbe = 0;
      for (i = 0; i < edge_el.Size(); i++)
      {
         const int *el = edge_el.GetRow(i);
         if (edge_el.RowSize(i) > 1)
         {
            k = partitioning[el[0]];
            l = partitioning[el[1]];
            if (interior_faces || k != l)
            {
               nbe += 2;
            }
         }
         else
         {
            nbe++;
         }
      }

      // Print the type of the mesh and the boundary elements.
      out << "areamesh2\n\n" << nbe << '\n';

      for (i = 0; i < edge_el.Size(); i++)
      {
         const int *el = edge_el.GetRow(i);
         if (edge_el.RowSize(i) > 1)
         {
            k = partitioning[el[0]];
            l = partitioning[el[1]];
            if (interior_faces || k != l)
            {
               Array<int> ev;
               GetEdgeVertices(i,ev);
               out << k+1; // attribute
               for (j = 0; j < 2; j++)
                  for (s = 0; s < vcount[ev[j]]; s++)
                     if (vown[ev[j]][s] == el[0])
                     {
                        out << ' ' << voff[ev[j]]+s+1;
                     }
               out << '\n';
               out << l+1; // attribute
               for (j = 1; j >= 0; j--)
                  for (s = 0; s < vcount[ev[j]]; s++)
                     if (vown[ev[j]][s] == el[1])
                     {
                        out << ' ' << voff[ev[j]]+s+1;
                     }
               out << '\n';
            }
         }
         else
         {
            k = partitioning[el[0]];
            Array<int> ev;
            GetEdgeVertices(i,ev);
            out << k+1; // attribute
            for (j = 0; j < 2; j++)
               for (s = 0; s < vcount[ev[j]]; s++)
                  if (vown[ev[j]][s] == el[0])
                  {
                     out << ' ' << voff[ev[j]]+s+1;
                  }
            out << '\n';
         }
      }

      // Print the elements.
      out << NumOfElements << '\n';
      for (i = 0; i < NumOfElements; i++)
      {
         nv  = elements[i]->GetNVertices();
         ind = elements[i]->GetVertices();
         out << partitioning[i]+1 << ' '; // use subdomain number as attribute
         out << nv << ' ';
         for (j = 0; j < nv; j++)
         {
            out << ' ' << voff[ind[j]]+vcount[ind[j]]--;
            vown[ind[j]][vcount[ind[j]]] = i;
         }
         out << '\n';
      }

      for (i = 0; i < NumOfVertices; i++)
      {
         vcount[i] = voff[i+1] - voff[i];
      }

      // Print the vertices.
      out << voff[NumOfVertices] << '\n';
      for (i = 0; i < NumOfVertices; i++)
         for (k = 0; k < vcount[i]; k++)
         {
            for (j = 0; j < Dim; j++)
            {
               out << vertices[i](j) << ' ';
            }
            out << '\n';
         }
   }
   //  Dim is 3
   else if (meshgen == 1)
   {
      out << "NETGEN_Neutral_Format\n";
      // print the vertices
      out << voff[NumOfVertices] << '\n';
      for (i = 0; i < NumOfVertices; i++)
         for (k = 0; k < vcount[i]; k++)
         {
            for (j = 0; j < Dim; j++)
            {
               out << ' ' << vertices[i](j);
            }
            out << '\n';
         }

      // print the elements
      out << NumOfElements << '\n';
      for (i = 0; i < NumOfElements; i++)
      {
         nv = elements[i]->GetNVertices();
         ind = elements[i]->GetVertices();
         out << partitioning[i]+1; // use subdomain number as attribute
         for (j = 0; j < nv; j++)
         {
            out << ' ' << voff[ind[j]]+vcount[ind[j]]--;
            vown[ind[j]][vcount[ind[j]]] = i;
         }
         out << '\n';
      }

      for (i = 0; i < NumOfVertices; i++)
      {
         vcount[i] = voff[i+1] - voff[i];
      }

      // print the boundary information.
      int k, l, nbe;
      nbe = 0;
      for (i = 0; i < NumOfFaces; i++)
         if ((l = faces_info[i].Elem2No) >= 0)
         {
            k = partitioning[faces_info[i].Elem1No];
            l = partitioning[l];
            if (interior_faces || k != l)
            {
               nbe += 2;
            }
         }
         else
         {
            nbe++;
         }

      out << nbe << '\n';
      for (i = 0; i < NumOfFaces; i++)
         if ((l = faces_info[i].Elem2No) >= 0)
         {
            k = partitioning[faces_info[i].Elem1No];
            l = partitioning[l];
            if (interior_faces || k != l)
            {
               nv = faces[i]->GetNVertices();
               ind = faces[i]->GetVertices();
               out << k+1; // attribute
               for (j = 0; j < nv; j++)
                  for (s = 0; s < vcount[ind[j]]; s++)
                     if (vown[ind[j]][s] == faces_info[i].Elem1No)
                     {
                        out << ' ' << voff[ind[j]]+s+1;
                     }
               out << '\n';
               out << l+1; // attribute
               for (j = nv-1; j >= 0; j--)
                  for (s = 0; s < vcount[ind[j]]; s++)
                     if (vown[ind[j]][s] == faces_info[i].Elem2No)
                     {
                        out << ' ' << voff[ind[j]]+s+1;
                     }
               out << '\n';
            }
         }
         else
         {
            k = partitioning[faces_info[i].Elem1No];
            nv = faces[i]->GetNVertices();
            ind = faces[i]->GetVertices();
            out << k+1; // attribute
            for (j = 0; j < nv; j++)
               for (s = 0; s < vcount[ind[j]]; s++)
                  if (vown[ind[j]][s] == faces_info[i].Elem1No)
                  {
                     out << ' ' << voff[ind[j]]+s+1;
                  }
            out << '\n';
         }
   }
   //  Dim is 3
   else if (meshgen == 2) // TrueGrid
   {
      // count the number of the boundary elements.
      int k, l, nbe;
      nbe = 0;
      for (i = 0; i < NumOfFaces; i++)
         if ((l = faces_info[i].Elem2No) >= 0)
         {
            k = partitioning[faces_info[i].Elem1No];
            l = partitioning[l];
            if (interior_faces || k != l)
            {
               nbe += 2;
            }
         }
         else
         {
            nbe++;
         }


      out << "TrueGrid\n"
          << "1 " << voff[NumOfVertices] << " " << NumOfElements
          << " 0 0 0 0 0 0 0\n"
          << "0 0 0 1 0 0 0 0 0 0 0\n"
          << "0 0 " << nbe << " 0 0 0 0 0 0 0 0 0 0 0 0 0\n"
          << "0.0 0.0 0.0 0 0 0.0 0.0 0 0.0\n"
          << "0 0 0 0 0 0 0 0 0 0 0 0 0 0 0 0\n";

      for (i = 0; i < NumOfVertices; i++)
         for (k = 0; k < vcount[i]; k++)
            out << voff[i]+k << " 0.0 " << vertices[i](0) << ' '
                << vertices[i](1) << ' ' << vertices[i](2) << " 0.0\n";

      for (i = 0; i < NumOfElements; i++)
      {
         nv = elements[i]->GetNVertices();
         ind = elements[i]->GetVertices();
         out << i+1 << ' ' << partitioning[i]+1; // partitioning as attribute
         for (j = 0; j < nv; j++)
         {
            out << ' ' << voff[ind[j]]+vcount[ind[j]]--;
            vown[ind[j]][vcount[ind[j]]] = i;
         }
         out << '\n';
      }

      for (i = 0; i < NumOfVertices; i++)
      {
         vcount[i] = voff[i+1] - voff[i];
      }

      // boundary elements
      for (i = 0; i < NumOfFaces; i++)
         if ((l = faces_info[i].Elem2No) >= 0)
         {
            k = partitioning[faces_info[i].Elem1No];
            l = partitioning[l];
            if (interior_faces || k != l)
            {
               nv = faces[i]->GetNVertices();
               ind = faces[i]->GetVertices();
               out << k+1; // attribute
               for (j = 0; j < nv; j++)
                  for (s = 0; s < vcount[ind[j]]; s++)
                     if (vown[ind[j]][s] == faces_info[i].Elem1No)
                     {
                        out << ' ' << voff[ind[j]]+s+1;
                     }
               out << " 1.0 1.0 1.0 1.0\n";
               out << l+1; // attribute
               for (j = nv-1; j >= 0; j--)
                  for (s = 0; s < vcount[ind[j]]; s++)
                     if (vown[ind[j]][s] == faces_info[i].Elem2No)
                     {
                        out << ' ' << voff[ind[j]]+s+1;
                     }
               out << " 1.0 1.0 1.0 1.0\n";
            }
         }
         else
         {
            k = partitioning[faces_info[i].Elem1No];
            nv = faces[i]->GetNVertices();
            ind = faces[i]->GetVertices();
            out << k+1; // attribute
            for (j = 0; j < nv; j++)
               for (s = 0; s < vcount[ind[j]]; s++)
                  if (vown[ind[j]][s] == faces_info[i].Elem1No)
                  {
                     out << ' ' << voff[ind[j]]+s+1;
                  }
            out << " 1.0 1.0 1.0 1.0\n";
         }
   }

   out << flush;

   for (i = 0; i < NumOfVertices; i++)
   {
      delete [] vown[i];
   }

   delete [] vcount;
   delete [] voff;
   delete [] vown;
}

void Mesh::PrintSurfaces(const Table & Aface_face, std::ostream &out) const
{
   int i, j;

   if (NURBSext)
   {
      mfem_error("Mesh::PrintSurfaces"
                 " NURBS mesh is not supported!");
      return;
   }

   out << "MFEM mesh v1.0\n";

   // optional
   out <<
       "\n#\n# MFEM Geometry Types (see mesh/geom.hpp):\n#\n"
       "# POINT       = 0\n"
       "# SEGMENT     = 1\n"
       "# TRIANGLE    = 2\n"
       "# SQUARE      = 3\n"
       "# TETRAHEDRON = 4\n"
       "# CUBE        = 5\n"
       "# PRISM       = 6\n"
       "#\n";

   out << "\ndimension\n" << Dim
       << "\n\nelements\n" << NumOfElements << '\n';
   for (i = 0; i < NumOfElements; i++)
   {
      PrintElement(elements[i], out);
   }

   out << "\nboundary\n" << Aface_face.Size_of_connections() << '\n';
   const int * const i_AF_f = Aface_face.GetI();
   const int * const j_AF_f = Aface_face.GetJ();

   for (int iAF=0; iAF < Aface_face.Size(); ++iAF)
      for (const int * iface = j_AF_f + i_AF_f[iAF];
           iface < j_AF_f + i_AF_f[iAF+1];
           ++iface)
      {
         out << iAF+1 << ' ';
         PrintElementWithoutAttr(faces[*iface],out);
      }

   out << "\nvertices\n" << NumOfVertices << '\n';
   if (Nodes == NULL)
   {
      out << spaceDim << '\n';
      for (i = 0; i < NumOfVertices; i++)
      {
         out << vertices[i](0);
         for (j = 1; j < spaceDim; j++)
         {
            out << ' ' << vertices[i](j);
         }
         out << '\n';
      }
      out.flush();
   }
   else
   {
      out << "\nnodes\n";
      Nodes->Save(out);
   }
}

void Mesh::ScaleSubdomains(double sf)
{
   int i,j,k;
   Array<int> vert;
   DenseMatrix pointmat;
   int na = attributes.Size();
   double *cg = new double[na*spaceDim];
   int *nbea = new int[na];

   int *vn = new int[NumOfVertices];
   for (i = 0; i < NumOfVertices; i++)
   {
      vn[i] = 0;
   }
   for (i = 0; i < na; i++)
   {
      for (j = 0; j < spaceDim; j++)
      {
         cg[i*spaceDim+j] = 0.0;
      }
      nbea[i] = 0;
   }

   for (i = 0; i < NumOfElements; i++)
   {
      GetElementVertices(i, vert);
      for (k = 0; k < vert.Size(); k++)
      {
         vn[vert[k]] = 1;
      }
   }

   for (i = 0; i < NumOfElements; i++)
   {
      int bea = GetAttribute(i)-1;
      GetPointMatrix(i, pointmat);
      GetElementVertices(i, vert);

      for (k = 0; k < vert.Size(); k++)
         if (vn[vert[k]] == 1)
         {
            nbea[bea]++;
            for (j = 0; j < spaceDim; j++)
            {
               cg[bea*spaceDim+j] += pointmat(j,k);
            }
            vn[vert[k]] = 2;
         }
   }

   for (i = 0; i < NumOfElements; i++)
   {
      int bea = GetAttribute(i)-1;
      GetElementVertices (i, vert);

      for (k = 0; k < vert.Size(); k++)
         if (vn[vert[k]])
         {
            for (j = 0; j < spaceDim; j++)
               vertices[vert[k]](j) = sf*vertices[vert[k]](j) +
                                      (1-sf)*cg[bea*spaceDim+j]/nbea[bea];
            vn[vert[k]] = 0;
         }
   }

   delete [] cg;
   delete [] nbea;
   delete [] vn;
}

void Mesh::ScaleElements(double sf)
{
   int i,j,k;
   Array<int> vert;
   DenseMatrix pointmat;
   int na = NumOfElements;
   double *cg = new double[na*spaceDim];
   int *nbea = new int[na];

   int *vn = new int[NumOfVertices];
   for (i = 0; i < NumOfVertices; i++)
   {
      vn[i] = 0;
   }
   for (i = 0; i < na; i++)
   {
      for (j = 0; j < spaceDim; j++)
      {
         cg[i*spaceDim+j] = 0.0;
      }
      nbea[i] = 0;
   }

   for (i = 0; i < NumOfElements; i++)
   {
      GetElementVertices(i, vert);
      for (k = 0; k < vert.Size(); k++)
      {
         vn[vert[k]] = 1;
      }
   }

   for (i = 0; i < NumOfElements; i++)
   {
      int bea = i;
      GetPointMatrix(i, pointmat);
      GetElementVertices(i, vert);

      for (k = 0; k < vert.Size(); k++)
         if (vn[vert[k]] == 1)
         {
            nbea[bea]++;
            for (j = 0; j < spaceDim; j++)
            {
               cg[bea*spaceDim+j] += pointmat(j,k);
            }
            vn[vert[k]] = 2;
         }
   }

   for (i = 0; i < NumOfElements; i++)
   {
      int bea = i;
      GetElementVertices(i, vert);

      for (k = 0; k < vert.Size(); k++)
         if (vn[vert[k]])
         {
            for (j = 0; j < spaceDim; j++)
               vertices[vert[k]](j) = sf*vertices[vert[k]](j) +
                                      (1-sf)*cg[bea*spaceDim+j]/nbea[bea];
            vn[vert[k]] = 0;
         }
   }

   delete [] cg;
   delete [] nbea;
   delete [] vn;
}

void Mesh::Transform(void (*f)(const Vector&, Vector&))
{
   // TODO: support for different new spaceDim.
   if (Nodes == NULL)
   {
      Vector vold(spaceDim), vnew(NULL, spaceDim);
      for (int i = 0; i < vertices.Size(); i++)
      {
         for (int j = 0; j < spaceDim; j++)
         {
            vold(j) = vertices[i](j);
         }
         vnew.SetData(vertices[i]());
         (*f)(vold, vnew);
      }
   }
   else
   {
      GridFunction xnew(Nodes->FESpace());
      VectorFunctionCoefficient f_pert(spaceDim, f);
      xnew.ProjectCoefficient(f_pert);
      *Nodes = xnew;
   }
}

void Mesh::Transform(VectorCoefficient &deformation)
{
   MFEM_VERIFY(spaceDim == deformation.GetVDim(),
               "incompatible vector dimensions");
   if (Nodes == NULL)
   {
      LinearFECollection fec;
      FiniteElementSpace fes(this, &fec, spaceDim, Ordering::byVDIM);
      GridFunction xnew(&fes);
      xnew.ProjectCoefficient(deformation);
      for (int i = 0; i < NumOfVertices; i++)
         for (int d = 0; d < spaceDim; d++)
         {
            vertices[i](d) = xnew(d + spaceDim*i);
         }
   }
   else
   {
      GridFunction xnew(Nodes->FESpace());
      xnew.ProjectCoefficient(deformation);
      *Nodes = xnew;
   }
}

void Mesh::RemoveUnusedVertices()
{
   if (NURBSext || ncmesh) { return; }

   Array<int> v2v(GetNV());
   v2v = -1;
   for (int i = 0; i < GetNE(); i++)
   {
      Element *el = GetElement(i);
      int nv = el->GetNVertices();
      int *v = el->GetVertices();
      for (int j = 0; j < nv; j++)
      {
         v2v[v[j]] = 0;
      }
   }
   for (int i = 0; i < GetNBE(); i++)
   {
      Element *el = GetBdrElement(i);
      int *v = el->GetVertices();
      int nv = el->GetNVertices();
      for (int j = 0; j < nv; j++)
      {
         v2v[v[j]] = 0;
      }
   }
   int num_vert = 0;
   for (int i = 0; i < v2v.Size(); i++)
   {
      if (v2v[i] == 0)
      {
         vertices[num_vert] = vertices[i];
         v2v[i] = num_vert++;
      }
   }

   if (num_vert == v2v.Size()) { return; }

   Vector nodes_by_element;
   Array<int> vdofs;
   if (Nodes)
   {
      int s = 0;
      for (int i = 0; i < GetNE(); i++)
      {
         Nodes->FESpace()->GetElementVDofs(i, vdofs);
         s += vdofs.Size();
      }
      nodes_by_element.SetSize(s);
      s = 0;
      for (int i = 0; i < GetNE(); i++)
      {
         Nodes->FESpace()->GetElementVDofs(i, vdofs);
         Nodes->GetSubVector(vdofs, &nodes_by_element(s));
         s += vdofs.Size();
      }
   }
   vertices.SetSize(num_vert);
   NumOfVertices = num_vert;
   for (int i = 0; i < GetNE(); i++)
   {
      Element *el = GetElement(i);
      int *v = el->GetVertices();
      int nv = el->GetNVertices();
      for (int j = 0; j < nv; j++)
      {
         v[j] = v2v[v[j]];
      }
   }
   for (int i = 0; i < GetNBE(); i++)
   {
      Element *el = GetBdrElement(i);
      int *v = el->GetVertices();
      int nv = el->GetNVertices();
      for (int j = 0; j < nv; j++)
      {
         v[j] = v2v[v[j]];
      }
   }
   DeleteTables();
   if (Dim > 1)
   {
      // generate el_to_edge, be_to_edge (2D), bel_to_edge (3D)
      el_to_edge = new Table;
      NumOfEdges = GetElementToEdgeTable(*el_to_edge, be_to_edge);
   }
   if (Dim > 2)
   {
      // generate el_to_face, be_to_face
      GetElementToFaceTable();
   }
   // Update faces and faces_info
   GenerateFaces();
   if (Nodes)
   {
      Nodes->FESpace()->Update();
      Nodes->Update();
      int s = 0;
      for (int i = 0; i < GetNE(); i++)
      {
         Nodes->FESpace()->GetElementVDofs(i, vdofs);
         Nodes->SetSubVector(vdofs, &nodes_by_element(s));
         s += vdofs.Size();
      }
   }
}

void Mesh::RemoveInternalBoundaries()
{
   if (NURBSext || ncmesh) { return; }

   int num_bdr_elem = 0;
   int new_bel_to_edge_nnz = 0;
   for (int i = 0; i < GetNBE(); i++)
   {
      if (FaceIsInterior(GetBdrElementEdgeIndex(i)))
      {
         FreeElement(boundary[i]);
      }
      else
      {
         num_bdr_elem++;
         if (Dim == 3)
         {
            new_bel_to_edge_nnz += bel_to_edge->RowSize(i);
         }
      }
   }

   if (num_bdr_elem == GetNBE()) { return; }

   Array<Element *> new_boundary(num_bdr_elem);
   Array<int> new_be_to_edge, new_be_to_face;
   Table *new_bel_to_edge = NULL;
   new_boundary.SetSize(0);
   if (Dim == 2)
   {
      new_be_to_edge.Reserve(num_bdr_elem);
   }
   else if (Dim == 3)
   {
      new_be_to_face.Reserve(num_bdr_elem);
      new_bel_to_edge = new Table;
      new_bel_to_edge->SetDims(num_bdr_elem, new_bel_to_edge_nnz);
   }
   for (int i = 0; i < GetNBE(); i++)
   {
      if (!FaceIsInterior(GetBdrElementEdgeIndex(i)))
      {
         new_boundary.Append(boundary[i]);
         if (Dim == 2)
         {
            new_be_to_edge.Append(be_to_edge[i]);
         }
         else if (Dim == 3)
         {
            int row = new_be_to_face.Size();
            new_be_to_face.Append(be_to_face[i]);
            int *e = bel_to_edge->GetRow(i);
            int ne = bel_to_edge->RowSize(i);
            int *new_e = new_bel_to_edge->GetRow(row);
            for (int j = 0; j < ne; j++)
            {
               new_e[j] = e[j];
            }
            new_bel_to_edge->GetI()[row+1] = new_bel_to_edge->GetI()[row] + ne;
         }
      }
   }

   NumOfBdrElements = new_boundary.Size();
   mfem::Swap(boundary, new_boundary);

   if (Dim == 2)
   {
      mfem::Swap(be_to_edge, new_be_to_edge);
   }
   else if (Dim == 3)
   {
      mfem::Swap(be_to_face, new_be_to_face);
      delete bel_to_edge;
      bel_to_edge = new_bel_to_edge;
   }

   Array<int> attribs(num_bdr_elem);
   for (int i = 0; i < attribs.Size(); i++)
   {
      attribs[i] = GetBdrAttribute(i);
   }
   attribs.Sort();
   attribs.Unique();
   bdr_attributes.DeleteAll();
   attribs.Copy(bdr_attributes);
}

void Mesh::FreeElement(Element *E)
{
#ifdef MFEM_USE_MEMALLOC
   if (E)
   {
      if (E->GetType() == Element::TETRAHEDRON)
      {
         TetMemory.Free((Tetrahedron*) E);
      }
      else
      {
         delete E;
      }
   }
#else
   delete E;
#endif
}

std::ostream &operator<<(std::ostream &out, const Mesh &mesh)
{
   mesh.Print(out);
   return out;
}

int Mesh::FindPoints(DenseMatrix &point_mat, Array<int>& elem_ids,
                     Array<IntegrationPoint>& ips, bool warn,
                     InverseElementTransformation *inv_trans)
{
   const int npts = point_mat.Width();
   if (!npts) { return 0; }
   MFEM_VERIFY(point_mat.Height() == spaceDim,"Invalid points matrix");
   elem_ids.SetSize(npts);
   ips.SetSize(npts);
   elem_ids = -1;
   if (!GetNE()) { return 0; }

   double *data = point_mat.GetData();
   InverseElementTransformation *inv_tr = inv_trans;
   inv_tr = inv_tr ? inv_tr : new InverseElementTransformation;

   // For each point in 'point_mat', find the element whose center is closest.
   Vector min_dist(npts);
   Array<int> e_idx(npts);
   min_dist = std::numeric_limits<double>::max();
   e_idx = -1;

   Vector pt(spaceDim);
   for (int i = 0; i < GetNE(); i++)
   {
      GetElementTransformation(i)->Transform(
         Geometries.GetCenter(GetElementBaseGeometry(i)), pt);
      for (int k = 0; k < npts; k++)
      {
         double dist = pt.DistanceTo(data+k*spaceDim);
         if (dist < min_dist(k))
         {
            min_dist(k) = dist;
            e_idx[k] = i;
         }
      }
   }

   // Checks if the points lie in the closest element
   int pts_found = 0;
   pt.NewDataAndSize(NULL, spaceDim);
   for (int k = 0; k < npts; k++)
   {
      pt.SetData(data+k*spaceDim);
      inv_tr->SetTransformation(*GetElementTransformation(e_idx[k]));
      int res = inv_tr->Transform(pt, ips[k]);
      if (res == InverseElementTransformation::Inside)
      {
         elem_ids[k] = e_idx[k];
         pts_found++;
      }
   }
   if (pts_found != npts)
   {
      Array<int> vertices;
      Table *vtoel = GetVertexToElementTable();
      for (int k = 0; k < npts; k++)
      {
         if (elem_ids[k] != -1) { continue; }
         // Try all vertex-neighbors of element e_idx[k]
         pt.SetData(data+k*spaceDim);
         GetElementVertices(e_idx[k], vertices);
         for (int v = 0; v < vertices.Size(); v++)
         {
            int vv = vertices[v];
            int ne = vtoel->RowSize(vv);
            const int* els = vtoel->GetRow(vv);
            for (int e = 0; e < ne; e++)
            {
               if (els[e] == e_idx[k]) { continue; }
               inv_tr->SetTransformation(*GetElementTransformation(els[e]));
               int res = inv_tr->Transform(pt, ips[k]);
               if (res == InverseElementTransformation::Inside)
               {
                  elem_ids[k] = els[e];
                  pts_found++;
                  goto next_point;
               }
            }
         }
      next_point: ;
      }
      delete vtoel;
   }
   if (inv_trans == NULL) { delete inv_tr; }

   if (warn && pts_found != npts)
   {
      MFEM_WARNING((npts-pts_found) << " points were not found");
   }
   return pts_found;
}

NodeExtrudeCoefficient::NodeExtrudeCoefficient(const int dim, const int _n,
                                               const double _s)
   : VectorCoefficient(dim), n(_n), s(_s), tip(p, dim-1)
{
}

void NodeExtrudeCoefficient::Eval(Vector &V, ElementTransformation &T,
                                  const IntegrationPoint &ip)
{
   V.SetSize(vdim);
   T.Transform(ip, tip);
   V(0) = p[0];
   if (vdim == 2)
   {
      V(1) = s * ((ip.y + layer) / n);
   }
   else
   {
      V(1) = p[1];
      V(2) = s * ((ip.z + layer) / n);
   }
}


Mesh *Extrude1D(Mesh *mesh, const int ny, const double sy, const bool closed)
{
   if (mesh->Dimension() != 1)
   {
      mfem::err << "Extrude1D : Not a 1D mesh!" << endl;
      mfem_error();
   }

   int nvy = (closed) ? (ny) : (ny + 1);
   int nvt = mesh->GetNV() * nvy;

   Mesh *mesh2d;

   if (closed)
   {
      mesh2d = new Mesh(2, nvt, mesh->GetNE()*ny, mesh->GetNBE()*ny);
   }
   else
      mesh2d = new Mesh(2, nvt, mesh->GetNE()*ny,
                        mesh->GetNBE()*ny+2*mesh->GetNE());

   // vertices
   double vc[2];
   for (int i = 0; i < mesh->GetNV(); i++)
   {
      vc[0] = mesh->GetVertex(i)[0];
      for (int j = 0; j < nvy; j++)
      {
         vc[1] = sy * (double(j) / ny);
         mesh2d->AddVertex(vc);
      }
   }
   // elements
   Array<int> vert;
   for (int i = 0; i < mesh->GetNE(); i++)
   {
      const Element *elem = mesh->GetElement(i);
      elem->GetVertices(vert);
      const int attr = elem->GetAttribute();
      for (int j = 0; j < ny; j++)
      {
         int qv[4];
         qv[0] = vert[0] * nvy + j;
         qv[1] = vert[1] * nvy + j;
         qv[2] = vert[1] * nvy + (j + 1) % nvy;
         qv[3] = vert[0] * nvy + (j + 1) % nvy;

         mesh2d->AddQuad(qv, attr);
      }
   }
   // 2D boundary from the 1D boundary
   for (int i = 0; i < mesh->GetNBE(); i++)
   {
      const Element *elem = mesh->GetBdrElement(i);
      elem->GetVertices(vert);
      const int attr = elem->GetAttribute();
      for (int j = 0; j < ny; j++)
      {
         int sv[2];
         sv[0] = vert[0] * nvy + j;
         sv[1] = vert[0] * nvy + (j + 1) % nvy;

         if (attr%2)
         {
            Swap<int>(sv[0], sv[1]);
         }

         mesh2d->AddBdrSegment(sv, attr);
      }
   }

   if (!closed)
   {
      // 2D boundary from the 1D elements (bottom + top)
      int nba = (mesh->bdr_attributes.Size() > 0 ?
                 mesh->bdr_attributes.Max() : 0);
      for (int i = 0; i < mesh->GetNE(); i++)
      {
         const Element *elem = mesh->GetElement(i);
         elem->GetVertices(vert);
         const int attr = nba + elem->GetAttribute();
         int sv[2];
         sv[0] = vert[0] * nvy;
         sv[1] = vert[1] * nvy;

         mesh2d->AddBdrSegment(sv, attr);

         sv[0] = vert[1] * nvy + ny;
         sv[1] = vert[0] * nvy + ny;

         mesh2d->AddBdrSegment(sv, attr);
      }
   }

   mesh2d->FinalizeQuadMesh(1, 0, false);

   GridFunction *nodes = mesh->GetNodes();
   if (nodes)
   {
      // duplicate the fec of the 1D mesh so that it can be deleted safely
      // along with its nodes, fes and fec
      FiniteElementCollection *fec2d = NULL;
      FiniteElementSpace *fes2d;
      const char *name = nodes->FESpace()->FEColl()->Name();
      string cname = name;
      if (cname == "Linear")
      {
         fec2d = new LinearFECollection;
      }
      else if (cname == "Quadratic")
      {
         fec2d = new QuadraticFECollection;
      }
      else if (cname == "Cubic")
      {
         fec2d = new CubicFECollection;
      }
      else if (!strncmp(name, "H1_", 3))
      {
         fec2d = new H1_FECollection(atoi(name + 7), 2);
      }
      else if (!strncmp(name, "L2_T", 4))
      {
         fec2d = new L2_FECollection(atoi(name + 10), 2, atoi(name + 4));
      }
      else if (!strncmp(name, "L2_", 3))
      {
         fec2d = new L2_FECollection(atoi(name + 7), 2);
      }
      else
      {
         delete mesh2d;
         mfem::err << "Extrude1D : The mesh uses unknown FE collection : "
                   << cname << endl;
         mfem_error();
      }
      fes2d = new FiniteElementSpace(mesh2d, fec2d, 2);
      mesh2d->SetNodalFESpace(fes2d);
      GridFunction *nodes2d = mesh2d->GetNodes();
      nodes2d->MakeOwner(fec2d);

      NodeExtrudeCoefficient ecoeff(2, ny, sy);
      Vector lnodes;
      Array<int> vdofs2d;
      for (int i = 0; i < mesh->GetNE(); i++)
      {
         ElementTransformation &T = *mesh->GetElementTransformation(i);
         for (int j = ny-1; j >= 0; j--)
         {
            fes2d->GetElementVDofs(i*ny+j, vdofs2d);
            lnodes.SetSize(vdofs2d.Size());
            ecoeff.SetLayer(j);
            fes2d->GetFE(i*ny+j)->Project(ecoeff, T, lnodes);
            nodes2d->SetSubVector(vdofs2d, lnodes);
         }
      }
   }
   return mesh2d;
}

Mesh *Extrude2D(Mesh *mesh, const int nz, const double sz)
{
   if (mesh->Dimension() != 2)
   {
      mfem::err << "Extrude2D : Not a 2D mesh!" << endl;
      mfem_error();
   }

   int nvz = nz + 1;
   int nvt = mesh->GetNV() * nvz;

   Mesh *mesh3d = new Mesh(3, nvt, mesh->GetNE()*nz,
                           mesh->GetNBE()*nz+2*mesh->GetNE());

   bool wdgMesh = false;
   bool hexMesh = false;

   // vertices
   double vc[3];
   for (int i = 0; i < mesh->GetNV(); i++)
   {
      vc[0] = mesh->GetVertex(i)[0];
      vc[1] = mesh->GetVertex(i)[1];
      for (int j = 0; j < nvz; j++)
      {
         vc[2] = sz * (double(j) / nz);
         mesh3d->AddVertex(vc);
      }
   }
   // elements
   Array<int> vert;
   for (int i = 0; i < mesh->GetNE(); i++)
   {
      const Element *elem = mesh->GetElement(i);
      elem->GetVertices(vert);
      const int attr = elem->GetAttribute();
      Geometry::Type geom = elem->GetGeometryType();
      switch (geom)
      {
         case Geometry::TRIANGLE:
            wdgMesh = true;
            for (int j = 0; j < nz; j++)
            {
               int pv[6];
               pv[0] = vert[0] * nvz + j;
               pv[1] = vert[1] * nvz + j;
               pv[2] = vert[2] * nvz + j;
               pv[3] = vert[0] * nvz + (j + 1) % nvz;
               pv[4] = vert[1] * nvz + (j + 1) % nvz;
               pv[5] = vert[2] * nvz + (j + 1) % nvz;

               mesh3d->AddWedge(pv, attr);
            }
            break;
         case Geometry::SQUARE:
            hexMesh = true;
            for (int j = 0; j < nz; j++)
            {
               int hv[8];
               hv[0] = vert[0] * nvz + j;
               hv[1] = vert[1] * nvz + j;
               hv[2] = vert[2] * nvz + j;
               hv[3] = vert[3] * nvz + j;
               hv[4] = vert[0] * nvz + (j + 1) % nvz;
               hv[5] = vert[1] * nvz + (j + 1) % nvz;
               hv[6] = vert[2] * nvz + (j + 1) % nvz;
               hv[7] = vert[3] * nvz + (j + 1) % nvz;

               mesh3d->AddHex(hv, attr);
            }
            break;
         default:
            mfem::err << "Extrude2D : Invalid 2D element type \'"
                      << geom << "\'" << endl;
            mfem_error();
            break;
      }
   }
   // 3D boundary from the 2D boundary
   for (int i = 0; i < mesh->GetNBE(); i++)
   {
      const Element *elem = mesh->GetBdrElement(i);
      elem->GetVertices(vert);
      const int attr = elem->GetAttribute();
      for (int j = 0; j < nz; j++)
      {
         int qv[4];
         qv[0] = vert[0] * nvz + j;
         qv[1] = vert[1] * nvz + j;
         qv[2] = vert[1] * nvz + (j + 1) % nvz;
         qv[3] = vert[0] * nvz + (j + 1) % nvz;

         mesh3d->AddBdrQuad(qv, attr);
      }
   }

   // 3D boundary from the 2D elements (bottom + top)
   int nba = (mesh->bdr_attributes.Size() > 0 ?
              mesh->bdr_attributes.Max() : 0);
   for (int i = 0; i < mesh->GetNE(); i++)
   {
      const Element *elem = mesh->GetElement(i);
      elem->GetVertices(vert);
      const int attr = nba + elem->GetAttribute();
      Geometry::Type geom = elem->GetGeometryType();
      switch (geom)
      {
         case Geometry::TRIANGLE:
         {
            int tv[3];
            tv[0] = vert[0] * nvz;
            tv[1] = vert[2] * nvz;
            tv[2] = vert[1] * nvz;

            mesh3d->AddBdrTriangle(tv, attr);

            tv[0] = vert[0] * nvz + nz;
            tv[1] = vert[1] * nvz + nz;
            tv[2] = vert[2] * nvz + nz;

            mesh3d->AddBdrTriangle(tv, attr);
         }
         break;
         case Geometry::SQUARE:
         {
            int qv[4];
            qv[0] = vert[0] * nvz;
            qv[1] = vert[3] * nvz;
            qv[2] = vert[2] * nvz;
            qv[3] = vert[1] * nvz;

            mesh3d->AddBdrQuad(qv, attr);

            qv[0] = vert[0] * nvz + nz;
            qv[1] = vert[1] * nvz + nz;
            qv[2] = vert[2] * nvz + nz;
            qv[3] = vert[3] * nvz + nz;

            mesh3d->AddBdrQuad(qv, attr);
         }
         break;
         default:
            mfem::err << "Extrude2D : Invalid 2D element type \'"
                      << geom << "\'" << endl;
            mfem_error();
            break;
      }
   }

   if ( hexMesh && wdgMesh )
   {
      mesh3d->FinalizeMesh(0, false);
   }
   else if ( hexMesh )
   {
      mesh3d->FinalizeHexMesh(1, 0, false);
   }
   else if ( wdgMesh )
   {
      mesh3d->FinalizeWedgeMesh(1, 0, false);
   }

   GridFunction *nodes = mesh->GetNodes();
   if (nodes)
   {
      // duplicate the fec of the 2D mesh so that it can be deleted safely
      // along with its nodes, fes and fec
      FiniteElementCollection *fec3d = NULL;
      FiniteElementSpace *fes3d;
      const char *name = nodes->FESpace()->FEColl()->Name();
      string cname = name;
      if (cname == "Linear")
      {
         fec3d = new LinearFECollection;
      }
      else if (cname == "Quadratic")
      {
         fec3d = new QuadraticFECollection;
      }
      else if (cname == "Cubic")
      {
         fec3d = new CubicFECollection;
      }
      else if (!strncmp(name, "H1_", 3))
      {
         fec3d = new H1_FECollection(atoi(name + 7), 3);
      }
      else if (!strncmp(name, "L2_T", 4))
      {
         fec3d = new L2_FECollection(atoi(name + 10), 3, atoi(name + 4));
      }
      else if (!strncmp(name, "L2_", 3))
      {
         fec3d = new L2_FECollection(atoi(name + 7), 3);
      }
      else
      {
         delete mesh3d;
         mfem::err << "Extrude3D : The mesh uses unknown FE collection : "
                   << cname << endl;
         mfem_error();
      }
      fes3d = new FiniteElementSpace(mesh3d, fec3d, 3);
      mesh3d->SetNodalFESpace(fes3d);
      GridFunction *nodes3d = mesh3d->GetNodes();
      nodes3d->MakeOwner(fec3d);

      NodeExtrudeCoefficient ecoeff(3, nz, sz);
      Vector lnodes;
      Array<int> vdofs3d;
      for (int i = 0; i < mesh->GetNE(); i++)
      {
         ElementTransformation &T = *mesh->GetElementTransformation(i);
         for (int j = nz-1; j >= 0; j--)
         {
            fes3d->GetElementVDofs(i*nz+j, vdofs3d);
            lnodes.SetSize(vdofs3d.Size());
            ecoeff.SetLayer(j);
            fes3d->GetFE(i*nz+j)->Project(ecoeff, T, lnodes);
            nodes3d->SetSubVector(vdofs3d, lnodes);
         }
      }
   }
   return mesh3d;
}

}<|MERGE_RESOLUTION|>--- conflicted
+++ resolved
@@ -908,7 +908,6 @@
    return tr;
 }
 
-<<<<<<< HEAD
 /* HDG */
 void Mesh::GetBdrFaceToEdge(int BdrElemNo, int *fn)
 {
@@ -961,10 +960,7 @@
 
 }
 
-void Mesh::GetFaceElements(int Face, int *Elem1, int *Elem2)
-=======
 void Mesh::GetFaceElements(int Face, int *Elem1, int *Elem2) const
->>>>>>> 21cdc4d8
 {
    *Elem1 = faces_info[Face].Elem1No;
    *Elem2 = faces_info[Face].Elem2No;
