// Copyright (c) 2010-2020, Lawrence Livermore National Security, LLC. Produced
// at the Lawrence Livermore National Laboratory. All Rights reserved. See files
// LICENSE and NOTICE for details. LLNL-CODE-806117.
//
// This file is part of the MFEM library. For more information and source code
// availability visit https://mfem.org.
//
// MFEM is free software; you can redistribute it and/or modify it under the
// terms of the BSD-3 license. We welcome feedback and contributions, see file
// CONTRIBUTING.md for details.

#ifndef MFEM_HYPRE
#define MFEM_HYPRE

#include "../config/config.hpp"

#ifdef MFEM_USE_MPI

#include <mpi.h>

// Enable internal hypre timing routines
#define HYPRE_TIMING

// hypre header files
#include "seq_mv.h"
#include "_hypre_parcsr_mv.h"
#include "_hypre_parcsr_ls.h"
#include "temp_multivector.h"
#include "../general/globals.hpp"

#ifdef HYPRE_COMPLEX
#error "MFEM does not work with HYPRE's complex numbers support"
#endif

#include "sparsemat.hpp"
#include "hypre_parcsr.hpp"

namespace mfem
{

class ParFiniteElementSpace;
class HypreParMatrix;

namespace internal
{

template <typename int_type>
inline int to_int(int_type i)
{
   MFEM_ASSERT(int_type(int(i)) == i, "overflow converting int_type to int");
   return int(i);
}

// Specialization for to_int(int)
template <> inline int to_int(int i) { return i; }

// Convert a HYPRE_Int to int
#ifdef HYPRE_BIGINT
template <>
inline int to_int(HYPRE_Int i)
{
   MFEM_ASSERT(HYPRE_Int(int(i)) == i, "overflow converting HYPRE_Int to int");
   return int(i);
}
#endif

}

/// Wrapper for hypre's parallel vector class
class HypreParVector : public Vector
{
private:
   int own_ParVector;

   /// The actual object
   hypre_ParVector *x;

   friend class HypreParMatrix;

   // Set Vector::data and Vector::size from *x
   inline void _SetDataAndSize_();

public:

   HypreParVector() {}

   /** @brief Creates vector with given global size and parallel partitioning of
       the rows/columns given by @a col. */
   /** @anchor hypre_partitioning_descr
       The partitioning is defined in one of two ways depending on the
       configuration of HYPRE:
       1. If HYPRE_AssumedPartitionCheck() returns true (the default),
          then col is of length 2 and the local processor owns columns
          [col[0],col[1]).
       2. If HYPRE_AssumedPartitionCheck() returns false, then col is of
          length (number of processors + 1) and processor P owns columns
          [col[P],col[P+1]) i.e. each processor has a copy of the same col
          array. */
   HypreParVector(MPI_Comm comm, HYPRE_Int glob_size, HYPRE_Int *col);
   /** @brief Creates vector with given global size, partitioning of the
       columns, and data. */
   /** The data must be allocated and destroyed outside. If @a _data is NULL, a
       dummy vector without a valid data array will be created. See @ref
       hypre_partitioning_descr "here" for a description of the @a col array. */
   HypreParVector(MPI_Comm comm, HYPRE_Int glob_size, double *_data,
                  HYPRE_Int *col);
   /// Creates vector compatible with y
   HypreParVector(const HypreParVector &y);
   /// Creates vector compatible with (i.e. in the domain of) A or A^T
   explicit HypreParVector(const HypreParMatrix &A, int transpose = 0);
   /// Creates vector wrapping y
   explicit HypreParVector(HYPRE_ParVector y);
   /// Create a true dof parallel vector on a given ParFiniteElementSpace
   explicit HypreParVector(ParFiniteElementSpace *pfes);

   /// MPI communicator
   MPI_Comm GetComm() { return x->comm; }

<<<<<<< HEAD
=======
   /// Converts hypre's format to HypreParVector
>>>>>>> ccbc6771
   void WrapHypreParVector(hypre_ParVector *y);

   /// Returns the row partitioning
   inline HYPRE_Int *Partitioning() { return x->partitioning; }

   /// Returns the global number of rows
   inline HYPRE_Int GlobalSize() { return x->global_size; }

   /// Typecasting to hypre's hypre_ParVector*
   operator hypre_ParVector*() const { return x; }
#ifndef HYPRE_PAR_VECTOR_STRUCT
   /// Typecasting to hypre's HYPRE_ParVector, a.k.a. void *
   operator HYPRE_ParVector() const { return (HYPRE_ParVector) x; }
#endif
   /// Changes the ownership of the the vector
   hypre_ParVector *StealParVector() { own_ParVector = 0; return x; }

   /// Sets ownership of the internal hypre_ParVector
   void SetOwnership(int own) { own_ParVector = own; }

   /// Gets ownership of the internal hypre_ParVector
   int GetOwnership() const { return own_ParVector; }

   /// Returns the global vector in each processor
   Vector* GlobalVector() const;

   /// Set constant values
   HypreParVector& operator= (double d);
   /// Define '=' for hypre vectors.
   HypreParVector& operator= (const HypreParVector &y);

   /// Sets the data of the Vector and the hypre_ParVector to @a _data.
   /** Must be used only for HypreParVector%s that do not own the data,
       e.g. created with the constructor:
       HypreParVector(MPI_Comm, HYPRE_Int, double *, HYPRE_Int *). */
   void SetData(double *_data);

   /// Set random values
   HYPRE_Int Randomize(HYPRE_Int seed);

   /// Prints the locally owned rows in parallel
   void Print(const char *fname) const;

   /// Calls hypre's destroy function
   ~HypreParVector();

#ifdef MFEM_USE_SUNDIALS
   /// (DEPRECATED) Return a new wrapper SUNDIALS N_Vector of type SUNDIALS_NVEC_PARALLEL.
   /** @deprecated The returned N_Vector must be destroyed by the caller. */
   MFEM_DEPRECATED virtual N_Vector ToNVector();
   using Vector::ToNVector;
#endif
};

/// Returns the inner product of x and y
double InnerProduct(HypreParVector &x, HypreParVector &y);
double InnerProduct(HypreParVector *x, HypreParVector *y);


/** @brief Compute the l_p norm of the Vector which is split without overlap
    across the given communicator. */
double ParNormlp(const Vector &vec, double p, MPI_Comm comm);


/// Wrapper for hypre's ParCSR matrix class
class HypreParMatrix : public Operator
{
private:
   /// The actual object
   hypre_ParCSRMatrix *A;

   /// Auxiliary vectors for typecasting
   mutable HypreParVector *X, *Y;

   // Flags indicating ownership of A->diag->{i,j,data}, A->offd->{i,j,data},
   // and A->col_map_offd.
   // The possible values for diagOwner are:
   //  -1: no special treatment of A->diag (default)
   //   0: prevent hypre from destroying A->diag->{i,j,data}
   //   1: same as 0, plus take ownership of A->diag->{i,j}
   //   2: same as 0, plus take ownership of A->diag->data
   //   3: same as 0, plus take ownership of A->diag->{i,j,data}
   // The same values and rules apply to offdOwner and A->offd.
   // The possible values for colMapOwner are:
   //  -1: no special treatment of A->col_map_offd (default)
   //   0: prevent hypre from destroying A->col_map_offd
   //   1: same as 0, plus take ownership of A->col_map_offd
   // All owned arrays are destroyed with 'delete []'.
   signed char diagOwner, offdOwner, colMapOwner;

   // Does the object own the pointer A?
   signed char ParCSROwner;

   // Initialize with defaults. Does not initialize inherited members.
   void Init();

   // Delete all owned data. Does not perform re-initialization with defaults.
   void Destroy();

   // Copy (shallow/deep, based on HYPRE_BIGINT) the I and J arrays from csr to
   // hypre_csr. Shallow copy the data. Return the appropriate ownership flag.
   static char CopyCSR(SparseMatrix *csr, hypre_CSRMatrix *hypre_csr);
   // Copy (shallow or deep, based on HYPRE_BIGINT) the I and J arrays from
   // bool_csr to hypre_csr. Allocate the data array and set it to all ones.
   // Return the appropriate ownership flag.
   static char CopyBoolCSR(Table *bool_csr, hypre_CSRMatrix *hypre_csr);

   // Copy the j array of a hypre_CSRMatrix to the given J array, converting
   // the indices from HYPRE_Int to int.
   static void CopyCSR_J(hypre_CSRMatrix *hypre_csr, int *J);

public:
   /// An empty matrix to be used as a reference to an existing matrix
   HypreParMatrix();

<<<<<<< HEAD
=======
   /// Converts hypre's format to HypreParMatrix
   /** If @a owner is false, ownership of @a a is not transferred */
>>>>>>> ccbc6771
   void WrapHypreParCSRMatrix(hypre_ParCSRMatrix *a, bool owner = true)
   {
      A = a;
      if (!owner) { ParCSROwner = 0; }
      height = GetNumRows();
      width = GetNumCols();
   }

   /// Converts hypre's format to HypreParMatrix
   /** If @a owner is false, ownership of @a a is not transferred */
   explicit HypreParMatrix(hypre_ParCSRMatrix *a, bool owner = true)
   {
      Init();
      WrapHypreParCSRMatrix(a, owner);
   }

<<<<<<< HEAD
   /** Creates block-diagonal square parallel matrix. Diagonal is given by diag
       which must be in CSR format (finalized). The new HypreParMatrix does not
       take ownership of any of the input arrays.
=======
   /// Creates block-diagonal square parallel matrix.
   /** Diagonal is given by @a diag which must be in CSR format (finalized). The
       new HypreParMatrix does not take ownership of any of the input arrays.
       See @ref hypre_partitioning_descr "here" for a description of the row
       partitioning array @a row_starts.
>>>>>>> ccbc6771

       @warning The ordering of the columns in each row in @a *diag may be
       changed by this constructor to ensure that the first entry in each row is
       the diagonal one. This is expected by most hypre functions. */
   HypreParMatrix(MPI_Comm comm, HYPRE_Int glob_size, HYPRE_Int *row_starts,
                  SparseMatrix *diag); // constructor with 4 arguments, v1

   /// Creates block-diagonal rectangular parallel matrix.
   /** Diagonal is given by @a diag which must be in CSR format (finalized). The
       new HypreParMatrix does not take ownership of any of the input arrays.
       See @ref hypre_partitioning_descr "here" for a description of the
       partitioning arrays @a row_starts and @a col_starts. */
   HypreParMatrix(MPI_Comm comm, HYPRE_Int global_num_rows,
                  HYPRE_Int global_num_cols, HYPRE_Int *row_starts,
                  HYPRE_Int *col_starts,
                  SparseMatrix *diag); // constructor with 6 arguments, v1

   /// Creates general (rectangular) parallel matrix.
   /** The new HypreParMatrix does not take ownership of any of the input
       arrays. See @ref hypre_partitioning_descr "here" for a description of the
       partitioning arrays @a row_starts and @a col_starts. */
   HypreParMatrix(MPI_Comm comm, HYPRE_Int global_num_rows,
                  HYPRE_Int global_num_cols, HYPRE_Int *row_starts,
                  HYPRE_Int *col_starts, SparseMatrix *diag, SparseMatrix *offd,
                  HYPRE_Int *cmap); // constructor with 8 arguments

   /// Creates general (rectangular) parallel matrix.
   /** The new HypreParMatrix takes ownership of all input arrays, except
       @a col_starts and @a row_starts. See @ref hypre_partitioning_descr "here"
       for a description of the partitioning arrays @a row_starts and @a
       col_starts. */
   HypreParMatrix(MPI_Comm comm,
                  HYPRE_Int global_num_rows, HYPRE_Int global_num_cols,
                  HYPRE_Int *row_starts, HYPRE_Int *col_starts,
                  HYPRE_Int *diag_i, HYPRE_Int *diag_j, double *diag_data,
                  HYPRE_Int *offd_i, HYPRE_Int *offd_j, double *offd_data,
                  HYPRE_Int offd_num_cols,
                  HYPRE_Int *offd_col_map); // constructor with 13 arguments

   /// Creates a parallel matrix from SparseMatrix on processor 0.
   /** See @ref hypre_partitioning_descr "here" for a description of the
       partitioning arrays @a row_starts and @a col_starts. */
   HypreParMatrix(MPI_Comm comm, HYPRE_Int *row_starts, HYPRE_Int *col_starts,
                  SparseMatrix *a); // constructor with 4 arguments, v2

   /// Creates boolean block-diagonal rectangular parallel matrix.
   /** The new HypreParMatrix does not take ownership of any of the input
       arrays. See @ref hypre_partitioning_descr "here" for a description of the
       partitioning arrays @a row_starts and @a col_starts. */
   HypreParMatrix(MPI_Comm comm, HYPRE_Int global_num_rows,
                  HYPRE_Int global_num_cols, HYPRE_Int *row_starts,
                  HYPRE_Int *col_starts,
                  Table *diag); // constructor with 6 arguments, v2

   /// Creates boolean rectangular parallel matrix.
   /** The new HypreParMatrix takes ownership of the arrays @a i_diag,
       @a j_diag, @a i_offd, @a j_offd, and @a cmap; does not take ownership of
       the arrays @a row and @a col. See @ref hypre_partitioning_descr "here"
       for a description of the partitioning arrays @a row and @a col. */
   HypreParMatrix(MPI_Comm comm, int id, int np, HYPRE_Int *row, HYPRE_Int *col,
                  HYPRE_Int *i_diag, HYPRE_Int *j_diag, HYPRE_Int *i_offd,
                  HYPRE_Int *j_offd, HYPRE_Int *cmap,
                  HYPRE_Int cmap_size); // constructor with 11 arguments

   /** @brief Creates a general parallel matrix from a local CSR matrix on each
       processor described by the @a I, @a J and @a data arrays. */
   /** The local matrix should be of size (local) @a nrows by (global)
       @a glob_ncols. The new parallel matrix contains copies of all input
       arrays (so they can be deleted). See @ref hypre_partitioning_descr "here"
       for a description of the partitioning arrays @a rows and @a cols. */
   HypreParMatrix(MPI_Comm comm, int nrows, HYPRE_Int glob_nrows,
                  HYPRE_Int glob_ncols, int *I, HYPRE_Int *J,
                  double *data, HYPRE_Int *rows,
                  HYPRE_Int *cols); // constructor with 9 arguments

   /** @brief Copy constructor for a ParCSR matrix which creates a deep copy of
       structure and data from @a P. */
   HypreParMatrix(const HypreParMatrix &P);

   /// Make this HypreParMatrix a reference to 'master'
   void MakeRef(const HypreParMatrix &master);

   /// MPI communicator
   MPI_Comm GetComm() const { return A->comm; }
   void BuildComm() const { hypre_MatvecCommPkgCreate(A); }

   /// Typecasting to hypre's hypre_ParCSRMatrix*
   operator hypre_ParCSRMatrix*() const { return A; }
#ifndef HYPRE_PAR_CSR_MATRIX_STRUCT
   /// Typecasting to hypre's HYPRE_ParCSRMatrix, a.k.a. void *
   operator HYPRE_ParCSRMatrix() { return (HYPRE_ParCSRMatrix) A; }
#endif
   /// Changes the ownership of the the matrix
   hypre_ParCSRMatrix* StealData();

   /// Explicitly set the three ownership flags, see docs for diagOwner etc.
   void SetOwnerFlags(signed char diag, signed char offd, signed char colmap)
   { diagOwner = diag, offdOwner = offd, colMapOwner = colmap; }

   /// Get diag ownership flag
   signed char OwnsDiag() const { return diagOwner; }
   /// Get offd ownership flag
   signed char OwnsOffd() const { return offdOwner; }
   /// Get colmap ownership flag
   signed char OwnsColMap() const { return colMapOwner; }

   /** If the HypreParMatrix does not own the row-starts array, make a copy of
       it that the HypreParMatrix will own. If the col-starts array is the same
       as the row-starts array, col-starts is also replaced. */
   void CopyRowStarts();
   /** If the HypreParMatrix does not own the col-starts array, make a copy of
       it that the HypreParMatrix will own. If the row-starts array is the same
       as the col-starts array, row-starts is also replaced. */
   void CopyColStarts();

   /// Returns the global number of nonzeros
   inline HYPRE_Int NNZ() const { return A->num_nonzeros; }
   /// Returns the row partitioning
   /** See @ref hypre_partitioning_descr "here" for a description of the
       partitioning array. */
   inline HYPRE_Int *RowPart() { return A->row_starts; }
   /// Returns the column partitioning
   /** See @ref hypre_partitioning_descr "here" for a description of the
       partitioning array. */
   inline HYPRE_Int *ColPart() { return A->col_starts; }
   /// Returns the row partitioning (const version)
   /** See @ref hypre_partitioning_descr "here" for a description of the
       partitioning array. */
   inline const HYPRE_Int *RowPart() const { return A->row_starts; }
   /// Returns the column partitioning (const version)
   /** See @ref hypre_partitioning_descr "here" for a description of the
       partitioning array. */
   inline const HYPRE_Int *ColPart() const { return A->col_starts; }
   /// Returns the global number of rows
   inline HYPRE_Int M() const { return A->global_num_rows; }
   /// Returns the global number of columns
   inline HYPRE_Int N() const { return A->global_num_cols; }

   /// Get the local diagonal of the matrix.
   void GetDiag(Vector &diag) const;
   /// Get the local diagonal block. NOTE: 'diag' will not own any data.
   void GetDiag(SparseMatrix &diag) const;
   /// Get the local off-diagonal block. NOTE: 'offd' will not own any data.
   void GetOffd(SparseMatrix &offd, HYPRE_Int* &cmap) const;
   /// Get on-processor rows as CSR matrix.
   void GetProcRows(SparseMatrix &colCSRMat);

   /** Split the matrix into M x N equally sized blocks of parallel matrices.
       The size of 'blocks' must already be set to M x N. */
   void GetBlocks(Array2D<HypreParMatrix*> &blocks,
                  bool interleaved_rows = false,
                  bool interleaved_cols = false) const;

   /// Returns the transpose of *this
   HypreParMatrix * Transpose() const;

   /** Returns principle submatrix given by array of indices of connections
       with relative size > \@ threshold in *this. */
#if MFEM_HYPRE_VERSION >= 21800
   HypreParMatrix * ExtractSubmatrix(Array<int> &indices,
                                     double threshhold=0.0) const;
#endif

   /// Returns the number of rows in the diagonal block of the ParCSRMatrix
   int GetNumRows() const
   {
      return internal::to_int(
                hypre_CSRMatrixNumRows(hypre_ParCSRMatrixDiag(A)));
   }

   /// Returns the number of columns in the diagonal block of the ParCSRMatrix
   int GetNumCols() const
   {
      return internal::to_int(
                hypre_CSRMatrixNumCols(hypre_ParCSRMatrixDiag(A)));
   }

   /// Return the global number of rows
   HYPRE_Int GetGlobalNumRows() const
   { return hypre_ParCSRMatrixGlobalNumRows(A); }

   /// Return the global number of columns
   HYPRE_Int GetGlobalNumCols() const
   { return hypre_ParCSRMatrixGlobalNumCols(A); }

   /// Return the parallel row partitioning array.
   /** See @ref hypre_partitioning_descr "here" for a description of the
       partitioning array. */
   HYPRE_Int *GetRowStarts() const { return hypre_ParCSRMatrixRowStarts(A); }

   /// Return the parallel column partitioning array.
   /** See @ref hypre_partitioning_descr "here" for a description of the
       partitioning array. */
   HYPRE_Int *GetColStarts() const { return hypre_ParCSRMatrixColStarts(A); }

   /// Computes y = alpha * A * x + beta * y
   HYPRE_Int Mult(HypreParVector &x, HypreParVector &y,
                  double alpha = 1.0, double beta = 0.0);
   /// Computes y = alpha * A * x + beta * y
   HYPRE_Int Mult(HYPRE_ParVector x, HYPRE_ParVector y,
                  double alpha = 1.0, double beta = 0.0);
   /// Computes y = alpha * A^t * x + beta * y
   HYPRE_Int MultTranspose(HypreParVector &x, HypreParVector &y,
                           double alpha = 1.0, double beta = 0.0);

   void Mult(double a, const Vector &x, double b, Vector &y) const;
   void MultTranspose(double a, const Vector &x, double b, Vector &y) const;

   virtual void Mult(const Vector &x, Vector &y) const
   { Mult(1.0, x, 0.0, y); }
   virtual void MultTranspose(const Vector &x, Vector &y) const
   { MultTranspose(1.0, x, 0.0, y); }

   /// Computes y = a * |A| * x + b * y, using entry-wise absolute values of matrix A
   void AbsMult(double a, const Vector &x, double b, Vector &y) const;

   /// Computes y = a * |At| * x + b * y, using entry-wise absolute values of the transpose of matrix A
   void AbsMultTranspose(double a, const Vector &x, double b, Vector &y) const;

   /** The "Boolean" analog of y = alpha * A * x + beta * y, where elements in
       the sparsity pattern of the matrix are treated as "true". */
   void BooleanMult(int alpha, const int *x, int beta, int *y)
   {
      internal::hypre_ParCSRMatrixBooleanMatvec(A, alpha, const_cast<int*>(x),
                                                beta, y);
   }

   /** The "Boolean" analog of y = alpha * A^T * x + beta * y, where elements in
       the sparsity pattern of the matrix are treated as "true". */
   void BooleanMultTranspose(int alpha, const int *x, int beta, int *y)
   {
      internal::hypre_ParCSRMatrixBooleanMatvecT(A, alpha, const_cast<int*>(x),
                                                 beta, y);
   }

   /// Initialize all entries with value.
   HypreParMatrix &operator=(double value)
   { internal::hypre_ParCSRMatrixSetConstantValues(A, value); return *this; }

   /** Perform the operation `*this += B`, assuming that both matrices use the
       same row and column partitions and the same col_map_offd arrays, or B has
       an empty off-diagonal block. We also assume that the sparsity pattern of
       `*this` contains that of `B`. */
   HypreParMatrix &operator+=(const HypreParMatrix &B) { return Add(1.0, B); }

   /** Perform the operation `*this += beta*B`, assuming that both matrices use
       the same row and column partitions and the same col_map_offd arrays, or
       B has an empty off-diagonal block. We also assume that the sparsity
       pattern of `*this` contains that of `B`. For a more general case consider
       the stand-alone function ParAdd described below. */
   HypreParMatrix &Add(const double beta, const HypreParMatrix &B)
   {
      MFEM_VERIFY(internal::hypre_ParCSRMatrixSum(A, beta, B.A) == 0,
                  "error in hypre_ParCSRMatrixSum");
      return *this;
   }

   /** @brief Multiply the HypreParMatrix on the left by a block-diagonal
       parallel matrix @a D and return the result as a new HypreParMatrix. */
   /** If @a D has a different number of rows than @a A (this matrix), @a D's
       row starts array needs to be given (as returned by the methods
       GetDofOffsets/GetTrueDofOffsets of ParFiniteElementSpace). The new
       matrix @a D*A uses copies of the row- and column-starts arrays, so "this"
       matrix and @a row_starts can be deleted.
       @note This operation is local and does not require communication. */
   HypreParMatrix* LeftDiagMult(const SparseMatrix &D,
                                HYPRE_Int* row_starts = NULL) const;

   /// Scale the local row i by s(i).
   void ScaleRows(const Vector & s);
   /// Scale the local row i by 1./s(i)
   void InvScaleRows(const Vector & s);
   /// Scale all entries by s: A_scaled = s*A.
   void operator*=(double s);

   /// Remove values smaller in absolute value than some threshold
   void Threshold(double threshold = 0.0);

   /// If a row contains only zeros, set its diagonal to 1.
   void EliminateZeroRows() { hypre_ParCSRMatrixFixZeroRows(A); }

   /** Eliminate rows and columns from the matrix, and rows from the vector B.
       Modify B with the BC values in X. */
   void EliminateRowsCols(const Array<int> &rows_cols, const HypreParVector &X,
                          HypreParVector &B);

   /** Eliminate rows and columns from the matrix and store the eliminated
       elements in a new matrix Ae (returned), so that the modified matrix and
       Ae sum to the original matrix. */
   HypreParMatrix* EliminateRowsCols(const Array<int> &rows_cols);

   /** Eliminate columns from the matrix and store the eliminated elements in a
       new matrix Ae (returned) so that the modified matrix and Ae sum to the
       original matrix. */
   HypreParMatrix* EliminateCols(const Array<int> &cols);

   /// Eliminate rows from the diagonal and off-diagonal blocks of the matrix.
   void EliminateRows(const Array<int> &rows);

   /// Prints the locally owned rows in parallel
   void Print(const char *fname, HYPRE_Int offi = 0, HYPRE_Int offj = 0);
   /// Reads the matrix from a file
   void Read(MPI_Comm comm, const char *fname);
   /// Read a matrix saved as a HYPRE_IJMatrix
   void Read_IJMatrix(MPI_Comm comm, const char *fname);

   /// Print information about the hypre_ParCSRCommPkg of the HypreParMatrix.
   void PrintCommPkg(std::ostream &out = mfem::out) const;

   /// Calls hypre's destroy function
   virtual ~HypreParMatrix() { Destroy(); }

   Type GetType() const { return Hypre_ParCSR; }
};

#if MFEM_HYPRE_VERSION >= 21800
<<<<<<< HEAD
int BlockInvScal(const HypreParMatrix *A, HypreParMatrix *C,
                 const Vector *b, HypreParVector *d, int block, int job);
=======

enum class BlockInverseScaleJob
{
   MATRIX_ONLY,
   RHS_ONLY,
   MATRIX_AND_RHS
};

/** Constructs and applies block diagonal inverse of HypreParMatrix.
    The enum @a job specifies whether the matrix or the RHS should be
    scaled (or both). */
void BlockInverseScale(const HypreParMatrix *A, HypreParMatrix *C,
                       const Vector *b, HypreParVector *d,
                       int blocksize, BlockInverseScaleJob job);
>>>>>>> ccbc6771
#endif

/** @brief Return a new matrix `C = alpha*A + beta*B`, assuming that both `A`
    and `B` use the same row and column partitions and the same `col_map_offd`
    arrays. */
HypreParMatrix *Add(double alpha, const HypreParMatrix &A,
                    double beta,  const HypreParMatrix &B);
HypreParMatrix *HypreParMatrixAdd(double alpha, const HypreParMatrix &A,
                                  double beta,  const HypreParMatrix &B);

/** Returns the matrix @a A * @a B. Returned matrix does not necessarily own
    row or column starts unless the bool @a own_matrix is set to true. */
HypreParMatrix * ParMult(const HypreParMatrix *A, const HypreParMatrix *B,
                         bool own_matrix = false);
/// Returns the matrix A + B
/** It is assumed that both matrices use the same row and column partitions and
    the same col_map_offd arrays. */
HypreParMatrix * ParAdd(const HypreParMatrix *A, const HypreParMatrix *B);

/// Returns the matrix P^t * A * P
HypreParMatrix * RAP(const HypreParMatrix *A, const HypreParMatrix *P);
/// Returns the matrix Rt^t * A * P
HypreParMatrix * RAP(const HypreParMatrix * Rt, const HypreParMatrix *A,
                     const HypreParMatrix *P);

/// Returns a merged hypre matrix constructed from hypre matrix blocks.
/** It is assumed that all block matrices use the same communicator, and the
    block sizes are consistent in rows and columns. Rows and columns are
    renumbered but not redistributed in parallel, e.g. the block rows owned by
    each process remain on that process in the resulting matrix. Some blocks can
    be NULL. Each block and the entire system can be rectangular. Scalability to
    extremely large processor counts is limited by global MPI communication, see
    GatherBlockOffsetData() in hypre.cpp. */
HypreParMatrix * HypreParMatrixFromBlocks(Array2D<HypreParMatrix*> &blocks,
                                          Array2D<double> *blockCoeff=NULL);

/** Eliminate essential BC specified by 'ess_dof_list' from the solution X to
    the r.h.s. B. Here A is a matrix with eliminated BC, while Ae is such that
    (A+Ae) is the original (Neumann) matrix before elimination. */
void EliminateBC(HypreParMatrix &A, HypreParMatrix &Ae,
                 const Array<int> &ess_dof_list, const Vector &X, Vector &B);


/// Parallel smoothers in hypre
class HypreSmoother : public Solver
{
protected:
   /// The linear system matrix
   HypreParMatrix *A;
   /// Right-hand side and solution vectors
   mutable HypreParVector *B, *X;
   /// Temporary vectors
   mutable HypreParVector *V, *Z;
   /// FIR Filter Temporary Vectors
   mutable HypreParVector *X0, *X1;

   /** Smoother type from hypre_ParCSRRelax() in ams.c plus extensions, see the
       enumeration Type below. */
   int type;
   /// Number of relaxation sweeps
   int relax_times;
   /// Damping coefficient (usually <= 1)
   double relax_weight;
   /// SOR parameter (usually in (0,2))
   double omega;
   /// Order of the smoothing polynomial
   int poly_order;
   /// Fraction of spectrum to smooth for polynomial relaxation
   double poly_fraction;
   /// Apply the polynomial smoother to A or D^{-1/2} A D^{-1/2}
   int poly_scale;

   /// Taubin's lambda-mu method parameters
   double lambda;
   double mu;
   int taubin_iter;

   /// l1 norms of the rows of A
   double *l1_norms;
   /// If set, take absolute values of the computed l1_norms
   bool pos_l1_norms;
   /// Number of CG iterations to determine eigenvalue estimates
   int eig_est_cg_iter;
   /// Maximal eigenvalue estimate for polynomial smoothing
   double max_eig_est;
   /// Minimal eigenvalue estimate for polynomial smoothing
   double min_eig_est;
   /// Parameters for windowing function of FIR filter
   double window_params[3];

   /// Combined coefficients for windowing and Chebyshev polynomials.
   double* fir_coeffs;

public:
   /** Hypre smoother types:
       0    = Jacobi
       1    = l1-scaled Jacobi
       2    = l1-scaled block Gauss-Seidel/SSOR
       4    = truncated l1-scaled block Gauss-Seidel/SSOR
       5    = lumped Jacobi
       6    = Gauss-Seidel
       10   = On-processor forward solve for matrix w/ triangular structure
       16   = Chebyshev
       1001 = Taubin polynomial smoother
       1002 = FIR polynomial smoother. */
   enum Type { Jacobi = 0, l1Jacobi = 1, l1GS = 2, l1GStr = 4, lumpedJacobi = 5,
<<<<<<< HEAD
               GS = 6, TS = 10, Chebyshev = 16, Taubin = 1001, FIR = 1002
=======
               GS = 6, OPFS = 10, Chebyshev = 16, Taubin = 1001, FIR = 1002
>>>>>>> ccbc6771
             };

   HypreSmoother();

   HypreSmoother(HypreParMatrix &_A, int type = l1GS,
                 int relax_times = 1, double relax_weight = 1.0,
                 double omega = 1.0, int poly_order = 2,
                 double poly_fraction = .3, int eig_est_cg_iter = 10);

   /// Set the relaxation type and number of sweeps
   void SetType(HypreSmoother::Type type, int relax_times = 1);
   /// Set SOR-related parameters
   void SetSOROptions(double relax_weight, double omega);
   /// Set parameters for polynomial smoothing
   /** By default, 10 iterations of CG are used to estimate the eigenvalues.
       Setting eig_est_cg_iter = 0 uses hypre's hypre_ParCSRMaxEigEstimate() instead. */
   void SetPolyOptions(int poly_order, double poly_fraction,
                       int eig_est_cg_iter = 10);
   /// Set parameters for Taubin's lambda-mu method
   void SetTaubinOptions(double lambda, double mu, int iter);

   /// Convenience function for setting canonical windowing parameters
   void SetWindowByName(const char* window_name);
   /// Set parameters for windowing function for FIR smoother.
   void SetWindowParameters(double a, double b, double c);
   /// Compute window and Chebyshev coefficients for given polynomial order.
   void SetFIRCoefficients(double max_eig);

   /// After computing l1-norms, replace them with their absolute values.
   /** By default, the l1-norms take their sign from the corresponding diagonal
       entries in the associated matrix. */
   void SetPositiveDiagonal(bool pos = true) { pos_l1_norms = pos; }

   /** Set/update the associated operator. Must be called after setting the
       HypreSmoother type and options. */
   virtual void SetOperator(const Operator &op);

   /// Relax the linear system Ax=b
   virtual void Mult(const HypreParVector &b, HypreParVector &x) const;
   virtual void Mult(const Vector &b, Vector &x) const;

   virtual ~HypreSmoother();
};


/// Abstract class for hypre's solvers and preconditioners
class HypreSolver : public Solver
{
public:
   /// How to treat errors returned by hypre function calls.
   enum ErrorMode
   {
      IGNORE_HYPRE_ERRORS, ///< Ignore hypre errors (see e.g. HypreADS)
      WARN_HYPRE_ERRORS,   ///< Issue warnings on hypre errors
      ABORT_HYPRE_ERRORS   ///< Abort on hypre errors (default in base class)
   };

protected:
   /// The linear system matrix
   HypreParMatrix *A;

   /// Right-hand side and solution vector
   mutable HypreParVector *B, *X;

   /// Was hypre's Setup function called already?
   mutable int setup_called;

   /// How to treat hypre errors.
   mutable ErrorMode error_mode;

public:
   HypreSolver();

   HypreSolver(HypreParMatrix *_A);

   /// Typecast to HYPRE_Solver -- return the solver
   virtual operator HYPRE_Solver() const = 0;

   /// hypre's internal Setup function
   virtual HYPRE_PtrToParSolverFcn SetupFcn() const = 0;
   /// hypre's internal Solve function
   virtual HYPRE_PtrToParSolverFcn SolveFcn() const = 0;

   virtual void SetOperator(const Operator &op)
   { mfem_error("HypreSolvers do not support SetOperator!"); }

   /// Solve the linear system Ax=b
   virtual void Mult(const HypreParVector &b, HypreParVector &x) const;
   virtual void Mult(const Vector &b, Vector &x) const;

   /** Virtual function to get number of iterations; returns -1 if not
       implemented in derived class. */
   virtual int GetNumIterations() { return -1; }

   /** @brief Set the behavior for treating hypre errors, see the ErrorMode
       enum. The default mode in the base class is ABORT_HYPRE_ERRORS. */
   /** Currently, there are three cases in derived classes where the error flag
       is set to IGNORE_HYPRE_ERRORS:
       * in the method HypreBoomerAMG::SetElasticityOptions(), and
       * in the constructor of classes HypreAMS and HypreADS.
       The reason for this is that a nonzero hypre error is returned) when
       hypre_ParCSRComputeL1Norms() encounters zero row in a matrix, which is
       expected in some cases with the above solvers. */
   void SetErrorMode(ErrorMode err_mode) const { error_mode = err_mode; }

   virtual ~HypreSolver();
};


#if MFEM_HYPRE_VERSION >= 21800
<<<<<<< HEAD
/// Abstract class for hypre's solvers and preconditioners
=======
/** Preconditioner for HypreParMatrices that are triangular in some ordering.
   Finds correct ordering and performs forward substitution on processor
   as approximate inverse. Exact on one processor. */
>>>>>>> ccbc6771
class HypreTriSolve : public HypreSolver
{
public:
   HypreTriSolve() : HypreSolver() { }
   explicit HypreTriSolve(HypreParMatrix &A) : HypreSolver(&A) { }
   virtual operator HYPRE_Solver() const { return NULL; }

   virtual HYPRE_PtrToParSolverFcn SetupFcn() const
   { return (HYPRE_PtrToParSolverFcn) HYPRE_ParCSROnProcTriSetup; }
   virtual HYPRE_PtrToParSolverFcn SolveFcn() const
   { return (HYPRE_PtrToParSolverFcn) HYPRE_ParCSROnProcTriSolve; }

   HypreParMatrix* GetData() { return A; }
   virtual ~HypreTriSolve() { }
};
#endif

/// PCG solver in hypre
class HyprePCG : public HypreSolver
{
private:
   HYPRE_Solver pcg_solver;

   HypreSolver * precond;

public:
   HyprePCG(MPI_Comm comm);

   HyprePCG(HypreParMatrix &_A);

   virtual void SetOperator(const Operator &op);

   void SetTol(double tol);
   void SetMaxIter(int max_iter);
   void SetLogging(int logging);
   void SetPrintLevel(int print_lvl);

   /// Set the hypre solver to be used as a preconditioner
   void SetPreconditioner(HypreSolver &precond);

   /** Use the L2 norm of the residual for measuring PCG convergence, plus
       (optionally) 1) periodically recompute true residuals from scratch; and
       2) enable residual-based stopping criteria. */
   void SetResidualConvergenceOptions(int res_frequency=-1, double rtol=0.0);

   /// non-hypre setting
   void SetZeroInintialIterate() { iterative_mode = false; }

   // Old MFEM implementation, left to avoid errors.
   void GetNumIterations(int &num_iterations)
   {
      HYPRE_Int num_it;
      HYPRE_ParCSRPCGGetNumIterations(pcg_solver, &num_it);
      num_iterations = internal::to_int(num_it);
   }
   // Get num iterations consistent with IterativeSolver
   int GetNumIterations()
   {
      HYPRE_Int num_it;
      HYPRE_ParCSRPCGGetNumIterations(pcg_solver, &num_it);
      return internal::to_int(num_it);
   }

   /// The typecast to HYPRE_Solver returns the internal pcg_solver
   virtual operator HYPRE_Solver() const { return pcg_solver; }

   /// PCG Setup function
   virtual HYPRE_PtrToParSolverFcn SetupFcn() const
   { return (HYPRE_PtrToParSolverFcn) HYPRE_ParCSRPCGSetup; }
   /// PCG Solve function
   virtual HYPRE_PtrToParSolverFcn SolveFcn() const
   { return (HYPRE_PtrToParSolverFcn) HYPRE_ParCSRPCGSolve; }

   /// Solve Ax=b with hypre's PCG
   virtual void Mult(const HypreParVector &b, HypreParVector &x) const;
   using HypreSolver::Mult;

   virtual ~HyprePCG();
};

/// GMRES solver in hypre
class HypreGMRES : public HypreSolver
{
private:
   HYPRE_Solver gmres_solver;
   HypreSolver * precond;

   /// Default, generally robust, GMRES options
   void SetDefaultOptions();

public:
   HypreGMRES(MPI_Comm comm);

   HypreGMRES(HypreParMatrix &_A);

   virtual void SetOperator(const Operator &op);

   void SetTol(double tol);
   void SetAbsTol(double tol);
   void SetMaxIter(int max_iter);
   void SetKDim(int dim);
   void SetLogging(int logging);
   void SetPrintLevel(int print_lvl);
   // Get num iterations consistent with IterativeSolver
   int GetNumIterations()
   {
      HYPRE_Int num_it;
      HYPRE_ParCSRGMRESGetNumIterations(gmres_solver, &num_it);
      return internal::to_int(num_it);
   }

   /// Set the hypre solver to be used as a preconditioner
   void SetPreconditioner(HypreSolver &precond);

   /// non-hypre setting
   void SetZeroInintialIterate() { iterative_mode = false; }

   /// The typecast to HYPRE_Solver returns the internal gmres_solver
   virtual operator HYPRE_Solver() const  { return gmres_solver; }

   /// GMRES Setup function
   virtual HYPRE_PtrToParSolverFcn SetupFcn() const
   { return (HYPRE_PtrToParSolverFcn) HYPRE_ParCSRGMRESSetup; }
   /// GMRES Solve function
   virtual HYPRE_PtrToParSolverFcn SolveFcn() const
   { return (HYPRE_PtrToParSolverFcn) HYPRE_ParCSRGMRESSolve; }

   /// Solve Ax=b with hypre's GMRES
   virtual void Mult (const HypreParVector &b, HypreParVector &x) const;
   using HypreSolver::Mult;

   virtual ~HypreGMRES();
};

/// Flexible GMRES solver in hypre
class HypreFGMRES : public HypreSolver
{
private:
   HYPRE_Solver fgmres_solver;

   HypreSolver * precond;

   /// Default, generally robust, FGMRES options
   void SetDefaultOptions();

public:
   HypreFGMRES(MPI_Comm comm);

   HypreFGMRES(HypreParMatrix &_A);

   virtual void SetOperator(const Operator &op);

   void SetTol(double tol);
   void SetMaxIter(int max_iter);
   void SetKDim(int dim);
   void SetLogging(int logging);
   void SetPrintLevel(int print_lvl);

   /// Set the hypre solver to be used as a preconditioner
   void SetPreconditioner(HypreSolver &precond);

   /// deprecated: use SetZeroInitialIterate()
   MFEM_DEPRECATED void SetZeroInintialIterate() { iterative_mode = false; }

   /// non-hypre setting
   void SetZeroInitialIterate() { iterative_mode = false; }

   /// The typecast to HYPRE_Solver returns the internal fgmres_solver
   virtual operator HYPRE_Solver() const  { return fgmres_solver; }

   /// FGMRES Setup function
   virtual HYPRE_PtrToParSolverFcn SetupFcn() const
   { return (HYPRE_PtrToParSolverFcn) HYPRE_ParCSRFlexGMRESSetup; }
   /// FGMRES Solve function
   virtual HYPRE_PtrToParSolverFcn SolveFcn() const
   { return (HYPRE_PtrToParSolverFcn) HYPRE_ParCSRFlexGMRESSolve; }

   /// Solve Ax=b with hypre's FGMRES
   virtual void Mult (const HypreParVector &b, HypreParVector &x) const;
   using HypreSolver::Mult;

   virtual ~HypreFGMRES();
};

/// The identity operator as a hypre solver
class HypreIdentity : public HypreSolver
{
public:
   virtual operator HYPRE_Solver() const { return NULL; }

   virtual HYPRE_PtrToParSolverFcn SetupFcn() const
   { return (HYPRE_PtrToParSolverFcn) hypre_ParKrylovIdentitySetup; }
   virtual HYPRE_PtrToParSolverFcn SolveFcn() const
   { return (HYPRE_PtrToParSolverFcn) hypre_ParKrylovIdentity; }

   virtual ~HypreIdentity() { }
};

/// Jacobi preconditioner in hypre
class HypreDiagScale : public HypreSolver
{
public:
   HypreDiagScale() : HypreSolver() { }
   explicit HypreDiagScale(HypreParMatrix &A) : HypreSolver(&A) { }
   virtual operator HYPRE_Solver() const { return NULL; }

   virtual void SetOperator(const Operator &op);

   virtual HYPRE_PtrToParSolverFcn SetupFcn() const
   { return (HYPRE_PtrToParSolverFcn) HYPRE_ParCSRDiagScaleSetup; }
   virtual HYPRE_PtrToParSolverFcn SolveFcn() const
   { return (HYPRE_PtrToParSolverFcn) HYPRE_ParCSRDiagScale; }

   HypreParMatrix* GetData() { return A; }
   virtual ~HypreDiagScale() { }
};

/// The ParaSails preconditioner in hypre
class HypreParaSails : public HypreSolver
{
private:
   HYPRE_Solver sai_precond;

   /// Default, generally robust, ParaSails options
   void SetDefaultOptions();

   // If sai_precond is NULL, this method allocates it and sets default options.
   // Otherwise the method saves the options from sai_precond, destroys it,
   // allocates a new object, and sets its options to the saved values.
   void ResetSAIPrecond(MPI_Comm comm);

public:
   HypreParaSails(MPI_Comm comm);

   HypreParaSails(HypreParMatrix &A);

   virtual void SetOperator(const Operator &op);

   void SetSymmetry(int sym);

   /// The typecast to HYPRE_Solver returns the internal sai_precond
   virtual operator HYPRE_Solver() const { return sai_precond; }

   virtual HYPRE_PtrToParSolverFcn SetupFcn() const
   { return (HYPRE_PtrToParSolverFcn) HYPRE_ParaSailsSetup; }
   virtual HYPRE_PtrToParSolverFcn SolveFcn() const
   { return (HYPRE_PtrToParSolverFcn) HYPRE_ParaSailsSolve; }

   virtual ~HypreParaSails();
};

/** The Euclid preconditioner in Hypre

    Euclid implements the Parallel Incomplete LU factorization technique. For
    more information see:

    "A Scalable Parallel Algorithm for Incomplete Factor Preconditioning" by
    David Hysom and Alex Pothen, https://doi.org/10.1137/S1064827500376193
*/
class HypreEuclid : public HypreSolver
{
private:
   HYPRE_Solver euc_precond;

   /// Default, generally robust, Euclid options
   void SetDefaultOptions();

   // If euc_precond is NULL, this method allocates it and sets default options.
   // Otherwise the method saves the options from euc_precond, destroys it,
   // allocates a new object, and sets its options to the saved values.
   void ResetEuclidPrecond(MPI_Comm comm);

public:
   HypreEuclid(MPI_Comm comm);

   HypreEuclid(HypreParMatrix &A);

   virtual void SetOperator(const Operator &op);

   /// The typecast to HYPRE_Solver returns the internal euc_precond
   virtual operator HYPRE_Solver() const { return euc_precond; }

   virtual HYPRE_PtrToParSolverFcn SetupFcn() const
   { return (HYPRE_PtrToParSolverFcn) HYPRE_EuclidSetup; }
   virtual HYPRE_PtrToParSolverFcn SolveFcn() const
   { return (HYPRE_PtrToParSolverFcn) HYPRE_EuclidSolve; }

   virtual ~HypreEuclid();
};

#if MFEM_HYPRE_VERSION >= 21900
/**
@brief Wrapper for Hypre's native parallel ILU preconditioner.

The default ILU factorization type is ILU(k).  If you need to change this, or
any other option, you can use the HYPRE_Solver method to cast the object for use
with Hypre's native functions. For example, if want to use natural ordering
rather than RCM reordering, you can use the following approach:

@code
mfem::HypreILU ilu();
int reorder_type = 0;
HYPRE_ILUSetLocalReordering(ilu, reorder_type);
@endcode
*/
class HypreILU : public HypreSolver
{
private:
   HYPRE_Solver ilu_precond;

   /// Set the ILU default options
   void SetDefaultOptions();

   /** Reset the ILU preconditioner.
   @note If ilu_precond is NULL, this method allocates; otherwise it destroys
   ilu_precond and allocates a new object.  In both cases the default options
   are set. */
   void ResetILUPrecond();

public:
   /// Constructor; sets the default options
   HypreILU();

   virtual ~HypreILU();

   /// Set the fill level for ILU(k); the default is k=1.
   void SetLevelOfFill(HYPRE_Int lev_fill);

   /// Set the print level: 0 = none, 1 = setup, 2 = solve, 3 = setup+solve
   void SetPrintLevel(HYPRE_Int print_level);

   /// The typecast to HYPRE_Solver returns the internal ilu_precond
   virtual operator HYPRE_Solver() const { return ilu_precond; }

   virtual void SetOperator(const Operator &op);

   /// ILU Setup function
   virtual HYPRE_PtrToParSolverFcn SetupFcn() const
   { return (HYPRE_PtrToParSolverFcn) HYPRE_ILUSetup; }

   /// ILU Solve function
   virtual HYPRE_PtrToParSolverFcn SolveFcn() const
   { return (HYPRE_PtrToParSolverFcn) HYPRE_ILUSolve; }
};
#endif

/// The BoomerAMG solver in hypre
class HypreBoomerAMG : public HypreSolver
{
private:
   HYPRE_Solver amg_precond;

   /// Rigid body modes
   Array<HYPRE_ParVector> rbms;

   /// Finite element space for elasticity problems, see SetElasticityOptions()
   ParFiniteElementSpace *fespace;

   /// Recompute the rigid-body modes vectors (in the rbms array)
   void RecomputeRBMs();

   /// Default, generally robust, BoomerAMG options
   void SetDefaultOptions();

   // If amg_precond is NULL, allocates it and sets default options.
   // Otherwise saves the options from amg_precond, destroys it, allocates a new
   // one, and sets its options to the saved values.
   void ResetAMGPrecond();

public:
   HypreBoomerAMG();

   HypreBoomerAMG(HypreParMatrix &A);

   virtual void SetOperator(const Operator &op);

   /** More robust options for systems, such as elasticity. */
   void SetSystemsOptions(int dim, bool order_bynodes=false);

   /** A special elasticity version of BoomerAMG that takes advantage of
       geometric rigid body modes and could perform better on some problems, see
       "Improving algebraic multigrid interpolation operators for linear
       elasticity problems", Baker, Kolev, Yang, NLAA 2009, DOI:10.1002/nla.688.
       This solver assumes Ordering::byVDIM in the FiniteElementSpace used to
       construct A. */
   void SetElasticityOptions(ParFiniteElementSpace *fespace);

#if MFEM_HYPRE_VERSION >= 21800
<<<<<<< HEAD
   /* distance parameter takes on values {1,2,15} for lAIR, meaning R is built using
   distance 1 neighbors, distance two neighbors, or distance two on processor and
   distance 1 off processor (i.e., distance 1.5 --> 15).        */
   void SetLAIROptions(int distance=15,  std::string prerelax="",
                       std::string postrelax="FFC", double strength_tol=0.1,
                       double strength_tolR=0.01, double filter_tolR=0.0,
                       int interp_type=100, int relax_type=3, double filterA_tol=0.0,
                       int splitting=6, int blksize=0, int Sabs=0);

   void SetNAIROptions(int neumann_degree=2,  std::string prerelax="A",
                       std::string postrelax="F", double strength_tol=0.1,
                       double strength_tolR=0.01, double filter_tolR=0.0,
                       int interp_type=100, int relax_type=10, double filterA_tol=0.0,
                       int splitting=6, int blksize=0, int Sabs=0);

   void SetStrengthThreshR(double strengthR)
   { HYPRE_BoomerAMGSetStrongThresholdR(amg_precond, strengthR); }

   void SetFilterThreshR(double filterR)
   { HYPRE_BoomerAMGSetFilterThresholdR(amg_precond, filterR); }

   void SetRestriction(int restrict_type)
   { HYPRE_BoomerAMGSetRestriction(amg_precond, restrict_type); }

   void SetTriangular()
   { HYPRE_BoomerAMGSetIsTriangular(amg_precond, 1); }

   void SetGMRESSwitchR(int gmres_switch)
   { HYPRE_BoomerAMGSetGMRESSwitchR(amg_precond, gmres_switch); }

   void SetRelaxCycle(int prerelax, int postrelax)
=======
   /** Hypre parameters to use AIR AMG solve for advection-dominated problems.
       See "Nonsymmetric Algebraic Multigrid Based on Local Approximate Ideal
       Restriction (AIR)," Manteuffel, Ruge, Southworth, SISC (2018),
       DOI:/10.1137/17M1144350. Options: "distanceR" -> distance of neighbor
       DOFs to buld restriction operator; options include 1, 2, and 15 (1.5).
       Strings "prerelax" and "postrelax" indicate points to relax on:
       F = F-points, C = C-points, A = all points. E.g., FFC -> relax on
       F-points, relax again on F-points, then relax on C-points. */
   void SetAdvectiveOptions(int distance=15,  const std::string &prerelax="",
                            const std::string &postrelax="FFC");

   /// Expert option - consult hypre documentation/team
   void SetStrongThresholdR(double strengthR)
   { HYPRE_BoomerAMGSetStrongThresholdR(amg_precond, strengthR); }

   /// Expert option - consult hypre documentation/team
   void SetFilterThresholdR(double filterR)
   { HYPRE_BoomerAMGSetFilterThresholdR(amg_precond, filterR); }

   /// Expert option - consult hypre documentation/team
   void SetRestriction(int restrict_type)
   { HYPRE_BoomerAMGSetRestriction(amg_precond, restrict_type); }

   /// Expert option - consult hypre documentation/team
   void SetIsTriangular()
   { HYPRE_BoomerAMGSetIsTriangular(amg_precond, 1); }

   /// Expert option - consult hypre documentation/team
   void SetGMRESSwitchR(int gmres_switch)
   { HYPRE_BoomerAMGSetGMRESSwitchR(amg_precond, gmres_switch); }

   /// Expert option - consult hypre documentation/team
   void SetCycleNumSweeps(int prerelax, int postrelax)
>>>>>>> ccbc6771
   {
      HYPRE_BoomerAMGSetCycleNumSweeps(amg_precond, prerelax,  1);
      HYPRE_BoomerAMGSetCycleNumSweeps(amg_precond, postrelax, 2);
   }
#endif

<<<<<<< HEAD
   void SetCoord(int dim, float *coord);

=======
>>>>>>> ccbc6771
   void SetPrintLevel(int print_level)
   { HYPRE_BoomerAMGSetPrintLevel(amg_precond, print_level); }

   void SetMaxIter(int max_iter)
   { HYPRE_BoomerAMGSetMaxIter(amg_precond, max_iter); }

<<<<<<< HEAD
   void SetMaxLevels(int max_levels)
   { HYPRE_BoomerAMGSetMaxLevels(amg_precond, max_levels); }

   void SetTol(double tol)
   { HYPRE_BoomerAMGSetTol(amg_precond, tol); }

   void SetStrengthThresh(double strength)
   { HYPRE_BoomerAMGSetStrongThreshold(amg_precond, strength); }

   void SetInterpolation(int interp_type)
   { HYPRE_BoomerAMGSetInterpType(amg_precond, interp_type); }

   void SetCoarsening(int coarsen_type)
   { HYPRE_BoomerAMGSetCoarsenType(amg_precond, coarsen_type); }

   void SetRelaxType(int relax_type)
   { HYPRE_BoomerAMGSetRelaxType(amg_precond, relax_type); }

=======
   /// Expert option - consult hypre documentation/team
   void SetMaxLevels(int max_levels)
   { HYPRE_BoomerAMGSetMaxLevels(amg_precond, max_levels); }

   /// Expert option - consult hypre documentation/team
   void SetTol(double tol)
   { HYPRE_BoomerAMGSetTol(amg_precond, tol); }

   /// Expert option - consult hypre documentation/team
   void SetStrengthThresh(double strength)
   { HYPRE_BoomerAMGSetStrongThreshold(amg_precond, strength); }

   /// Expert option - consult hypre documentation/team
   void SetInterpolation(int interp_type)
   { HYPRE_BoomerAMGSetInterpType(amg_precond, interp_type); }

   /// Expert option - consult hypre documentation/team
   void SetCoarsening(int coarsen_type)
   { HYPRE_BoomerAMGSetCoarsenType(amg_precond, coarsen_type); }

   /// Expert option - consult hypre documentation/team
   void SetRelaxType(int relax_type)
   { HYPRE_BoomerAMGSetRelaxType(amg_precond, relax_type); }

   /// Expert option - consult hypre documentation/team
>>>>>>> ccbc6771
   void SetCycleType(int cycle_type)
   { HYPRE_BoomerAMGSetCycleType(amg_precond, cycle_type); }

   void GetNumIterations(int &num_it)
   { HYPRE_BoomerAMGGetNumIterations(amg_precond, &num_it); }

<<<<<<< HEAD
=======
   /// Expert option - consult hypre documentation/team
>>>>>>> ccbc6771
   void SetNodal(int blocksize)
   {
      HYPRE_BoomerAMGSetNumFunctions(amg_precond, blocksize);
      HYPRE_BoomerAMGSetNodal(amg_precond, 1);
   }

<<<<<<< HEAD
=======
   /// Expert option - consult hypre documentation/team
>>>>>>> ccbc6771
   void SetAggressiveCoarsening(int num_levels)
   { HYPRE_BoomerAMGSetAggNumLevels(amg_precond, num_levels); }

   /// The typecast to HYPRE_Solver returns the internal amg_precond
   virtual operator HYPRE_Solver() const { return amg_precond; }

   virtual HYPRE_PtrToParSolverFcn SetupFcn() const
   { return (HYPRE_PtrToParSolverFcn) HYPRE_BoomerAMGSetup; }
   virtual HYPRE_PtrToParSolverFcn SolveFcn() const
   { return (HYPRE_PtrToParSolverFcn) HYPRE_BoomerAMGSolve; }

<<<<<<< HEAD
   virtual void Mult (const HypreParVector &b, HypreParVector &x) const;
=======
>>>>>>> ccbc6771
   using HypreSolver::Mult;

   virtual ~HypreBoomerAMG();
};

/// Compute the discrete gradient matrix between the nodal linear and ND1 spaces
HypreParMatrix* DiscreteGrad(ParFiniteElementSpace *edge_fespace,
                             ParFiniteElementSpace *vert_fespace);
/// Compute the discrete curl matrix between the ND1 and RT0 spaces
HypreParMatrix* DiscreteCurl(ParFiniteElementSpace *face_fespace,
                             ParFiniteElementSpace *edge_fespace);

/// The Auxiliary-space Maxwell Solver in hypre
class HypreAMS : public HypreSolver
{
private:
   /// Constuct AMS solver from finite element space
   void Init(ParFiniteElementSpace *edge_space);

   HYPRE_Solver ams;

   /// Vertex coordinates
   HypreParVector *x, *y, *z;
   /// Discrete gradient matrix
   HypreParMatrix *G;
   /// Nedelec interpolation matrix and its components
   HypreParMatrix *Pi, *Pix, *Piy, *Piz;

public:
   HypreAMS(ParFiniteElementSpace *edge_fespace);

   HypreAMS(HypreParMatrix &A, ParFiniteElementSpace *edge_fespace);

   virtual void SetOperator(const Operator &op);

   void SetPrintLevel(int print_lvl);

   /// Set this option when solving a curl-curl problem with zero mass term
   void SetSingularProblem() { HYPRE_AMSSetBetaPoissonMatrix(ams, NULL); }

   /// The typecast to HYPRE_Solver returns the internal ams object
   virtual operator HYPRE_Solver() const { return ams; }

   virtual HYPRE_PtrToParSolverFcn SetupFcn() const
   { return (HYPRE_PtrToParSolverFcn) HYPRE_AMSSetup; }
   virtual HYPRE_PtrToParSolverFcn SolveFcn() const
   { return (HYPRE_PtrToParSolverFcn) HYPRE_AMSSolve; }

   virtual ~HypreAMS();
};

/// The Auxiliary-space Divergence Solver in hypre
class HypreADS : public HypreSolver
{
private:
   /// Constuct ADS solver from finite element space
   void Init(ParFiniteElementSpace *face_fespace);

   HYPRE_Solver ads;

   /// Vertex coordinates
   HypreParVector *x, *y, *z;
   /// Discrete gradient matrix
   HypreParMatrix *G;
   /// Discrete curl matrix
   HypreParMatrix *C;
   /// Nedelec interpolation matrix and its components
   HypreParMatrix *ND_Pi, *ND_Pix, *ND_Piy, *ND_Piz;
   /// Raviart-Thomas interpolation matrix and its components
   HypreParMatrix *RT_Pi, *RT_Pix, *RT_Piy, *RT_Piz;

public:
   HypreADS(ParFiniteElementSpace *face_fespace);

   HypreADS(HypreParMatrix &A, ParFiniteElementSpace *face_fespace);

   virtual void SetOperator(const Operator &op);

   void SetPrintLevel(int print_lvl);

   /// The typecast to HYPRE_Solver returns the internal ads object
   virtual operator HYPRE_Solver() const { return ads; }

   virtual HYPRE_PtrToParSolverFcn SetupFcn() const
   { return (HYPRE_PtrToParSolverFcn) HYPRE_ADSSetup; }
   virtual HYPRE_PtrToParSolverFcn SolveFcn() const
   { return (HYPRE_PtrToParSolverFcn) HYPRE_ADSSolve; }

   virtual ~HypreADS();
};

/** LOBPCG eigenvalue solver in hypre

    The Locally Optimal Block Preconditioned Conjugate Gradient (LOBPCG)
    eigenvalue solver is designed to find the lowest eigenmodes of the
    generalized eigenvalue problem:
       A x = lambda M x
    where A is symmetric, potentially indefinite and M is symmetric positive
    definite. The eigenvectors are M-orthonormal, meaning that
       x^T M x = 1 and x^T M y = 0,
    if x and y are distinct eigenvectors. The matrix M is optional and is
    assumed to be the identity if left unset.

    The efficiency of LOBPCG relies on the availability of a suitable
    preconditioner for the matrix A. The preconditioner is supplied through the
    SetPreconditioner() method. It should be noted that the operator used with
    the preconditioner need not be A itself.

    For more information regarding LOBPCG see "Block Locally Optimal
    Preconditioned Eigenvalue Xolvers (BLOPEX) in Hypre and PETSc" by
    A. Knyazev, M. Argentati, I. Lashuk, and E. Ovtchinnikov, SISC, 29(5),
    2224-2239, 2007.
*/
class HypreLOBPCG
{
private:
   MPI_Comm comm;
   int myid;
   int numProcs;
   int nev;   // Number of desired eigenmodes
   int seed;  // Random seed used for initial vectors

   HYPRE_Int glbSize; // Global number of DoFs in the linear system
   HYPRE_Int * part;  // Row partitioning of the linear system

   // Pointer to HYPRE's solver struct
   HYPRE_Solver lobpcg_solver;

   // Interface for matrix storage type
   mv_InterfaceInterpreter interpreter;

   // Interface for setting up and performing matrix-vector products
   HYPRE_MatvecFunctions matvec_fn;

   // Eigenvalues
   Array<double> eigenvalues;

   // Forward declaration
   class HypreMultiVector;

   // MultiVector to store eigenvectors
   HypreMultiVector * multi_vec;

   // Empty vectors used to setup the matrices and preconditioner
   HypreParVector * x;

   // An optional operator which projects vectors into a desired subspace
   Operator * subSpaceProj;

   /// Internal class to represent a set of eigenvectors
   class HypreMultiVector
   {
   private:
      // Pointer to hypre's multi-vector object
      mv_MultiVectorPtr mv_ptr;

      // Wrappers for each member of the multivector
      HypreParVector ** hpv;

      // Number of vectors in the multivector
      int nv;

   public:
      HypreMultiVector(int n, HypreParVector & v,
                       mv_InterfaceInterpreter & interpreter);
      ~HypreMultiVector();

      /// Set random values
      void Randomize(HYPRE_Int seed);

      /// Extract a single HypreParVector object
      HypreParVector & GetVector(unsigned int i);

      /// Transfers ownership of data to returned array of vectors
      HypreParVector ** StealVectors();

      operator mv_MultiVectorPtr() const { return mv_ptr; }

      mv_MultiVectorPtr & GetMultiVector() { return mv_ptr; }
   };

   static void    * OperatorMatvecCreate( void *A, void *x );
   static HYPRE_Int OperatorMatvec( void *matvec_data,
                                    HYPRE_Complex alpha,
                                    void *A,
                                    void *x,
                                    HYPRE_Complex beta,
                                    void *y );
   static HYPRE_Int OperatorMatvecDestroy( void *matvec_data );

   static HYPRE_Int PrecondSolve(void *solver,
                                 void *A,
                                 void *b,
                                 void *x);
   static HYPRE_Int PrecondSetup(void *solver,
                                 void *A,
                                 void *b,
                                 void *x);

public:
   HypreLOBPCG(MPI_Comm comm);
   ~HypreLOBPCG();

   void SetTol(double tol);
   void SetRelTol(double rel_tol);
   void SetMaxIter(int max_iter);
   void SetPrintLevel(int logging);
   void SetNumModes(int num_eigs) { nev = num_eigs; }
   void SetPrecondUsageMode(int pcg_mode);
   void SetRandomSeed(int s) { seed = s; }
   void SetInitialVectors(int num_vecs, HypreParVector ** vecs);

   // The following four methods support general operators
   void SetPreconditioner(Solver & precond);
   void SetOperator(Operator & A);
   void SetMassMatrix(Operator & M);
   void SetSubSpaceProjector(Operator & proj) { subSpaceProj = &proj; }

   /// Solve the eigenproblem
   void Solve();

   /// Collect the converged eigenvalues
   void GetEigenvalues(Array<double> & eigenvalues);

   /// Extract a single eigenvector
   HypreParVector & GetEigenvector(unsigned int i);

   /// Transfer ownership of the converged eigenvectors
   HypreParVector ** StealEigenvectors() { return multi_vec->StealVectors(); }
};

/** AME eigenvalue solver in hypre

    The Auxiliary space Maxwell Eigensolver (AME) is designed to find
    the lowest eigenmodes of the generalized eigenvalue problem:
       Curl Curl x = lambda M x
    where the Curl Curl operator is discretized using Nedelec finite element
    basis functions. Properties of this discretization are essential to
    eliminating the large null space of the Curl Curl operator.

    This eigensolver relies upon the LOBPCG eigensolver internally. It is also
    expected that the preconditioner supplied to this method will be the
    HypreAMS preconditioner defined above.

    As with LOBPCG, the operator set in the preconditioner need not be the same
    as A. This flexibility may be useful in solving eigenproblems which bare a
    strong resemblance to the Curl Curl problems for which AME is designed.

    Unlike LOBPCG, this eigensolver requires that the mass matrix be set.
    It is possible to circumvent this by passing an identity operator as the
    mass matrix but it seems unlikely that this would be useful so it is not the
    default behavior.
*/
class HypreAME
{
private:
   int myid;
   int numProcs;
   int nev;   // Number of desired eigenmodes
   bool setT;

   // Pointer to HYPRE's AME solver struct
   HYPRE_Solver ame_solver;

   // Pointer to HYPRE's AMS solver struct
   HypreSolver * ams_precond;

   // Eigenvalues
   HYPRE_Real * eigenvalues;

   // MultiVector to store eigenvectors
   HYPRE_ParVector * multi_vec;

   HypreParVector ** eigenvectors;

   void createDummyVectors();

public:
   HypreAME(MPI_Comm comm);
   ~HypreAME();

   void SetTol(double tol);
   void SetRelTol(double rel_tol);
   void SetMaxIter(int max_iter);
   void SetPrintLevel(int logging);
   void SetNumModes(int num_eigs);

   // The following four methods support operators of type HypreParMatrix.
   void SetPreconditioner(HypreSolver & precond);
   void SetOperator(HypreParMatrix & A);
   void SetMassMatrix(HypreParMatrix & M);

   /// Solve the eigenproblem
   void Solve();

   /// Collect the converged eigenvalues
   void GetEigenvalues(Array<double> & eigenvalues);

   /// Extract a single eigenvector
   HypreParVector & GetEigenvector(unsigned int i);

   /// Transfer ownership of the converged eigenvectors
   HypreParVector ** StealEigenvectors();
};

}

#endif // MFEM_USE_MPI

#endif<|MERGE_RESOLUTION|>--- conflicted
+++ resolved
@@ -116,10 +116,7 @@
    /// MPI communicator
    MPI_Comm GetComm() { return x->comm; }
 
-<<<<<<< HEAD
-=======
    /// Converts hypre's format to HypreParVector
->>>>>>> ccbc6771
    void WrapHypreParVector(hypre_ParVector *y);
 
    /// Returns the row partitioning
@@ -235,11 +232,8 @@
    /// An empty matrix to be used as a reference to an existing matrix
    HypreParMatrix();
 
-<<<<<<< HEAD
-=======
    /// Converts hypre's format to HypreParMatrix
    /** If @a owner is false, ownership of @a a is not transferred */
->>>>>>> ccbc6771
    void WrapHypreParCSRMatrix(hypre_ParCSRMatrix *a, bool owner = true)
    {
       A = a;
@@ -256,17 +250,11 @@
       WrapHypreParCSRMatrix(a, owner);
    }
 
-<<<<<<< HEAD
-   /** Creates block-diagonal square parallel matrix. Diagonal is given by diag
-       which must be in CSR format (finalized). The new HypreParMatrix does not
-       take ownership of any of the input arrays.
-=======
    /// Creates block-diagonal square parallel matrix.
    /** Diagonal is given by @a diag which must be in CSR format (finalized). The
        new HypreParMatrix does not take ownership of any of the input arrays.
        See @ref hypre_partitioning_descr "here" for a description of the row
        partitioning array @a row_starts.
->>>>>>> ccbc6771
 
        @warning The ordering of the columns in each row in @a *diag may be
        changed by this constructor to ensure that the first entry in each row is
@@ -351,7 +339,6 @@
 
    /// MPI communicator
    MPI_Comm GetComm() const { return A->comm; }
-   void BuildComm() const { hypre_MatvecCommPkgCreate(A); }
 
    /// Typecasting to hypre's hypre_ParCSRMatrix*
    operator hypre_ParCSRMatrix*() const { return A; }
@@ -583,10 +570,6 @@
 };
 
 #if MFEM_HYPRE_VERSION >= 21800
-<<<<<<< HEAD
-int BlockInvScal(const HypreParMatrix *A, HypreParMatrix *C,
-                 const Vector *b, HypreParVector *d, int block, int job);
-=======
 
 enum class BlockInverseScaleJob
 {
@@ -601,7 +584,6 @@
 void BlockInverseScale(const HypreParMatrix *A, HypreParMatrix *C,
                        const Vector *b, HypreParVector *d,
                        int blocksize, BlockInverseScaleJob job);
->>>>>>> ccbc6771
 #endif
 
 /** @brief Return a new matrix `C = alpha*A + beta*B`, assuming that both `A`
@@ -708,11 +690,7 @@
        1001 = Taubin polynomial smoother
        1002 = FIR polynomial smoother. */
    enum Type { Jacobi = 0, l1Jacobi = 1, l1GS = 2, l1GStr = 4, lumpedJacobi = 5,
-<<<<<<< HEAD
-               GS = 6, TS = 10, Chebyshev = 16, Taubin = 1001, FIR = 1002
-=======
                GS = 6, OPFS = 10, Chebyshev = 16, Taubin = 1001, FIR = 1002
->>>>>>> ccbc6771
              };
 
    HypreSmoother();
@@ -823,13 +801,9 @@
 
 
 #if MFEM_HYPRE_VERSION >= 21800
-<<<<<<< HEAD
-/// Abstract class for hypre's solvers and preconditioners
-=======
 /** Preconditioner for HypreParMatrices that are triangular in some ordering.
    Finds correct ordering and performs forward substitution on processor
    as approximate inverse. Exact on one processor. */
->>>>>>> ccbc6771
 class HypreTriSolve : public HypreSolver
 {
 public:
@@ -1218,39 +1192,6 @@
    void SetElasticityOptions(ParFiniteElementSpace *fespace);
 
 #if MFEM_HYPRE_VERSION >= 21800
-<<<<<<< HEAD
-   /* distance parameter takes on values {1,2,15} for lAIR, meaning R is built using
-   distance 1 neighbors, distance two neighbors, or distance two on processor and
-   distance 1 off processor (i.e., distance 1.5 --> 15).        */
-   void SetLAIROptions(int distance=15,  std::string prerelax="",
-                       std::string postrelax="FFC", double strength_tol=0.1,
-                       double strength_tolR=0.01, double filter_tolR=0.0,
-                       int interp_type=100, int relax_type=3, double filterA_tol=0.0,
-                       int splitting=6, int blksize=0, int Sabs=0);
-
-   void SetNAIROptions(int neumann_degree=2,  std::string prerelax="A",
-                       std::string postrelax="F", double strength_tol=0.1,
-                       double strength_tolR=0.01, double filter_tolR=0.0,
-                       int interp_type=100, int relax_type=10, double filterA_tol=0.0,
-                       int splitting=6, int blksize=0, int Sabs=0);
-
-   void SetStrengthThreshR(double strengthR)
-   { HYPRE_BoomerAMGSetStrongThresholdR(amg_precond, strengthR); }
-
-   void SetFilterThreshR(double filterR)
-   { HYPRE_BoomerAMGSetFilterThresholdR(amg_precond, filterR); }
-
-   void SetRestriction(int restrict_type)
-   { HYPRE_BoomerAMGSetRestriction(amg_precond, restrict_type); }
-
-   void SetTriangular()
-   { HYPRE_BoomerAMGSetIsTriangular(amg_precond, 1); }
-
-   void SetGMRESSwitchR(int gmres_switch)
-   { HYPRE_BoomerAMGSetGMRESSwitchR(amg_precond, gmres_switch); }
-
-   void SetRelaxCycle(int prerelax, int postrelax)
-=======
    /** Hypre parameters to use AIR AMG solve for advection-dominated problems.
        See "Nonsymmetric Algebraic Multigrid Based on Local Approximate Ideal
        Restriction (AIR)," Manteuffel, Ruge, Southworth, SISC (2018),
@@ -1284,44 +1225,18 @@
 
    /// Expert option - consult hypre documentation/team
    void SetCycleNumSweeps(int prerelax, int postrelax)
->>>>>>> ccbc6771
    {
       HYPRE_BoomerAMGSetCycleNumSweeps(amg_precond, prerelax,  1);
       HYPRE_BoomerAMGSetCycleNumSweeps(amg_precond, postrelax, 2);
    }
 #endif
 
-<<<<<<< HEAD
-   void SetCoord(int dim, float *coord);
-
-=======
->>>>>>> ccbc6771
    void SetPrintLevel(int print_level)
    { HYPRE_BoomerAMGSetPrintLevel(amg_precond, print_level); }
 
    void SetMaxIter(int max_iter)
    { HYPRE_BoomerAMGSetMaxIter(amg_precond, max_iter); }
 
-<<<<<<< HEAD
-   void SetMaxLevels(int max_levels)
-   { HYPRE_BoomerAMGSetMaxLevels(amg_precond, max_levels); }
-
-   void SetTol(double tol)
-   { HYPRE_BoomerAMGSetTol(amg_precond, tol); }
-
-   void SetStrengthThresh(double strength)
-   { HYPRE_BoomerAMGSetStrongThreshold(amg_precond, strength); }
-
-   void SetInterpolation(int interp_type)
-   { HYPRE_BoomerAMGSetInterpType(amg_precond, interp_type); }
-
-   void SetCoarsening(int coarsen_type)
-   { HYPRE_BoomerAMGSetCoarsenType(amg_precond, coarsen_type); }
-
-   void SetRelaxType(int relax_type)
-   { HYPRE_BoomerAMGSetRelaxType(amg_precond, relax_type); }
-
-=======
    /// Expert option - consult hypre documentation/team
    void SetMaxLevels(int max_levels)
    { HYPRE_BoomerAMGSetMaxLevels(amg_precond, max_levels); }
@@ -1347,27 +1262,20 @@
    { HYPRE_BoomerAMGSetRelaxType(amg_precond, relax_type); }
 
    /// Expert option - consult hypre documentation/team
->>>>>>> ccbc6771
    void SetCycleType(int cycle_type)
    { HYPRE_BoomerAMGSetCycleType(amg_precond, cycle_type); }
 
    void GetNumIterations(int &num_it)
    { HYPRE_BoomerAMGGetNumIterations(amg_precond, &num_it); }
 
-<<<<<<< HEAD
-=======
    /// Expert option - consult hypre documentation/team
->>>>>>> ccbc6771
    void SetNodal(int blocksize)
    {
       HYPRE_BoomerAMGSetNumFunctions(amg_precond, blocksize);
       HYPRE_BoomerAMGSetNodal(amg_precond, 1);
    }
 
-<<<<<<< HEAD
-=======
    /// Expert option - consult hypre documentation/team
->>>>>>> ccbc6771
    void SetAggressiveCoarsening(int num_levels)
    { HYPRE_BoomerAMGSetAggNumLevels(amg_precond, num_levels); }
 
@@ -1379,10 +1287,6 @@
    virtual HYPRE_PtrToParSolverFcn SolveFcn() const
    { return (HYPRE_PtrToParSolverFcn) HYPRE_BoomerAMGSolve; }
 
-<<<<<<< HEAD
-   virtual void Mult (const HypreParVector &b, HypreParVector &x) const;
-=======
->>>>>>> ccbc6771
    using HypreSolver::Mult;
 
    virtual ~HypreBoomerAMG();
