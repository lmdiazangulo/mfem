// Copyright (c) 2010, Lawrence Livermore National Security, LLC. Produced at
// the Lawrence Livermore National Laboratory. LLNL-CODE-443211. All Rights
// reserved. See file COPYRIGHT for details.
//
// This file is part of the MFEM library. For more information and source code
// availability see http://mfem.org.
//
// MFEM is free software; you can redistribute it and/or modify it under the
// terms of the GNU Lesser General Public License (as published by the Free
// Software Foundation) version 2.1 dated February 1999.

#ifndef MFEM_DENSEMAT
#define MFEM_DENSEMAT

#include "../config/config.hpp"
#include "../general/globals.hpp"
#include "matrix.hpp"

namespace mfem
{

/// Data type dense matrix using column-major storage
class DenseMatrix : public Matrix
{
   friend class DenseTensor;
   friend class DenseMatrixInverse;

private:
   Array<double> data;

   void Eigensystem(Vector &ev, DenseMatrix *evect = NULL);

   // Auxiliary method used in FNorm2() and FNorm()
   void FNorm(double &scale_factor, double &scaled_fnorm2) const;

public:
   /** Default constructor for DenseMatrix.
       Sets data = NULL and height = width = 0. */
   DenseMatrix();

   /// Copy constructor
   DenseMatrix(const DenseMatrix &);

   /// Creates square matrix of size s.
   explicit DenseMatrix(int s);

   /// Creates rectangular matrix of size m x n.
   DenseMatrix(int m, int n);

   /// Creates rectangular matrix equal to the transpose of mat.
   DenseMatrix(const DenseMatrix &mat, char ch);

   /** Construct a DenseMatrix using existing data array. The DenseMatrix does
       not assume ownership of the data array, i.e. it will not delete the
       array. */
   DenseMatrix(double *d, int h, int w) : Matrix(h, w), data(d, h*w) { }

   DenseMatrix(const double *d, int h, int w) : Matrix(h, w), data(d, h*w) { }

   /// Change the data array and the size of the DenseMatrix.
   /** The DenseMatrix does not assume ownership of the data array, i.e. it will
       not delete the data array @a d. This method should not be used with
       DenseMatrix that owns its current data array. */
   void UseExternalData(double *d, int h, int w)
   { height = h; width = w; data.MakeRef(d, h*w); }

   void UseExternalData(const double *d, int h, int w)
   { UseExternalData(const_cast<double *>(d), h, w); }

   /// Change the data array and the size of the DenseMatrix.
   /** The DenseMatrix does not assume ownership of the data array, i.e. it will
       not delete the new array @a d. This method will delete the current data
       array, if owned. */
   void Reset(double *d, int h, int w)
   { UseExternalData(d, h, w); }

   void Reset(const double *d, int h, int w)
   { Reset(const_cast<double *>(d), h, w); }

   /** Clear the data array and the dimensions of the DenseMatrix. This method
       should not be used with DenseMatrix that owns its current data array. */
   void ClearExternalData() { data.DeleteAll(); }

   /// Delete the matrix data array (if owned) and reset the matrix state.
   // TODO: This is now the same as ClearExternalData() and is safe!
   void Clear() { data.DeleteAll(); }

   /// For backward compatibility define Size to be synonym of Width()
   int Size() const { return Width(); }

   /// Change the size of the DenseMatrix to s x s.
   void SetSize(int s) { SetSize(s, s); }

   /// Change the size of the DenseMatrix to h x w.
   void SetSize(int h, int w);

   /// Returns the matrix data array.
   inline double *Data() { return data; }
   inline const double *Data() const { return data; }

   /// Returns the matrix data array.
   inline double *GetData() { return data; }
   inline const double *GetData() const { return data; }

   inline bool OwnsData() const { return data.OwnsData(); }

   /// Returns reference to a_{ij}.
   inline double &operator()(int i, int j);

   /// Returns constant reference to a_{ij}.
   inline const double &operator()(int i, int j) const;

   /// Matrix inner product: tr(A^t B)
   double operator*(const DenseMatrix &m) const;

   /// Trace of a square matrix
   double Trace() const;

   /// Returns reference to a_{ij}.
   virtual double &Elem(int i, int j);

   /// Returns constant reference to a_{ij}.
   virtual const double &Elem(int i, int j) const;

   /// Matrix vector multiplication.
   void Mult(const double *x, double *y) const;

   /// Matrix vector multiplication.
   virtual void Mult(const Vector &x, Vector &y) const;

   /// Multiply a vector with the transpose matrix.
   void MultTranspose(const double *x, double *y) const;

   /// Multiply a vector with the transpose matrix.
   virtual void MultTranspose(const Vector &x, Vector &y) const;

   /// y += A.x
   void AddMult(const Vector &x, Vector &y) const;

   /// y += A^t x
   void AddMultTranspose(const Vector &x, Vector &y) const;

   /// y += a * A.x
   void AddMult_a(double a, const Vector &x, Vector &y) const;

   /// y += a * A^t x
   void AddMultTranspose_a(double a, const Vector &x, Vector &y) const;

   /// Compute y^t A x
   double InnerProduct(const double *x, const double *y) const;

   /// LeftScaling this = diag(s) * this
   void LeftScaling(const Vector & s);
   /// InvLeftScaling this = diag(1./s) * this
   void InvLeftScaling(const Vector & s);
   /// RightScaling: this = this * diag(s);
   void RightScaling(const Vector & s);
   /// InvRightScaling: this = this * diag(1./s);
   void InvRightScaling(const Vector & s);
   /// SymmetricScaling this = diag(sqrt(s)) * this * diag(sqrt(s))
   void SymmetricScaling(const Vector & s);
   /// InvSymmetricScaling this = diag(sqrt(1./s)) * this * diag(sqrt(1./s))
   void InvSymmetricScaling(const Vector & s);

   /// Compute y^t A x
   double InnerProduct(const Vector &x, const Vector &y) const
   { return InnerProduct((const double *)x, (const double *)y); }

   /// Returns a pointer to the inverse matrix.
   virtual MatrixInverse *Inverse() const;

   /// Replaces the current matrix with its inverse
   void Invert();

   /// Replaces the current matrix with its square root inverse
   void SquareRootInverse();

   /// Calculates the determinant of the matrix
   /// (optimized for 2x2, 3x3, and 4x4 matrices)
   double Det() const;

   double Weight() const;

   /** @brief Set the matrix to alpha * A, assuming that A has the same
       dimensions as the matrix and uses column-major layout. */
   void Set(double alpha, const double *A);
   /// Set the matrix to alpha * A.
   void Set(double alpha, const DenseMatrix &A)
   {
      SetSize(A.Height(), A.Width());
      Set(alpha, A.GetData());
   }

   /// Adds the matrix A multiplied by the number c to the matrix
   void Add(const double c, const DenseMatrix &A);

   /// Sets the matrix elements equal to constant c
   DenseMatrix &operator=(double c);

   /// Copy the matrix entries from the given array
   DenseMatrix &operator=(const double *d);

   /// Sets the matrix size and elements equal to those of m
   DenseMatrix &operator=(const DenseMatrix &m);

   DenseMatrix &operator+=(const double *m);
   DenseMatrix &operator+=(const DenseMatrix &m);

   DenseMatrix &operator-=(const DenseMatrix &m);

   DenseMatrix &operator*=(double c);

   /// (*this) = -(*this)
   void Neg();

   /// Take the 2-norm of the columns of A and store in v
   void Norm2(double *v) const;

   /// Compute the norm ||A|| = max_{ij} |A_{ij}|
   double MaxMaxNorm() const;

   /// Compute the Frobenius norm of the matrix
   double FNorm() const { double s, n2; FNorm(s, n2); return s*sqrt(n2); }

   /// Compute the square of the Frobenius norm of the matrix
   double FNorm2() const { double s, n2; FNorm(s, n2); return s*s*n2; }

   void Eigenvalues(Vector &ev)
   { Eigensystem(ev); }

   void Eigenvalues(Vector &ev, DenseMatrix &evect)
   { Eigensystem(ev, &evect); }

   void Eigensystem(Vector &ev, DenseMatrix &evect)
   { Eigensystem(ev, &evect); }

   void SingularValues(Vector &sv) const;
   int Rank(double tol) const;

   /// Return the i-th singular value (decreasing order) of NxN matrix, N=1,2,3.
   double CalcSingularvalue(const int i) const;

   /** Return the eigenvalues (in increasing order) and eigenvectors of a
       2x2 or 3x3 symmetric matrix. */
   void CalcEigenvalues(double *lambda, double *vec) const;

   void GetRow(int r, Vector &row);
   void GetColumn(int c, Vector &col) const;
<<<<<<< HEAD
   double *GetColumn(int col) { return (double *)data + col*height; }
=======
   double *GetColumn(int col) { return data + col*height; }
   const double *GetColumn(int col) const { return data + col*height; }
>>>>>>> bc6b4842

   void GetColumnReference(int c, Vector &col)
   { col.SetDataAndSize((double *)data + c * height, height); }

   void SetRow(int r, const Vector &row);
   void SetCol(int c, const Vector &col);

   /// Set all entries of a row to the specified value.
   void SetRow(int row, double value);
   /// Set all entries of a column to the specified value.
   void SetCol(int col, double value);

   /// Returns the diagonal of the matrix
   void GetDiag(Vector &d) const;
   /// Returns the l1 norm of the rows of the matrix v_i = sum_j |a_ij|
   void Getl1Diag(Vector &l) const;
   /// Compute the row sums of the DenseMatrix
   void GetRowSums(Vector &l) const;

   /// Creates n x n diagonal matrix with diagonal elements c
   void Diag(double c, int n);
   /// Creates n x n diagonal matrix with diagonal given by diag
   void Diag(double *diag, int n);

   /// (*this) = (*this)^t
   void Transpose();
   /// (*this) = A^t
   void Transpose(const DenseMatrix &A);
   /// (*this) = 1/2 ((*this) + (*this)^t)
   void Symmetrize();

   void Lump();

   /** Given a DShape matrix (from a scalar FE), stored in *this, returns the
       CurlShape matrix. If *this is a N by D matrix, then curl is a D*N by
       D*(D-1)/2 matrix. The size of curl must be set outside. The dimension D
       can be either 2 or 3. */
   void GradToCurl(DenseMatrix &curl);
   /** Given a DShape matrix (from a scalar FE), stored in *this,
       returns the DivShape vector. If *this is a N by dim matrix,
       then div is a dim*N vector. The size of div must be set
       outside.  */
   void GradToDiv(Vector &div);

   /// Copy rows row1 through row2 from A to *this
   void CopyRows(const DenseMatrix &A, int row1, int row2);
   /// Copy columns col1 through col2 from A to *this
   void CopyCols(const DenseMatrix &A, int col1, int col2);
   /// Copy the m x n submatrix of A at row/col offsets Aro/Aco to *this
   void CopyMN(const DenseMatrix &A, int m, int n, int Aro, int Aco);
   /// Copy matrix A to the location in *this at row_offset, col_offset
   void CopyMN(const DenseMatrix &A, int row_offset, int col_offset);
   /// Copy matrix A^t to the location in *this at row_offset, col_offset
   void CopyMNt(const DenseMatrix &A, int row_offset, int col_offset);
   /** Copy the m x n submatrix of A at row/col offsets Aro/Aco to *this at
       row_offset, col_offset */
   void CopyMN(const DenseMatrix &A, int m, int n, int Aro, int Aco,
               int row_offset, int col_offset);
   /// Copy c on the diagonal of size n to *this at row_offset, col_offset
   void CopyMNDiag(double c, int n, int row_offset, int col_offset);
   /// Copy diag on the diagonal of size n to *this at row_offset, col_offset
   void CopyMNDiag(double *diag, int n, int row_offset, int col_offset);
   /// Copy All rows and columns except m and n from A
   void CopyExceptMN(const DenseMatrix &A, int m, int n);

   /// Perform (ro+i,co+j)+=A(i,j) for 0<=i<A.Height, 0<=j<A.Width
   void AddMatrix(DenseMatrix &A, int ro, int co);
   /// Perform (ro+i,co+j)+=a*A(i,j) for 0<=i<A.Height, 0<=j<A.Width
   void AddMatrix(double a, DenseMatrix &A, int ro, int co);

   /// Add the matrix 'data' to the Vector 'v' at the given 'offset'
   void AddToVector(int offset, Vector &v) const;
   /// Get the matrix 'data' from the Vector 'v' at the given 'offset'
   void GetFromVector(int offset, const Vector &v);
   /** If (dofs[i] < 0 and dofs[j] >= 0) or (dofs[i] >= 0 and dofs[j] < 0)
       then (*this)(i,j) = -(*this)(i,j).  */
   void AdjustDofDirection(Array<int> &dofs);

   /// Replace small entries, abs(a_ij) <= eps, with zero.
   void Threshold(double eps);

   /** Count the number of entries in the matrix for which isfinite
       is false, i.e. the entry is a NaN or +/-Inf. */
   int CheckFinite() const { return mfem::CheckFinite(data, height*width); }

   /// Prints matrix to stream out.
   virtual void Print(std::ostream &out = mfem::out, int width_ = 4) const;
   virtual void PrintMatlab(std::ostream &out = mfem::out) const;
   /// Prints the transpose matrix to stream out.
   virtual void PrintT(std::ostream &out = mfem::out, int width_ = 4) const;

   /// Invert and print the numerical conditioning of the inversion.
   void TestInversion();

   long MemoryUsage() const { return data.Capacity(); }

   /// Destroys dense matrix.
   virtual ~DenseMatrix();
};

/// C = A + alpha*B
void Add(const DenseMatrix &A, const DenseMatrix &B,
         double alpha, DenseMatrix &C);

/// C = alpha*A + beta*B
void Add(double alpha, const double *A,
         double beta,  const double *B, DenseMatrix &C);

/// C = alpha*A + beta*B
void Add(double alpha, const DenseMatrix &A,
         double beta,  const DenseMatrix &B, DenseMatrix &C);

/// Matrix matrix multiplication.  A = B * C.
void Mult(const DenseMatrix &b, const DenseMatrix &c, DenseMatrix &a);

/// Matrix matrix multiplication.  A += B * C.
void AddMult(const DenseMatrix &b, const DenseMatrix &c, DenseMatrix &a);

/** Calculate the adjugate of a matrix (for NxN matrices, N=1,2,3) or the matrix
    adj(A^t.A).A^t for rectangular matrices (2x1, 3x1, or 3x2). This operation
    is well defined even when the matrix is not full rank. */
void CalcAdjugate(const DenseMatrix &a, DenseMatrix &adja);

/// Calculate the transposed adjugate of a matrix (for NxN matrices, N=1,2,3)
void CalcAdjugateTranspose(const DenseMatrix &a, DenseMatrix &adjat);

/** Calculate the inverse of a matrix (for NxN matrices, N=1,2,3) or the
    left inverse (A^t.A)^{-1}.A^t (for 2x1, 3x1, or 3x2 matrices) */
void CalcInverse(const DenseMatrix &a, DenseMatrix &inva);

/// Calculate the inverse transpose of a matrix (for NxN matrices, N=1,2,3)
void CalcInverseTranspose(const DenseMatrix &a, DenseMatrix &inva);

/** For a given Nx(N-1) (N=2,3) matrix J, compute a vector n such that
    n_k = (-1)^{k+1} det(J_k), k=1,..,N, where J_k is the matrix J with the
    k-th row removed. Note: J^t.n = 0, det([n|J])=|n|^2=det(J^t.J). */
void CalcOrtho(const DenseMatrix &J, Vector &n);

/// Calculate the matrix A.At
void MultAAt(const DenseMatrix &a, DenseMatrix &aat);

/// ADAt = A D A^t, where D is diagonal
void MultADAt(const DenseMatrix &A, const Vector &D, DenseMatrix &ADAt);

/// ADAt += A D A^t, where D is diagonal
void AddMultADAt(const DenseMatrix &A, const Vector &D, DenseMatrix &ADAt);

/// Multiply a matrix A with the transpose of a matrix B:   A*Bt
void MultABt(const DenseMatrix &A, const DenseMatrix &B, DenseMatrix &ABt);

/// ADBt = A D B^t, where D is diagonal
void MultADBt(const DenseMatrix &A, const Vector &D,
              const DenseMatrix &B, DenseMatrix &ADBt);

/// ABt += A * B^t
void AddMultABt(const DenseMatrix &A, const DenseMatrix &B, DenseMatrix &ABt);

/// ADBt = A D B^t, where D is diagonal
void AddMultADBt(const DenseMatrix &A, const Vector &D,
                 const DenseMatrix &B, DenseMatrix &ADBt);

/// ABt += a * A * B^t
void AddMult_a_ABt(double a, const DenseMatrix &A, const DenseMatrix &B,
                   DenseMatrix &ABt);

/// Multiply the transpose of a matrix A with a matrix B:   At*B
void MultAtB(const DenseMatrix &A, const DenseMatrix &B, DenseMatrix &AtB);

/// AAt += a * A * A^t
void AddMult_a_AAt(double a, const DenseMatrix &A, DenseMatrix &AAt);

/// AAt = a * A * A^t
void Mult_a_AAt(double a, const DenseMatrix &A, DenseMatrix &AAt);

/// Make a matrix from a vector V.Vt
void MultVVt(const Vector &v, DenseMatrix &vvt);

void MultVWt(const Vector &v, const Vector &w, DenseMatrix &VWt);

/// VWt += v w^t
void AddMultVWt(const Vector &v, const Vector &w, DenseMatrix &VWt);

/// VWt += a * v w^t
void AddMult_a_VWt(const double a, const Vector &v, const Vector &w,
                   DenseMatrix &VWt);

/// VVt += a * v v^t
void AddMult_a_VVt(const double a, const Vector &v, DenseMatrix &VVt);


/** Class that can compute LU factorization of external data and perform various
    operations with the factored data. */
class LUFactors
{
public:
   double *data;
   int *ipiv;
#ifdef MFEM_USE_LAPACK
   static const int ipiv_base = 1;
#else
   static const int ipiv_base = 0;
#endif

   /** With this constructor, the (public) data and ipiv members should be set
       explicitly before calling class methods. */
   LUFactors() { }

   LUFactors(double *data_, int *ipiv_) : data(data_), ipiv(ipiv_) { }

   /** Factorize the current data of size (m x m) overwriting it with the LU
       factors. The factorization is such that L.U = P.A, where A is the
       original matrix and P is a permutation matrix represented by ipiv. */
   void Factor(int m);

   /** Assuming L.U = P.A factored data of size (m x m), compute |A|
       from the diagonal values of U and the permutation information. */
   double Det(int m) const;

   /** Assuming L.U = P.A factored data of size (m x m), compute X <- A X,
       for a matrix X of size (m x n). */
   void Mult(int m, int n, double *X) const;

   /** Assuming L.U = P.A factored data of size (m x m), compute
       X <- L^{-1} P X, for a matrix X of size (m x n). */
   void LSolve(int m, int n, double *X) const;

   /** Assuming L.U = P.A factored data of size (m x m), compute
       X <- U^{-1} X, for a matrix X of size (m x n). */
   void USolve(int m, int n, double *X) const;

   /** Assuming L.U = P.A factored data of size (m x m), compute X <- A^{-1} X,
       for a matrix X of size (m x n). */
   void Solve(int m, int n, double *X) const;

   /// Assuming L.U = P.A factored data of size (m x m), compute X <- A^{-1}.
   void GetInverseMatrix(int m, double *X) const;

   /** Given an (n x m) matrix A21, compute X2 <- X2 - A21 X1, for matrices X1,
       and X2 of size (m x r) and (n x r), respectively. */
   static void SubMult(int m, int n, int r, const double *A21,
                       const double *X1, double *X2);

   /** Assuming P.A = L.U factored data of size (m x m), compute the 2x2 block
       decomposition:
          | P 0 | |  A  A12 | = |  L  0 | | U U12 |
          | 0 I | | A21 A22 |   | L21 I | | 0 S22 |
       where A12, A21, and A22 are matrices of size (m x n), (n x m), and
       (n x n), respectively. The blocks are overwritten as follows:
          A12 <- U12 = L^{-1} P A12
          A21 <- L21 = A21 U^{-1}
          A22 <- S22 = A22 - L21 U12.
       The block S22 is the Schur complement. */
   void BlockFactor(int m, int n, double *A12, double *A21, double *A22) const;

   /** Given BlockFactor()'d data, perform the forward block solve for the
       linear system:
          |  A  A12 | | X1 | = | B1 |
          | A21 A22 | | X2 |   | B2 |
       written in the factored form:
          |  L  0 | | U U12 | | X1 | = | P 0 | | B1 |
          | L21 I | | 0 S22 | | X2 |   | 0 I | | B2 |.
       The resulting blocks Y1, Y2 solve the system:
          |  L  0 | | Y1 | = | P 0 | | B1 |
          | L21 I | | Y2 |   | 0 I | | B2 |
       The blocks are overwritten as follows:
          B1 <- Y1 = L^{-1} P B1
          B2 <- Y2 = B2 - L21 Y1 = B2 - A21 A^{-1} B1
       The blocks B1/Y1 and B2/Y2 are of size (m x r) and (n x r), respectively.
       The Schur complement system is given by: S22 X2 = Y2. */
   void BlockForwSolve(int m, int n, int r, const double *L21,
                       double *B1, double *B2) const;

   /** Given BlockFactor()'d data, perform the backward block solve in
          | U U12 | | X1 | = | Y1 |
          | 0 S22 | | X2 |   | Y2 |.
       The input is the solution block X2 and the block Y1 resulting from
       BlockForwSolve(). The result block X1 overwrites input block Y1:
          Y1 <- X1 = U^{-1} (Y1 - U12 X2). */
   void BlockBackSolve(int m, int n, int r, const double *U12,
                       const double *X2, double *Y1) const;
};


/** Data type for inverse of square dense matrix.
    Stores LU factors */
class DenseMatrixInverse : public MatrixInverse
{
private:
   const DenseMatrix *a;
   LUFactors lu;

public:
   /// Default constructor.
   DenseMatrixInverse() : a(NULL), lu(NULL, NULL) { }

   /** Creates square dense matrix. Computes factorization of mat
       and stores LU factors. */
   DenseMatrixInverse(const DenseMatrix &mat);

   /// Same as above but does not factorize the matrix.
   DenseMatrixInverse(const DenseMatrix *mat);

   ///  Get the size of the inverse matrix
   int Size() const { return Width(); }

   /// Factor the current DenseMatrix, *a
   void Factor();

   /// Factor a new DenseMatrix of the same size
   void Factor(const DenseMatrix &mat);

   virtual void SetOperator(const Operator &op);

   /// Matrix vector multiplication with the inverse of dense matrix.
   virtual void Mult(const Vector &x, Vector &y) const;

   /// Multiply the inverse matrix by another matrix: X = A^{-1} B.
   void Mult(const DenseMatrix &B, DenseMatrix &X) const;

   /// Compute and return the inverse matrix in Ainv.
   void GetInverseMatrix(DenseMatrix &Ainv) const
   {
      Ainv.SetSize(width);
      lu.GetInverseMatrix(width, Ainv.Data());
   }

   /// Compute the determinant of the original DenseMatrix using the LU factors.
   double Det() const { return lu.Det(width); }

   /// Print the numerical conditioning of the inversion: ||A^{-1} A - I||.
   void TestInversion();

   /// Destroys dense inverse matrix.
   virtual ~DenseMatrixInverse();
};


class DenseMatrixEigensystem
{
   DenseMatrix &mat;
   Vector      EVal;
   DenseMatrix EVect;
   Vector ev;
   int n;

#ifdef MFEM_USE_LAPACK
   double *work;
   char jobz, uplo;
   int lwork, info;
#endif

public:

   DenseMatrixEigensystem(DenseMatrix &m);
   void Eval();
   Vector &Eigenvalues() { return EVal; }
   DenseMatrix &Eigenvectors() { return EVect; }
   double Eigenvalue(int i) { return EVal(i); }
   const Vector &Eigenvector(int i)
   {
      ev.SetData(EVect.Data() + i * EVect.Height());
      return ev;
   }
   ~DenseMatrixEigensystem();
};


class DenseMatrixSVD
{
   Vector sv;
   int m, n;

#ifdef MFEM_USE_LAPACK
   double *work;
   char jobu, jobvt;
   int lwork, info;
#endif

   void Init();
public:

   DenseMatrixSVD(DenseMatrix &M);
   DenseMatrixSVD(int h, int w);
   void Eval(DenseMatrix &M);
   Vector &Singularvalues() { return sv; }
   double Singularvalue(int i) { return sv(i); }
   ~DenseMatrixSVD();
};

class Table;

/// Rank 3 tensor (array of matrices)
class DenseTensor
{
private:
   Array<double> tdata;
   DenseMatrix Mk;
   int nk;

public:
   DenseTensor() : tdata(), nk(0) { }

   DenseTensor(int i, int j, int k)
      : tdata(i*j*k), Mk((double*)NULL, i, j), nk(k) { }

   int SizeI() const { return Mk.Height(); }
   int SizeJ() const { return Mk.Width(); }
   int SizeK() const { return nk; }

   void SetSize(int i, int j, int k)
   {
      tdata.SetSize(i*j*k);
      Mk.UseExternalData((double*)NULL, i, j);
      nk = k;
   }

   void UseExternalData(double *ext_data, int i, int j, int k)
   {
      tdata.MakeRef(ext_data, i*j*k);
      Mk.UseExternalData((double*)NULL, i, j);
      nk = k;
   }

   void UseExternalData(const double *ext_data, int i, int j, int k)
   {
      double *ext_data_nc = const_cast<double *>(ext_data);
      UseExternalData(ext_data_nc, i, j, k);
   }

   /// Sets the tensor elements equal to constant c
   DenseTensor &operator=(double c);

   DenseMatrix &operator()(int k)
   {
      const int i = Mk.Height(), j = Mk.Width();
      Mk.data.MakeRef(GetData(k), i*j);
      return Mk;
   }

   const DenseMatrix &operator()(int k) const
   { return const_cast<DenseTensor&>(*this)(k); }

   double &operator()(int i, int j, int k)
   { return tdata[i+SizeI()*(j+SizeJ()*k)]; }
   const double &operator()(int i, int j, int k) const
   { return tdata[i+SizeI()*(j+SizeJ()*k)]; }

   double *GetData(int k) { return (double *)tdata + k*Mk.Height()*Mk.Width(); }

   double *Data() { return tdata; }

   /** Matrix-vector product from unassembled element matrices, assuming both
       'x' and 'y' use the same elem_dof table. */
   void AddMult(const Table &elem_dof, const Vector &x, Vector &y) const;

   void Clear()
   { UseExternalData((double*)NULL, 0, 0, 0); }

   long MemoryUsage() const { return tdata.MemoryUsage(); }
};


// Inline methods

inline double &DenseMatrix::operator()(int i, int j)
{
   MFEM_ASSERT(data && i >= 0 && i < height && j >= 0 && j < width, "");
   return data[i+j*height];
}

inline const double &DenseMatrix::operator()(int i, int j) const
{
   MFEM_ASSERT(data && i >= 0 && i < height && j >= 0 && j < width, "");
   return data[i+j*height];
}

} // namespace mfem

#endif<|MERGE_RESOLUTION|>--- conflicted
+++ resolved
@@ -246,12 +246,12 @@
 
    void GetRow(int r, Vector &row);
    void GetColumn(int c, Vector &col) const;
-<<<<<<< HEAD
-   double *GetColumn(int col) { return (double *)data + col*height; }
-=======
-   double *GetColumn(int col) { return data + col*height; }
-   const double *GetColumn(int col) const { return data + col*height; }
->>>>>>> bc6b4842
+
+   double *GetColumn(int col)
+   { return (double *) data + col*height; }
+
+   const double *GetColumn(int col) const
+   { return (const double *) data + col*height; }
 
    void GetColumnReference(int c, Vector &col)
    { col.SetDataAndSize((double *)data + c * height, height); }
