--- conflicted
+++ resolved
@@ -1594,9 +1594,6 @@
    }
 }
 
-<<<<<<< HEAD
-#if MFEM_HYPRE_VERSION < 21400
-=======
 /* job =  0, extract block diagonal of A and scale A into C
  * job =  1, job 0 + scale b into d
  * job =  2, use A to scale b only
@@ -1631,7 +1628,6 @@
    return -1;
 }
 #endif
->>>>>>> b31b5b1e
 
 HypreParMatrix *Add(double alpha, const HypreParMatrix &A,
                     double beta,  const HypreParMatrix &B)
