// Copyright (c) 2010-2020, Lawrence Livermore National Security, LLC. Produced
// at the Lawrence Livermore National Laboratory. All Rights reserved. See files
// LICENSE and NOTICE for details. LLNL-CODE-806117.
//
// This file is part of the MFEM library. For more information and source code
// availability visit https://mfem.org.
//
// MFEM is free software; you can redistribute it and/or modify it under the
// terms of the BSD-3 license. We welcome feedback and contributions, see file
// CONTRIBUTING.md for details.

#include "../config/config.hpp"

#ifdef MFEM_USE_MPI

#include "linalg.hpp"
#include "../fem/fem.hpp"

#include <fstream>
#include <iomanip>
#include <cmath>
#include <cstdlib>

// Define macro wrappers for hypre_TAlloc, hypre_CTAlloc and hypre_TFree:
// mfem_hypre_TAlloc, mfem_hypre_CTAlloc, and mfem_hypre_TFree, respectively.
// Note: the same macros are defined in hypre_parcsr.cpp.
#if MFEM_HYPRE_VERSION < 21400

#define mfem_hypre_TAlloc(type, size) hypre_TAlloc(type, size)
#define mfem_hypre_CTAlloc(type, size) hypre_CTAlloc(type, size)
#define mfem_hypre_TFree(ptr) hypre_TFree(ptr)

#else // MFEM_HYPRE_VERSION >= 21400

#define mfem_hypre_TAlloc(type, size) \
   hypre_TAlloc(type, size, HYPRE_MEMORY_HOST)
#define mfem_hypre_CTAlloc(type, size) \
   hypre_CTAlloc(type, size, HYPRE_MEMORY_HOST)
#define mfem_hypre_TFree(ptr) hypre_TFree(ptr, HYPRE_MEMORY_HOST)

// Notes regarding allocation and deallocation of hypre objects in 2.14.0
//-----------------------------------------------------------------------
//
// 1. hypre_CSRMatrix: i, j, data, and rownnz use HYPRE_MEMORY_SHARED while the
//    hypre_CSRMatrix structure uses HYPRE_MEMORY_HOST.
//
//    Note: the function HYPRE_CSRMatrixCreate creates the i array using
//          HYPRE_MEMORY_HOST!
//    Note: the functions hypre_CSRMatrixAdd and hypre_CSRMatrixMultiply create
//          C_i using HYPRE_MEMORY_HOST!
//
// 2. hypre_Vector: data uses HYPRE_MEMORY_SHARED while the hypre_Vector
//    structure uses HYPRE_MEMORY_HOST.
//
// 3. hypre_ParVector: the structure hypre_ParVector uses HYPRE_MEMORY_HOST;
//    partitioning uses HYPRE_MEMORY_HOST.
//
// 4. hypre_ParCSRMatrix: the structure hypre_ParCSRMatrix uses
//    HYPRE_MEMORY_HOST; col_map_offd, row_starts, col_starts, rowindices,
//    rowvalues also use HYPRE_MEMORY_HOST.
//
//    Note: the function hypre_ParCSRMatrixToCSRMatrixAll allocates matrix_i
//          using HYPRE_MEMORY_HOST!
//
// 5. The goal for the MFEM wrappers of hypre objects is to support only the
//    standard hypre build case, i.e. when hypre is build without device support
//    and all memory types correspond to host memory. In this case memory
//    allocated with operator new can be used by hypre but (as usual) it must
//    not be owned by hypre.

#endif // #if MFEM_HYPRE_VERSION < 21400

using namespace std;

namespace mfem
{

template<typename TargetT, typename SourceT>
static TargetT *DuplicateAs(const SourceT *array, int size,
                            bool cplusplus = true)
{
   TargetT *target_array = cplusplus ? (TargetT*) Memory<TargetT>(size)
                           /*     */ : mfem_hypre_TAlloc(TargetT, size);
   for (int i = 0; i < size; i++)
   {
      target_array[i] = array[i];
   }
   return target_array;
}

inline void HypreParVector::_SetDataAndSize_()
{
   SetDataAndSize(hypre_VectorData(hypre_ParVectorLocalVector(x)),
                  internal::to_int(
                     hypre_VectorSize(hypre_ParVectorLocalVector(x))));
}

HypreParVector::HypreParVector(MPI_Comm comm, HYPRE_Int glob_size,
                               HYPRE_Int *col) : Vector()
{
   x = hypre_ParVectorCreate(comm,glob_size,col);
   hypre_ParVectorInitialize(x);
   hypre_ParVectorSetPartitioningOwner(x,0);
   // The data will be destroyed by hypre (this is the default)
   hypre_ParVectorSetDataOwner(x,1);
   hypre_SeqVectorSetDataOwner(hypre_ParVectorLocalVector(x),1);
   _SetDataAndSize_();
   own_ParVector = 1;
}

HypreParVector::HypreParVector(MPI_Comm comm, HYPRE_Int glob_size,
                               double *_data, HYPRE_Int *col) : Vector()
{
   x = hypre_ParVectorCreate(comm,glob_size,col);
   hypre_ParVectorSetDataOwner(x,1); // owns the seq vector
   hypre_SeqVectorSetDataOwner(hypre_ParVectorLocalVector(x),0);
   hypre_ParVectorSetPartitioningOwner(x,0);
   double tmp = 0.0;
   hypre_VectorData(hypre_ParVectorLocalVector(x)) = &tmp;
   // If hypre_ParVectorLocalVector(x) and &tmp are non-NULL,
   // hypre_ParVectorInitialize(x) does not allocate memory!
   hypre_ParVectorInitialize(x);
   // Set the internal data array to the one passed in
   hypre_VectorData(hypre_ParVectorLocalVector(x)) = _data;
   _SetDataAndSize_();
   own_ParVector = 1;
}

HypreParVector::HypreParVector(const HypreParVector &y) : Vector()
{
   x = hypre_ParVectorCreate(y.x -> comm, y.x -> global_size,
                             y.x -> partitioning);
   hypre_ParVectorInitialize(x);
   hypre_ParVectorSetPartitioningOwner(x,0);
   hypre_ParVectorSetDataOwner(x,1);
   hypre_SeqVectorSetDataOwner(hypre_ParVectorLocalVector(x),1);
   _SetDataAndSize_();
   own_ParVector = 1;
}

HypreParVector::HypreParVector(const HypreParMatrix &A,
                               int transpose) : Vector()
{
   if (!transpose)
   {
      x = hypre_ParVectorInDomainOf(const_cast<HypreParMatrix&>(A));
   }
   else
   {
      x = hypre_ParVectorInRangeOf(const_cast<HypreParMatrix&>(A));
   }
   _SetDataAndSize_();
   own_ParVector = 1;
}

HypreParVector::HypreParVector(HYPRE_ParVector y) : Vector()
{
   x = (hypre_ParVector *) y;
   _SetDataAndSize_();
   own_ParVector = 0;
}

HypreParVector::HypreParVector(ParFiniteElementSpace *pfes)
{
   x = hypre_ParVectorCreate(pfes->GetComm(), pfes->GlobalTrueVSize(),
                             pfes->GetTrueDofOffsets());
   hypre_ParVectorInitialize(x);
   hypre_ParVectorSetPartitioningOwner(x,0);
   // The data will be destroyed by hypre (this is the default)
   hypre_ParVectorSetDataOwner(x,1);
   hypre_SeqVectorSetDataOwner(hypre_ParVectorLocalVector(x),1);
   _SetDataAndSize_();
   own_ParVector = 1;
}

Vector * HypreParVector::GlobalVector() const
{
   hypre_Vector *hv = hypre_ParVectorToVectorAll(*this);
   Vector *v = new Vector(hv->data, internal::to_int(hv->size));
   v->MakeDataOwner();
   hypre_SeqVectorSetDataOwner(hv,0);
   hypre_SeqVectorDestroy(hv);
   return v;
}

HypreParVector& HypreParVector::operator=(double d)
{
   Vector::operator=(d);
   return *this;
}

HypreParVector& HypreParVector::operator=(const HypreParVector &y)
{
#ifdef MFEM_DEBUG
   if (size != y.Size())
   {
      mfem_error("HypreParVector::operator=");
   }
#endif

   Vector::operator=(y);
   return *this;
}

void HypreParVector::SetData(double *_data)
{
   hypre_VectorData(hypre_ParVectorLocalVector(x)) = _data;
   Vector::SetData(_data);
}

HYPRE_Int HypreParVector::Randomize(HYPRE_Int seed)
{
   return hypre_ParVectorSetRandomValues(x,seed);
}

void HypreParVector::Print(const char *fname) const
{
   hypre_ParVectorPrint(x,fname);
}

HypreParVector::~HypreParVector()
{
   if (own_ParVector)
   {
      hypre_ParVectorDestroy(x);
   }
}

#ifdef MFEM_USE_SUNDIALS

void HypreParVector::ToNVector(N_Vector &nv)
{
   MFEM_ASSERT(nv && N_VGetVectorID(nv) == SUNDIALS_NVEC_PARHYP,
               "invalid N_Vector");
   N_VectorContent_ParHyp nv_c = (N_VectorContent_ParHyp)(nv->content);
   MFEM_ASSERT(nv_c->own_parvector == SUNFALSE, "invalid N_Vector");
   nv_c->local_length = x->local_vector->size;
   nv_c->global_length = x->global_size;
   nv_c->comm = x->comm;
   nv_c->x = x;
}

#endif // MFEM_USE_SUNDIALS


double InnerProduct(HypreParVector *x, HypreParVector *y)
{
   return hypre_ParVectorInnerProd(*x, *y);
}

double InnerProduct(HypreParVector &x, HypreParVector &y)
{
   return hypre_ParVectorInnerProd(x, y);
}


double ParNormlp(const Vector &vec, double p, MPI_Comm comm)
{
   double norm = 0.0;
   if (p == 1.0)
   {
      double loc_norm = vec.Norml1();
      MPI_Allreduce(&loc_norm, &norm, 1, MPI_DOUBLE, MPI_SUM, comm);
   }
   if (p == 2.0)
   {
      double loc_norm = vec*vec;
      MPI_Allreduce(&loc_norm, &norm, 1, MPI_DOUBLE, MPI_SUM, comm);
      norm = sqrt(norm);
   }
   if (p < infinity())
   {
      double sum = 0.0;
      for (int i = 0; i < vec.Size(); i++)
      {
         sum += pow(fabs(vec(i)), p);
      }
      MPI_Allreduce(&sum, &norm, 1, MPI_DOUBLE, MPI_SUM, comm);
      norm = pow(norm, 1.0/p);
   }
   else
   {
      double loc_norm = vec.Normlinf();
      MPI_Allreduce(&loc_norm, &norm, 1, MPI_DOUBLE, MPI_MAX, comm);
   }
   return norm;
}


void HypreParMatrix::Init()
{
   A = NULL;
   X = Y = NULL;
   diagOwner = offdOwner = colMapOwner = -1;
   ParCSROwner = 1;
}

HypreParMatrix::HypreParMatrix()
{
   Init();
   height = width = 0;
}

char HypreParMatrix::CopyCSR(SparseMatrix *csr, hypre_CSRMatrix *hypre_csr)
{
   hypre_CSRMatrixData(hypre_csr) = csr->GetData();
#ifndef HYPRE_BIGINT
   hypre_CSRMatrixI(hypre_csr) = csr->GetI();
   hypre_CSRMatrixJ(hypre_csr) = csr->GetJ();
   // Prevent hypre from destroying hypre_csr->{i,j,data}
   return 0;
#else
   hypre_CSRMatrixI(hypre_csr) =
      DuplicateAs<HYPRE_Int>(csr->GetI(), csr->Height()+1);
   hypre_CSRMatrixJ(hypre_csr) =
      DuplicateAs<HYPRE_Int>(csr->GetJ(), csr->NumNonZeroElems());
   // Prevent hypre from destroying hypre_csr->{i,j,data}, own {i,j}
   return 1;
#endif
}

char HypreParMatrix::CopyBoolCSR(Table *bool_csr, hypre_CSRMatrix *hypre_csr)
{
   int nnz = bool_csr->Size_of_connections();
   double *data = new double[nnz];
   for (int i = 0; i < nnz; i++)
   {
      data[i] = 1.0;
   }
   hypre_CSRMatrixData(hypre_csr) = data;
#ifndef HYPRE_BIGINT
   hypre_CSRMatrixI(hypre_csr) = bool_csr->GetI();
   hypre_CSRMatrixJ(hypre_csr) = bool_csr->GetJ();
   // Prevent hypre from destroying hypre_csr->{i,j,data}, own {data}
   return 2;
#else
   hypre_CSRMatrixI(hypre_csr) =
      DuplicateAs<HYPRE_Int>(bool_csr->GetI(), bool_csr->Size()+1);
   hypre_CSRMatrixJ(hypre_csr) =
      DuplicateAs<HYPRE_Int>(bool_csr->GetJ(), nnz);
   // Prevent hypre from destroying hypre_csr->{i,j,data}, own {i,j,data}
   return 3;
#endif
}

void HypreParMatrix::CopyCSR_J(hypre_CSRMatrix *hypre_csr, int *J)
{
   HYPRE_Int nnz = hypre_CSRMatrixNumNonzeros(hypre_csr);
   for (HYPRE_Int j = 0; j < nnz; j++)
   {
      J[j] = int(hypre_CSRMatrixJ(hypre_csr)[j]);
   }
}

// Square block-diagonal constructor (4 arguments, v1)
HypreParMatrix::HypreParMatrix(MPI_Comm comm, HYPRE_Int glob_size,
                               HYPRE_Int *row_starts, SparseMatrix *diag)
   : Operator(diag->Height(), diag->Width())
{
   Init();
   A = hypre_ParCSRMatrixCreate(comm, glob_size, glob_size, row_starts,
                                row_starts, 0, diag->NumNonZeroElems(), 0);
   hypre_ParCSRMatrixSetDataOwner(A,1);
   hypre_ParCSRMatrixSetRowStartsOwner(A,0);
   hypre_ParCSRMatrixSetColStartsOwner(A,0);

   hypre_CSRMatrixSetDataOwner(A->diag,0);
   diagOwner = CopyCSR(diag, A->diag);
   hypre_CSRMatrixSetRownnz(A->diag);

   hypre_CSRMatrixSetDataOwner(A->offd,1);
   hypre_CSRMatrixI(A->offd) = mfem_hypre_CTAlloc(HYPRE_Int, diag->Height()+1);

   /* Don't need to call these, since they allocate memory only
      if it was not already allocated */
   // hypre_CSRMatrixInitialize(A->diag);
   // hypre_ParCSRMatrixInitialize(A);

   hypre_ParCSRMatrixSetNumNonzeros(A);

   /* Make sure that the first entry in each row is the diagonal one. */
   hypre_CSRMatrixReorder(hypre_ParCSRMatrixDiag(A));
#ifdef HYPRE_BIGINT
   CopyCSR_J(A->diag, diag->GetJ());
#endif

   hypre_MatvecCommPkgCreate(A);
}

// Rectangular block-diagonal constructor (6 arguments, v1)
HypreParMatrix::HypreParMatrix(MPI_Comm comm,
                               HYPRE_Int global_num_rows,
                               HYPRE_Int global_num_cols,
                               HYPRE_Int *row_starts, HYPRE_Int *col_starts,
                               SparseMatrix *diag)
   : Operator(diag->Height(), diag->Width())
{
   Init();
   A = hypre_ParCSRMatrixCreate(comm, global_num_rows, global_num_cols,
                                row_starts, col_starts,
                                0, diag->NumNonZeroElems(), 0);
   hypre_ParCSRMatrixSetDataOwner(A,1);
   hypre_ParCSRMatrixSetRowStartsOwner(A,0);
   hypre_ParCSRMatrixSetColStartsOwner(A,0);

   hypre_CSRMatrixSetDataOwner(A->diag,0);
   diagOwner = CopyCSR(diag, A->diag);
   hypre_CSRMatrixSetRownnz(A->diag);

   hypre_CSRMatrixSetDataOwner(A->offd,1);
   hypre_CSRMatrixI(A->offd) = mfem_hypre_CTAlloc(HYPRE_Int, diag->Height()+1);

   hypre_ParCSRMatrixSetNumNonzeros(A);

   /* Make sure that the first entry in each row is the diagonal one. */
   if (row_starts == col_starts)
   {
      hypre_CSRMatrixReorder(hypre_ParCSRMatrixDiag(A));
#ifdef HYPRE_BIGINT
      CopyCSR_J(A->diag, diag->GetJ());
#endif
   }

   hypre_MatvecCommPkgCreate(A);
}

// General rectangular constructor with diagonal and off-diagonal (8 arguments)
HypreParMatrix::HypreParMatrix(MPI_Comm comm,
                               HYPRE_Int global_num_rows,
                               HYPRE_Int global_num_cols,
                               HYPRE_Int *row_starts, HYPRE_Int *col_starts,
                               SparseMatrix *diag, SparseMatrix *offd,
                               HYPRE_Int *cmap)
   : Operator(diag->Height(), diag->Width())
{
   Init();
   A = hypre_ParCSRMatrixCreate(comm, global_num_rows, global_num_cols,
                                row_starts, col_starts,
                                offd->Width(), diag->NumNonZeroElems(),
                                offd->NumNonZeroElems());
   hypre_ParCSRMatrixSetDataOwner(A,1);
   hypre_ParCSRMatrixSetRowStartsOwner(A,0);
   hypre_ParCSRMatrixSetColStartsOwner(A,0);

   hypre_CSRMatrixSetDataOwner(A->diag,0);
   diagOwner = CopyCSR(diag, A->diag);
   hypre_CSRMatrixSetRownnz(A->diag);

   hypre_CSRMatrixSetDataOwner(A->offd,0);
   offdOwner = CopyCSR(offd, A->offd);
   hypre_CSRMatrixSetRownnz(A->offd);

   hypre_ParCSRMatrixColMapOffd(A) = cmap;
   // Prevent hypre from destroying A->col_map_offd
   colMapOwner = 0;

   hypre_ParCSRMatrixSetNumNonzeros(A);

   /* Make sure that the first entry in each row is the diagonal one. */
   if (row_starts == col_starts)
   {
      hypre_CSRMatrixReorder(hypre_ParCSRMatrixDiag(A));
#ifdef HYPRE_BIGINT
      CopyCSR_J(A->diag, diag->GetJ());
#endif
   }

   hypre_MatvecCommPkgCreate(A);
}

// General rectangular constructor with diagonal and off-diagonal (13 arguments)
HypreParMatrix::HypreParMatrix(
   MPI_Comm comm,
   HYPRE_Int global_num_rows, HYPRE_Int global_num_cols,
   HYPRE_Int *row_starts, HYPRE_Int *col_starts,
   HYPRE_Int *diag_i, HYPRE_Int *diag_j, double *diag_data,
   HYPRE_Int *offd_i, HYPRE_Int *offd_j, double *offd_data,
   HYPRE_Int offd_num_cols, HYPRE_Int *offd_col_map)
{
   Init();
   A = hypre_ParCSRMatrixCreate(comm, global_num_rows, global_num_cols,
                                row_starts, col_starts, offd_num_cols, 0, 0);
   hypre_ParCSRMatrixSetDataOwner(A,1);
   hypre_ParCSRMatrixSetRowStartsOwner(A,0);
   hypre_ParCSRMatrixSetColStartsOwner(A,0);

   HYPRE_Int local_num_rows = hypre_CSRMatrixNumRows(A->diag);

   hypre_CSRMatrixSetDataOwner(A->diag,0);
   hypre_CSRMatrixI(A->diag) = diag_i;
   hypre_CSRMatrixJ(A->diag) = diag_j;
   hypre_CSRMatrixData(A->diag) = diag_data;
   hypre_CSRMatrixNumNonzeros(A->diag) = diag_i[local_num_rows];
   hypre_CSRMatrixSetRownnz(A->diag);
   // Prevent hypre from destroying A->diag->{i,j,data}, own A->diag->{i,j,data}
   diagOwner = 3;

   hypre_CSRMatrixSetDataOwner(A->offd,0);
   hypre_CSRMatrixI(A->offd) = offd_i;
   hypre_CSRMatrixJ(A->offd) = offd_j;
   hypre_CSRMatrixData(A->offd) = offd_data;
   hypre_CSRMatrixNumNonzeros(A->offd) = offd_i[local_num_rows];
   hypre_CSRMatrixSetRownnz(A->offd);
   // Prevent hypre from destroying A->offd->{i,j,data}, own A->offd->{i,j,data}
   offdOwner = 3;

   hypre_ParCSRMatrixColMapOffd(A) = offd_col_map;
   // Prevent hypre from destroying A->col_map_offd, own A->col_map_offd
   colMapOwner = 1;

   hypre_ParCSRMatrixSetNumNonzeros(A);

   /* Make sure that the first entry in each row is the diagonal one. */
   if (row_starts == col_starts)
   {
      hypre_CSRMatrixReorder(hypre_ParCSRMatrixDiag(A));
   }

   hypre_MatvecCommPkgCreate(A);

   height = GetNumRows();
   width = GetNumCols();
}

// Constructor from a CSR matrix on rank 0 (4 arguments, v2)
HypreParMatrix::HypreParMatrix(MPI_Comm comm,
                               HYPRE_Int *row_starts, HYPRE_Int *col_starts,
                               SparseMatrix *sm_a)
{
   MFEM_ASSERT(sm_a != NULL, "invalid input");
   MFEM_VERIFY(!HYPRE_AssumedPartitionCheck(),
               "this method can not be used with assumed partition");

   Init();

   hypre_CSRMatrix *csr_a;
   csr_a = hypre_CSRMatrixCreate(sm_a -> Height(), sm_a -> Width(),
                                 sm_a -> NumNonZeroElems());

   hypre_CSRMatrixSetDataOwner(csr_a,0);
   CopyCSR(sm_a, csr_a);
   hypre_CSRMatrixSetRownnz(csr_a);

   A = hypre_CSRMatrixToParCSRMatrix(comm, csr_a, row_starts, col_starts);

#ifdef HYPRE_BIGINT
   delete [] hypre_CSRMatrixI(csr_a);
   delete [] hypre_CSRMatrixJ(csr_a);
#endif
   hypre_CSRMatrixI(csr_a) = NULL;
   hypre_CSRMatrixDestroy(csr_a);

   height = GetNumRows();
   width = GetNumCols();

   /* Make sure that the first entry in each row is the diagonal one. */
   if (row_starts == col_starts)
   {
      hypre_CSRMatrixReorder(hypre_ParCSRMatrixDiag(A));
   }

   hypre_MatvecCommPkgCreate(A);
}

// Boolean, rectangular, block-diagonal constructor (6 arguments, v2)
HypreParMatrix::HypreParMatrix(MPI_Comm comm,
                               HYPRE_Int global_num_rows,
                               HYPRE_Int global_num_cols,
                               HYPRE_Int *row_starts, HYPRE_Int *col_starts,
                               Table *diag)
{
   Init();
   int nnz = diag->Size_of_connections();
   A = hypre_ParCSRMatrixCreate(comm, global_num_rows, global_num_cols,
                                row_starts, col_starts, 0, nnz, 0);
   hypre_ParCSRMatrixSetDataOwner(A,1);
   hypre_ParCSRMatrixSetRowStartsOwner(A,0);
   hypre_ParCSRMatrixSetColStartsOwner(A,0);

   hypre_CSRMatrixSetDataOwner(A->diag,0);
   diagOwner = CopyBoolCSR(diag, A->diag);
   hypre_CSRMatrixSetRownnz(A->diag);

   hypre_CSRMatrixSetDataOwner(A->offd,1);
   hypre_CSRMatrixI(A->offd) = mfem_hypre_CTAlloc(HYPRE_Int, diag->Size()+1);

   hypre_ParCSRMatrixSetNumNonzeros(A);

   /* Make sure that the first entry in each row is the diagonal one. */
   if (row_starts == col_starts)
   {
      hypre_CSRMatrixReorder(hypre_ParCSRMatrixDiag(A));
#ifdef HYPRE_BIGINT
      CopyCSR_J(A->diag, diag->GetJ());
#endif
   }

   hypre_MatvecCommPkgCreate(A);

   height = GetNumRows();
   width = GetNumCols();
}

// Boolean, general rectangular constructor with diagonal and off-diagonal
// (11 arguments)
HypreParMatrix::HypreParMatrix(MPI_Comm comm, int id, int np,
                               HYPRE_Int *row, HYPRE_Int *col,
                               HYPRE_Int *i_diag, HYPRE_Int *j_diag,
                               HYPRE_Int *i_offd, HYPRE_Int *j_offd,
                               HYPRE_Int *cmap, HYPRE_Int cmap_size)
{
   HYPRE_Int diag_nnz, offd_nnz;

   Init();
   if (HYPRE_AssumedPartitionCheck())
   {
      diag_nnz = i_diag[row[1]-row[0]];
      offd_nnz = i_offd[row[1]-row[0]];

      A = hypre_ParCSRMatrixCreate(comm, row[2], col[2], row, col,
                                   cmap_size, diag_nnz, offd_nnz);
   }
   else
   {
      diag_nnz = i_diag[row[id+1]-row[id]];
      offd_nnz = i_offd[row[id+1]-row[id]];

      A = hypre_ParCSRMatrixCreate(comm, row[np], col[np], row, col,
                                   cmap_size, diag_nnz, offd_nnz);
   }

   hypre_ParCSRMatrixSetDataOwner(A,1);
   hypre_ParCSRMatrixSetRowStartsOwner(A,0);
   hypre_ParCSRMatrixSetColStartsOwner(A,0);

   HYPRE_Int i;

   double *a_diag = Memory<double>(diag_nnz);
   for (i = 0; i < diag_nnz; i++)
   {
      a_diag[i] = 1.0;
   }

   double *a_offd = Memory<double>(offd_nnz);
   for (i = 0; i < offd_nnz; i++)
   {
      a_offd[i] = 1.0;
   }

   hypre_CSRMatrixSetDataOwner(A->diag,0);
   hypre_CSRMatrixI(A->diag)    = i_diag;
   hypre_CSRMatrixJ(A->diag)    = j_diag;
   hypre_CSRMatrixData(A->diag) = a_diag;
   hypre_CSRMatrixSetRownnz(A->diag);
   // Prevent hypre from destroying A->diag->{i,j,data}, own A->diag->{i,j,data}
   diagOwner = 3;

   hypre_CSRMatrixSetDataOwner(A->offd,0);
   hypre_CSRMatrixI(A->offd)    = i_offd;
   hypre_CSRMatrixJ(A->offd)    = j_offd;
   hypre_CSRMatrixData(A->offd) = a_offd;
   hypre_CSRMatrixSetRownnz(A->offd);
   // Prevent hypre from destroying A->offd->{i,j,data}, own A->offd->{i,j,data}
   offdOwner = 3;

   hypre_ParCSRMatrixColMapOffd(A) = cmap;
   // Prevent hypre from destroying A->col_map_offd, own A->col_map_offd
   colMapOwner = 1;

   hypre_ParCSRMatrixSetNumNonzeros(A);

   /* Make sure that the first entry in each row is the diagonal one. */
   if (row == col)
   {
      hypre_CSRMatrixReorder(hypre_ParCSRMatrixDiag(A));
   }

   hypre_MatvecCommPkgCreate(A);

   height = GetNumRows();
   width = GetNumCols();
}

// General rectangular constructor with diagonal and off-diagonal constructed
// from a CSR matrix that contains both diagonal and off-diagonal blocks
// (9 arguments)
HypreParMatrix::HypreParMatrix(MPI_Comm comm, int nrows, HYPRE_Int glob_nrows,
                               HYPRE_Int glob_ncols, int *I, HYPRE_Int *J,
                               double *data, HYPRE_Int *rows, HYPRE_Int *cols)
{
   Init();

   // Determine partitioning size, and my column start and end
   int part_size;
   HYPRE_Int my_col_start, my_col_end; // my range: [my_col_start, my_col_end)
   if (HYPRE_AssumedPartitionCheck())
   {
      part_size = 2;
      my_col_start = cols[0];
      my_col_end = cols[1];
   }
   else
   {
      int myid;
      MPI_Comm_rank(comm, &myid);
      MPI_Comm_size(comm, &part_size);
      part_size++;
      my_col_start = cols[myid];
      my_col_end = cols[myid+1];
   }

   // Copy in the row and column partitionings
   HYPRE_Int *row_starts, *col_starts;
   if (rows == cols)
   {
      row_starts = col_starts = mfem_hypre_TAlloc(HYPRE_Int, part_size);
      for (int i = 0; i < part_size; i++)
      {
         row_starts[i] = rows[i];
      }
   }
   else
   {
      row_starts = mfem_hypre_TAlloc(HYPRE_Int, part_size);
      col_starts = mfem_hypre_TAlloc(HYPRE_Int, part_size);
      for (int i = 0; i < part_size; i++)
      {
         row_starts[i] = rows[i];
         col_starts[i] = cols[i];
      }
   }

   // Create a map for the off-diagonal indices - global to local. Count the
   // number of diagonal and off-diagonal entries.
   HYPRE_Int diag_nnz = 0, offd_nnz = 0, offd_num_cols = 0;
   map<HYPRE_Int, HYPRE_Int> offd_map;
   for (HYPRE_Int j = 0, loc_nnz = I[nrows]; j < loc_nnz; j++)
   {
      HYPRE_Int glob_col = J[j];
      if (my_col_start <= glob_col && glob_col < my_col_end)
      {
         diag_nnz++;
      }
      else
      {
         offd_map.insert(pair<const HYPRE_Int, HYPRE_Int>(glob_col, -1));
         offd_nnz++;
      }
   }
   // count the number of columns in the off-diagonal and set the local indices
   for (map<HYPRE_Int, HYPRE_Int>::iterator it = offd_map.begin();
        it != offd_map.end(); ++it)
   {
      it->second = offd_num_cols++;
   }

   // construct the global ParCSR matrix
   A = hypre_ParCSRMatrixCreate(comm, glob_nrows, glob_ncols,
                                row_starts, col_starts, offd_num_cols,
                                diag_nnz, offd_nnz);
   hypre_ParCSRMatrixInitialize(A);

   HYPRE_Int *diag_i, *diag_j, *offd_i, *offd_j, *offd_col_map;
   double *diag_data, *offd_data;
   diag_i = A->diag->i;
   diag_j = A->diag->j;
   diag_data = A->diag->data;
   offd_i = A->offd->i;
   offd_j = A->offd->j;
   offd_data = A->offd->data;
   offd_col_map = A->col_map_offd;

   diag_nnz = offd_nnz = 0;
   for (HYPRE_Int i = 0, j = 0; i < nrows; i++)
   {
      diag_i[i] = diag_nnz;
      offd_i[i] = offd_nnz;
      for (HYPRE_Int j_end = I[i+1]; j < j_end; j++)
      {
         HYPRE_Int glob_col = J[j];
         if (my_col_start <= glob_col && glob_col < my_col_end)
         {
            diag_j[diag_nnz] = glob_col - my_col_start;
            diag_data[diag_nnz] = data[j];
            diag_nnz++;
         }
         else
         {
            offd_j[offd_nnz] = offd_map[glob_col];
            offd_data[offd_nnz] = data[j];
            offd_nnz++;
         }
      }
   }
   diag_i[nrows] = diag_nnz;
   offd_i[nrows] = offd_nnz;
   for (map<HYPRE_Int, HYPRE_Int>::iterator it = offd_map.begin();
        it != offd_map.end(); ++it)
   {
      offd_col_map[it->second] = it->first;
   }

   hypre_ParCSRMatrixSetNumNonzeros(A);
   /* Make sure that the first entry in each row is the diagonal one. */
   if (row_starts == col_starts)
   {
      hypre_CSRMatrixReorder(hypre_ParCSRMatrixDiag(A));
   }
   hypre_MatvecCommPkgCreate(A);

   height = GetNumRows();
   width = GetNumCols();
}

HypreParMatrix::HypreParMatrix(const HypreParMatrix &P)
{
   hypre_ParCSRMatrix *Ph = static_cast<hypre_ParCSRMatrix *>(P);

   Init();

   // Clone the structure
   A = hypre_ParCSRMatrixCompleteClone(Ph);
   // Make a deep copy of the data from the source
   hypre_ParCSRMatrixCopy(Ph, A, 1);

   height = GetNumRows();
   width = GetNumCols();

   CopyRowStarts();
   CopyColStarts();

   hypre_ParCSRMatrixSetNumNonzeros(A);

   hypre_MatvecCommPkgCreate(A);
}

void HypreParMatrix::MakeRef(const HypreParMatrix &master)
{
   Destroy();
   Init();
   A = master.A;
   ParCSROwner = 0;
   height = master.GetNumRows();
   width = master.GetNumCols();
}

hypre_ParCSRMatrix* HypreParMatrix::StealData()
{
   // Only safe when (diagOwner == -1 && offdOwner == -1 && colMapOwner == -1)
   // Otherwise, there may be memory leaks or hypre may destroy arrays allocated
   // with operator new.
   MFEM_ASSERT(diagOwner == -1 && offdOwner == -1 && colMapOwner == -1, "");
   MFEM_ASSERT(ParCSROwner, "");
   hypre_ParCSRMatrix *R = A;
   A = NULL;
   Destroy();
   Init();
   return R;
}

void HypreParMatrix::CopyRowStarts()
{
   if (!A || hypre_ParCSRMatrixOwnsRowStarts(A) ||
       (hypre_ParCSRMatrixRowStarts(A) == hypre_ParCSRMatrixColStarts(A) &&
        hypre_ParCSRMatrixOwnsColStarts(A)))
   {
      return;
   }

   int row_starts_size;
   if (HYPRE_AssumedPartitionCheck())
   {
      row_starts_size = 2;
   }
   else
   {
      MPI_Comm_size(hypre_ParCSRMatrixComm(A), &row_starts_size);
      row_starts_size++; // num_proc + 1
   }

   HYPRE_Int *old_row_starts = hypre_ParCSRMatrixRowStarts(A);
   HYPRE_Int *new_row_starts = mfem_hypre_CTAlloc(HYPRE_Int, row_starts_size);
   for (int i = 0; i < row_starts_size; i++)
   {
      new_row_starts[i] = old_row_starts[i];
   }

   hypre_ParCSRMatrixRowStarts(A) = new_row_starts;
   hypre_ParCSRMatrixOwnsRowStarts(A) = 1;

   if (hypre_ParCSRMatrixColStarts(A) == old_row_starts)
   {
      hypre_ParCSRMatrixColStarts(A) = new_row_starts;
      hypre_ParCSRMatrixOwnsColStarts(A) = 0;
   }
}

void HypreParMatrix::CopyColStarts()
{
   if (!A || hypre_ParCSRMatrixOwnsColStarts(A) ||
       (hypre_ParCSRMatrixRowStarts(A) == hypre_ParCSRMatrixColStarts(A) &&
        hypre_ParCSRMatrixOwnsRowStarts(A)))
   {
      return;
   }

   int col_starts_size;
   if (HYPRE_AssumedPartitionCheck())
   {
      col_starts_size = 2;
   }
   else
   {
      MPI_Comm_size(hypre_ParCSRMatrixComm(A), &col_starts_size);
      col_starts_size++; // num_proc + 1
   }

   HYPRE_Int *old_col_starts = hypre_ParCSRMatrixColStarts(A);
   HYPRE_Int *new_col_starts = mfem_hypre_CTAlloc(HYPRE_Int, col_starts_size);
   for (int i = 0; i < col_starts_size; i++)
   {
      new_col_starts[i] = old_col_starts[i];
   }

   hypre_ParCSRMatrixColStarts(A) = new_col_starts;

   if (hypre_ParCSRMatrixRowStarts(A) == old_col_starts)
   {
      hypre_ParCSRMatrixRowStarts(A) = new_col_starts;
      hypre_ParCSRMatrixOwnsRowStarts(A) = 1;
      hypre_ParCSRMatrixOwnsColStarts(A) = 0;
   }
   else
   {
      hypre_ParCSRMatrixOwnsColStarts(A) = 1;
   }
}

void HypreParMatrix::GetDiag(Vector &diag) const
{
   int size = Height();
   diag.SetSize(size);
   for (int j = 0; j < size; j++)
   {
      diag(j) = A->diag->data[A->diag->i[j]];
      MFEM_ASSERT(A->diag->j[A->diag->i[j]] == j,
                  "the first entry in each row must be the diagonal one");
   }
}

static void MakeWrapper(const hypre_CSRMatrix *mat, SparseMatrix &wrapper)
{
   HYPRE_Int nr = hypre_CSRMatrixNumRows(mat);
   HYPRE_Int nc = hypre_CSRMatrixNumCols(mat);
#ifndef HYPRE_BIGINT
   SparseMatrix tmp(hypre_CSRMatrixI(mat),
                    hypre_CSRMatrixJ(mat),
                    hypre_CSRMatrixData(mat),
                    nr, nc, false, false, false);
#else
   HYPRE_Int nnz = hypre_CSRMatrixNumNonzeros(mat);
   SparseMatrix tmp(DuplicateAs<int>(hypre_CSRMatrixI(mat), nr+1),
                    DuplicateAs<int>(hypre_CSRMatrixJ(mat), nnz),
                    hypre_CSRMatrixData(mat),
                    nr, nc, true, false, false);
#endif
   wrapper.Swap(tmp);
}

void HypreParMatrix::GetDiag(SparseMatrix &diag) const
{
   MakeWrapper(A->diag, diag);
}

void HypreParMatrix::GetOffd(SparseMatrix &offd, HYPRE_Int* &cmap) const
{
   MakeWrapper(A->offd, offd);
   cmap = A->col_map_offd;
}

void HypreParMatrix::GetBlocks(Array2D<HypreParMatrix*> &blocks,
                               bool interleaved_rows,
                               bool interleaved_cols) const
{
   int nr = blocks.NumRows();
   int nc = blocks.NumCols();

   hypre_ParCSRMatrix **hypre_blocks = new hypre_ParCSRMatrix*[nr * nc];
   internal::hypre_ParCSRMatrixSplit(A, nr, nc, hypre_blocks,
                                     interleaved_rows, interleaved_cols);

   for (int i = 0; i < nr; i++)
   {
      for (int j = 0; j < nc; j++)
      {
         blocks[i][j] = new HypreParMatrix(hypre_blocks[i*nc + j]);
      }
   }

   delete [] hypre_blocks;
}

HypreParMatrix * HypreParMatrix::Transpose() const
{
   hypre_ParCSRMatrix * At;
   hypre_ParCSRMatrixTranspose(A, &At, 1);
   hypre_ParCSRMatrixSetNumNonzeros(At);

   hypre_MatvecCommPkgCreate(At);

   if ( M() == N() )
   {
      /* If the matrix is square, make sure that the first entry in each
         row is the diagonal one. */
      hypre_CSRMatrixReorder(hypre_ParCSRMatrixDiag(At));
   }

   return new HypreParMatrix(At);
}

HYPRE_Int HypreParMatrix::Mult(HypreParVector &x, HypreParVector &y,
                               double a, double b)
{
   x.HostRead();
   (b == 0.0) ? y.HostWrite() : y.HostReadWrite();
   return hypre_ParCSRMatrixMatvec(a, A, x, b, y);
}

void HypreParMatrix::Mult(double a, const Vector &x, double b, Vector &y) const
{
   MFEM_ASSERT(x.Size() == Width(), "invalid x.Size() = " << x.Size()
               << ", expected size = " << Width());
   MFEM_ASSERT(y.Size() == Height(), "invalid y.Size() = " << y.Size()
               << ", expected size = " << Height());

   auto x_data = x.HostRead();
   auto y_data = (b == 0.0) ? y.HostWrite() : y.HostReadWrite();
   if (X == NULL)
   {
      X = new HypreParVector(A->comm,
                             GetGlobalNumCols(),
                             const_cast<double*>(x_data),
                             GetColStarts());
      Y = new HypreParVector(A->comm,
                             GetGlobalNumRows(),
                             y_data,
                             GetRowStarts());
   }
   else
   {
      X->SetData(const_cast<double*>(x_data));
      Y->SetData(y_data);
   }

   hypre_ParCSRMatrixMatvec(a, A, *X, b, *Y);
}

void HypreParMatrix::MultTranspose(double a, const Vector &x,
                                   double b, Vector &y) const
{
   MFEM_ASSERT(x.Size() == Height(), "invalid x.Size() = " << x.Size()
               << ", expected size = " << Height());
   MFEM_ASSERT(y.Size() == Width(), "invalid y.Size() = " << y.Size()
               << ", expected size = " << Width());

   // Note: x has the dimensions of Y (height), and
   //       y has the dimensions of X (width)
   auto x_data = x.HostRead();
   auto y_data = (b == 0.0) ? y.HostWrite() : y.HostReadWrite();
   if (X == NULL)
   {
      X = new HypreParVector(A->comm,
                             GetGlobalNumCols(),
                             y_data,
                             GetColStarts());
      Y = new HypreParVector(A->comm,
                             GetGlobalNumRows(),
                             const_cast<double*>(x_data),
                             GetRowStarts());
   }
   else
   {
      X->SetData(y_data);
      Y->SetData(const_cast<double*>(x_data));
   }

   hypre_ParCSRMatrixMatvecT(a, A, *Y, b, *X);
}

HYPRE_Int HypreParMatrix::Mult(HYPRE_ParVector x, HYPRE_ParVector y,
                               double a, double b)
{
   return hypre_ParCSRMatrixMatvec(a, A, (hypre_ParVector *) x, b,
                                   (hypre_ParVector *) y);
}

HYPRE_Int HypreParMatrix::MultTranspose(HypreParVector & x, HypreParVector & y,
                                        double a, double b)
{
   return hypre_ParCSRMatrixMatvecT(a, A, x, b, y);
}

HypreParMatrix* HypreParMatrix::LeftDiagMult(const SparseMatrix &D,
                                             HYPRE_Int* row_starts) const
{
   const bool assumed_partition = HYPRE_AssumedPartitionCheck();
   const bool row_starts_given = (row_starts != NULL);
   if (!row_starts_given)
   {
      row_starts = hypre_ParCSRMatrixRowStarts(A);
      MFEM_VERIFY(D.Height() == hypre_CSRMatrixNumRows(A->diag),
                  "the matrix D is NOT compatible with the row starts of"
                  " this HypreParMatrix, row_starts must be given.");
   }
   else
   {
      int offset;
      if (assumed_partition)
      {
         offset = 0;
      }
      else
      {
         MPI_Comm_rank(GetComm(), &offset);
      }
      int local_num_rows = row_starts[offset+1]-row_starts[offset];
      MFEM_VERIFY(local_num_rows == D.Height(), "the number of rows in D is "
                  " not compatible with the given row_starts");
   }
   // D.Width() will be checked for compatibility by the SparseMatrix
   // multiplication function, mfem::Mult(), called below.

   int part_size;
   HYPRE_Int global_num_rows;
   if (assumed_partition)
   {
      part_size = 2;
      if (row_starts_given)
      {
         global_num_rows = row_starts[2];
         // Here, we use row_starts[2], so row_starts must come from the
         // methods GetDofOffsets/GetTrueDofOffsets of ParFiniteElementSpace
         // (HYPRE's partitions have only 2 entries).
      }
      else
      {
         global_num_rows = hypre_ParCSRMatrixGlobalNumRows(A);
      }
   }
   else
   {
      MPI_Comm_size(GetComm(), &part_size);
      global_num_rows = row_starts[part_size];
      part_size++;
   }

   HYPRE_Int *col_starts = hypre_ParCSRMatrixColStarts(A);
   HYPRE_Int *col_map_offd;

   // get the diag and offd blocks as SparseMatrix wrappers
   SparseMatrix A_diag, A_offd;
   GetDiag(A_diag);
   GetOffd(A_offd, col_map_offd);

   // multiply the blocks with D and create a new HypreParMatrix
   SparseMatrix* DA_diag = mfem::Mult(D, A_diag);
   SparseMatrix* DA_offd = mfem::Mult(D, A_offd);

   HypreParMatrix* DA =
      new HypreParMatrix(GetComm(),
                         global_num_rows, hypre_ParCSRMatrixGlobalNumCols(A),
                         DuplicateAs<HYPRE_Int>(row_starts, part_size, false),
                         DuplicateAs<HYPRE_Int>(col_starts, part_size, false),
                         DA_diag, DA_offd,
                         DuplicateAs<HYPRE_Int>(col_map_offd, A_offd.Width()));

   // When HYPRE_BIGINT is defined, we want DA_{diag,offd} to delete their I and
   // J arrays but not their data arrays; when HYPRE_BIGINT is not defined, we
   // don't want DA_{diag,offd} to delete anything.
#ifndef HYPRE_BIGINT
   DA_diag->LoseData();
   DA_offd->LoseData();
#else
   DA_diag->SetDataOwner(false);
   DA_offd->SetDataOwner(false);
#endif

   delete DA_diag;
   delete DA_offd;

   hypre_ParCSRMatrixSetRowStartsOwner(DA->A, 1);
   hypre_ParCSRMatrixSetColStartsOwner(DA->A, 1);

   DA->diagOwner = DA->offdOwner = 3;
   DA->colMapOwner = 1;

   return DA;
}

void HypreParMatrix::ScaleRows(const Vector &diag)
{
   if (hypre_CSRMatrixNumRows(A->diag) != hypre_CSRMatrixNumRows(A->offd))
   {
      mfem_error("Row does not match");
   }

   if (hypre_CSRMatrixNumRows(A->diag) != diag.Size())
   {
      mfem_error("Note the Vector diag is not of compatible dimensions with A\n");
   }

   int size = Height();
   double     *Adiag_data   = hypre_CSRMatrixData(A->diag);
   HYPRE_Int  *Adiag_i      = hypre_CSRMatrixI(A->diag);


   double     *Aoffd_data   = hypre_CSRMatrixData(A->offd);
   HYPRE_Int  *Aoffd_i      = hypre_CSRMatrixI(A->offd);
   double val;
   HYPRE_Int jj;
   for (int i(0); i < size; ++i)
   {
      val = diag[i];
      for (jj = Adiag_i[i]; jj < Adiag_i[i+1]; ++jj)
      {
         Adiag_data[jj] *= val;
      }
      for (jj = Aoffd_i[i]; jj < Aoffd_i[i+1]; ++jj)
      {
         Aoffd_data[jj] *= val;
      }
   }
}

void HypreParMatrix::InvScaleRows(const Vector &diag)
{
   if (hypre_CSRMatrixNumRows(A->diag) != hypre_CSRMatrixNumRows(A->offd))
   {
      mfem_error("Row does not match");
   }

   if (hypre_CSRMatrixNumRows(A->diag) != diag.Size())
   {
      mfem_error("Note the Vector diag is not of compatible dimensions with A\n");
   }

   int size = Height();
   double     *Adiag_data   = hypre_CSRMatrixData(A->diag);
   HYPRE_Int  *Adiag_i      = hypre_CSRMatrixI(A->diag);


   double     *Aoffd_data   = hypre_CSRMatrixData(A->offd);
   HYPRE_Int  *Aoffd_i      = hypre_CSRMatrixI(A->offd);
   double val;
   HYPRE_Int jj;
   for (int i(0); i < size; ++i)
   {
#ifdef MFEM_DEBUG
      if (0.0 == diag(i))
      {
         mfem_error("HypreParMatrix::InvDiagScale : Division by 0");
      }
#endif
      val = 1./diag(i);
      for (jj = Adiag_i[i]; jj < Adiag_i[i+1]; ++jj)
      {
         Adiag_data[jj] *= val;
      }
      for (jj = Aoffd_i[i]; jj < Aoffd_i[i+1]; ++jj)
      {
         Aoffd_data[jj] *= val;
      }
   }
}

void HypreParMatrix::operator*=(double s)
{
   if (hypre_CSRMatrixNumRows(A->diag) != hypre_CSRMatrixNumRows(A->offd))
   {
      mfem_error("Row does not match");
   }

   HYPRE_Int size=hypre_CSRMatrixNumRows(A->diag);
   HYPRE_Int jj;

   double     *Adiag_data   = hypre_CSRMatrixData(A->diag);
   HYPRE_Int  *Adiag_i      = hypre_CSRMatrixI(A->diag);
   for (jj = 0; jj < Adiag_i[size]; ++jj)
   {
      Adiag_data[jj] *= s;
   }

   double     *Aoffd_data   = hypre_CSRMatrixData(A->offd);
   HYPRE_Int  *Aoffd_i      = hypre_CSRMatrixI(A->offd);
   for (jj = 0; jj < Aoffd_i[size]; ++jj)
   {
      Aoffd_data[jj] *= s;
   }
}

static void get_sorted_rows_cols(const Array<int> &rows_cols,
                                 Array<HYPRE_Int> &hypre_sorted)
{
   hypre_sorted.SetSize(rows_cols.Size());
   bool sorted = true;
   for (int i = 0; i < rows_cols.Size(); i++)
   {
      hypre_sorted[i] = rows_cols[i];
      if (i && rows_cols[i-1] > rows_cols[i]) { sorted = false; }
   }
   if (!sorted) { hypre_sorted.Sort(); }
}

void HypreParMatrix::Threshold(double threshold)
{
   int ierr = 0;

   MPI_Comm comm;
   hypre_CSRMatrix * csr_A;
   hypre_CSRMatrix * csr_A_wo_z;
   hypre_ParCSRMatrix * parcsr_A_ptr;
   HYPRE_Int * row_starts = NULL; HYPRE_Int * col_starts = NULL;
   HYPRE_Int row_start = -1;   HYPRE_Int row_end = -1;
   HYPRE_Int col_start = -1;   HYPRE_Int col_end = -1;

   comm = hypre_ParCSRMatrixComm(A);

   ierr += hypre_ParCSRMatrixGetLocalRange(A,
                                           &row_start,&row_end,
                                           &col_start,&col_end );

   row_starts = hypre_ParCSRMatrixRowStarts(A);
   col_starts = hypre_ParCSRMatrixColStarts(A);

   bool old_owns_row = hypre_ParCSRMatrixOwnsRowStarts(A);
   bool old_owns_col = hypre_ParCSRMatrixOwnsColStarts(A);
   HYPRE_Int global_num_rows = hypre_ParCSRMatrixGlobalNumRows(A);
   HYPRE_Int global_num_cols = hypre_ParCSRMatrixGlobalNumCols(A);
   parcsr_A_ptr = hypre_ParCSRMatrixCreate(comm, global_num_rows,
                                           global_num_cols,
                                           row_starts, col_starts,
                                           0, 0, 0);
   hypre_ParCSRMatrixOwnsRowStarts(parcsr_A_ptr) = old_owns_row;
   hypre_ParCSRMatrixOwnsColStarts(parcsr_A_ptr) = old_owns_col;
   hypre_ParCSRMatrixOwnsRowStarts(A) = 0;
   hypre_ParCSRMatrixOwnsColStarts(A) = 0;

   csr_A = hypre_MergeDiagAndOffd(A);

   // Free A, if owned
   Destroy();
   Init();

   csr_A_wo_z = hypre_CSRMatrixDeleteZeros(csr_A,threshold);

   /* hypre_CSRMatrixDeleteZeros will return a NULL pointer rather than a usable
      CSR matrix if it finds no non-zeros */
   if (csr_A_wo_z == NULL)
   {
      csr_A_wo_z = csr_A;
   }
   else
   {
      ierr += hypre_CSRMatrixDestroy(csr_A);
   }

   /* TODO: GenerateDiagAndOffd() uses an int array of size equal to the number
      of columns in csr_A_wo_z which is the global number of columns in A. This
      does not scale well. */
   ierr += GenerateDiagAndOffd(csr_A_wo_z,parcsr_A_ptr,
                               col_start,col_end);

   ierr += hypre_CSRMatrixDestroy(csr_A_wo_z);

   MFEM_VERIFY(ierr == 0, "");

   A = parcsr_A_ptr;

   hypre_ParCSRMatrixSetNumNonzeros(A);
   /* Make sure that the first entry in each row is the diagonal one. */
   if (row_starts == col_starts)
   {
      hypre_CSRMatrixReorder(hypre_ParCSRMatrixDiag(A));
   }
   hypre_MatvecCommPkgCreate(A);
   height = GetNumRows();
   width = GetNumCols();
}

void HypreParMatrix::EliminateRowsCols(const Array<int> &rows_cols,
                                       const HypreParVector &X,
                                       HypreParVector &B)
{
   Array<HYPRE_Int> rc_sorted;
   get_sorted_rows_cols(rows_cols, rc_sorted);

   internal::hypre_ParCSRMatrixEliminateAXB(
      A, rc_sorted.Size(), rc_sorted.GetData(), X, B);
}

HypreParMatrix* HypreParMatrix::EliminateRowsCols(const Array<int> &rows_cols)
{
   Array<HYPRE_Int> rc_sorted;
   get_sorted_rows_cols(rows_cols, rc_sorted);

   hypre_ParCSRMatrix* Ae;
   internal::hypre_ParCSRMatrixEliminateAAe(
      A, &Ae, rc_sorted.Size(), rc_sorted.GetData());

   return new HypreParMatrix(Ae);
}

HypreParMatrix* HypreParMatrix::EliminateCols(const Array<int> &cols)
{
   Array<HYPRE_Int> rc_sorted;
   get_sorted_rows_cols(cols, rc_sorted);

   hypre_ParCSRMatrix* Ae;
   internal::hypre_ParCSRMatrixEliminateAAe(
      A, &Ae, rc_sorted.Size(), rc_sorted.GetData(), 1);

   return new HypreParMatrix(Ae);
}

void HypreParMatrix::EliminateRows(const Array<int> &rows)
{
   if (rows.Size() > 0)
   {
      Array<HYPRE_Int> r_sorted;
      get_sorted_rows_cols(rows, r_sorted);
      internal::hypre_ParCSRMatrixEliminateRows(A, r_sorted.Size(),
                                                r_sorted.GetData());
   }
}

void HypreParMatrix::Print(const char *fname, HYPRE_Int offi, HYPRE_Int offj)
{
   hypre_ParCSRMatrixPrintIJ(A,offi,offj,fname);
}

void HypreParMatrix::Read(MPI_Comm comm, const char *fname)
{
   Destroy();
   Init();

   HYPRE_Int base_i, base_j;
   hypre_ParCSRMatrixReadIJ(comm, fname, &base_i, &base_j, &A);
   hypre_ParCSRMatrixSetNumNonzeros(A);

   hypre_MatvecCommPkgCreate(A);

   height = GetNumRows();
   width = GetNumCols();
}

void HypreParMatrix::Read_IJMatrix(MPI_Comm comm, const char *fname)
{
   Destroy();
   Init();

   HYPRE_IJMatrix A_ij;
   HYPRE_IJMatrixRead(fname, comm, 5555, &A_ij); // HYPRE_PARCSR = 5555

   HYPRE_ParCSRMatrix A_parcsr;
   HYPRE_IJMatrixGetObject(A_ij, (void**) &A_parcsr);

   A = (hypre_ParCSRMatrix*)A_parcsr;

   hypre_ParCSRMatrixSetNumNonzeros(A);

   hypre_MatvecCommPkgCreate(A);

   height = GetNumRows();
   width = GetNumCols();
}

void HypreParMatrix::PrintCommPkg(std::ostream &out) const
{
   hypre_ParCSRCommPkg *comm_pkg = A->comm_pkg;
   MPI_Comm comm = A->comm;
   char c = '\0';
   const int tag = 46801;
   int myid, nproc;
   MPI_Comm_rank(comm, &myid);
   MPI_Comm_size(comm, &nproc);

   if (myid != 0)
   {
      MPI_Recv(&c, 1, MPI_CHAR, myid-1, tag, comm, MPI_STATUS_IGNORE);
   }
   else
   {
      out << "\nHypreParMatrix: hypre_ParCSRCommPkg:\n";
   }
   out << "Rank " << myid << ":\n"
       "   number of sends  = " << comm_pkg->num_sends <<
       " (" << sizeof(double)*comm_pkg->send_map_starts[comm_pkg->num_sends] <<
       " bytes)\n"
       "   number of recvs  = " << comm_pkg->num_recvs <<
       " (" << sizeof(double)*comm_pkg->recv_vec_starts[comm_pkg->num_recvs] <<
       " bytes)\n";
   if (myid != nproc-1)
   {
      out << std::flush;
      MPI_Send(&c, 1, MPI_CHAR, myid+1, tag, comm);
   }
   else
   {
      out << std::endl;
   }
   MPI_Barrier(comm);
}

inline void delete_hypre_CSRMatrixData(hypre_CSRMatrix *M)
{
   HYPRE_Complex *data = hypre_CSRMatrixData(M);
   Memory<HYPRE_Complex>(data, M->num_nonzeros, true).Delete();
}

inline void delete_hypre_ParCSRMatrixColMapOffd(hypre_ParCSRMatrix *A)
{
   HYPRE_Int  *A_col_map_offd = hypre_ParCSRMatrixColMapOffd(A);
   int size = hypre_CSRMatrixNumCols(hypre_ParCSRMatrixOffd(A));
   Memory<HYPRE_Int>(A_col_map_offd, size, true).Delete();
}

inline void delete_hypre_CSRMatrixI(hypre_CSRMatrix *M)
{
   HYPRE_Int *I = hypre_CSRMatrixI(M);
   int size = hypre_CSRMatrixNumRows(M) + 1;
   Memory<HYPRE_Int>(I, size, true).Delete();
}

inline void delete_hypre_CSRMatrixJ(hypre_CSRMatrix *M)
{
   HYPRE_Int *J = hypre_CSRMatrixJ(M);
   int size = hypre_CSRMatrixNumNonzeros(M);
   Memory<HYPRE_Int>(J, size, true).Delete();
}

void HypreParMatrix::Destroy()
{
   if ( X != NULL ) { delete X; }
   if ( Y != NULL ) { delete Y; }

   if (A == NULL) { return; }

   if (diagOwner >= 0)
   {
      if (diagOwner & 1)
      {
         delete_hypre_CSRMatrixI(A->diag);
         delete_hypre_CSRMatrixJ(A->diag);
      }
      hypre_CSRMatrixI(A->diag) = NULL;
      hypre_CSRMatrixJ(A->diag) = NULL;
      if (diagOwner & 2)
      {
         delete_hypre_CSRMatrixData(A->diag);
      }
      hypre_CSRMatrixData(A->diag) = NULL;
   }
   if (offdOwner >= 0)
   {
      if (offdOwner & 1)
      {
         delete_hypre_CSRMatrixI(A->offd);
         delete_hypre_CSRMatrixJ(A->offd);
      }
      hypre_CSRMatrixI(A->offd) = NULL;
      hypre_CSRMatrixJ(A->offd) = NULL;
      if (offdOwner & 2)
      {
         delete_hypre_CSRMatrixData(A->offd);
      }
      hypre_CSRMatrixData(A->offd) = NULL;
   }
   if (colMapOwner >= 0)
   {
      if (colMapOwner & 1)
      {
         delete_hypre_ParCSRMatrixColMapOffd(A);
      }
      hypre_ParCSRMatrixColMapOffd(A) = NULL;
   }

   if (ParCSROwner)
   {
      hypre_ParCSRMatrixDestroy(A);
   }
}

#if MFEM_HYPRE_VERSION < 21400

HypreParMatrix *Add(double alpha, const HypreParMatrix &A,
                    double beta,  const HypreParMatrix &B)
{
   hypre_ParCSRMatrix *C_hypre =
      internal::hypre_ParCSRMatrixAdd(const_cast<HypreParMatrix &>(A),
                                      const_cast<HypreParMatrix &>(B));
   MFEM_VERIFY(C_hypre, "error in hypre_ParCSRMatrixAdd");

   hypre_MatvecCommPkgCreate(C_hypre);
   HypreParMatrix *C = new HypreParMatrix(C_hypre);
   *C = 0.0;
   C->Add(alpha, A);
   C->Add(beta, B);

   return C;
}

<<<<<<< HEAD
HypreParMatrix * ParAdd(const HypreParMatrix *A, const HypreParMatrix *B)
=======
HypreParMatrix * ParMult(const HypreParMatrix *A, const HypreParMatrix *B,
                         bool own_matrix)
>>>>>>> 1f00097b
{
   hypre_ParCSRMatrix * C = internal::hypre_ParCSRMatrixAdd(*A,*B);

<<<<<<< HEAD
   hypre_MatvecCommPkgCreate(C);

   return new HypreParMatrix(C);
}

#else

HypreParMatrix *Add(double alpha, const HypreParMatrix &A,
                    double beta,  const HypreParMatrix &B)
{
   hypre_ParCSRMatrix *C;
   hypre_ParcsrAdd(alpha, A, beta, B, &C);
   hypre_MatvecCommPkgCreate(C);

   return new HypreParMatrix(C);
=======
   hypre_MatvecCommPkgCreate(ab);
   HypreParMatrix *C = new HypreParMatrix(ab);
   if (own_matrix)
   {
      C->CopyRowStarts();
      C->CopyColStarts();
   }
   return C;
>>>>>>> 1f00097b
}

HypreParMatrix * ParAdd(const HypreParMatrix *A, const HypreParMatrix *B)
{
   hypre_ParCSRMatrix *C;
   hypre_ParcsrAdd(1.0, *A, 1.0, *B, &C);

   hypre_MatvecCommPkgCreate(C);

   return new HypreParMatrix(C);
}
#endif

HypreParMatrix * ParMult(const HypreParMatrix *A, const HypreParMatrix *B)
{
   hypre_ParCSRMatrix * ab;
   ab = hypre_ParMatmul(*A,*B);
   hypre_ParCSRMatrixSetNumNonzeros(ab);

   hypre_MatvecCommPkgCreate(ab);

   return new HypreParMatrix(ab);
}

HypreParMatrix * RAP(const HypreParMatrix *A, const HypreParMatrix *P)
{
   HYPRE_Int P_owns_its_col_starts =
      hypre_ParCSRMatrixOwnsColStarts((hypre_ParCSRMatrix*)(*P));

   hypre_ParCSRMatrix * rap;
   hypre_BoomerAMGBuildCoarseOperator(*P,*A,*P,&rap);
   hypre_ParCSRMatrixSetNumNonzeros(rap);
   // hypre_MatvecCommPkgCreate(rap);

   /* Warning: hypre_BoomerAMGBuildCoarseOperator steals the col_starts
      from P (even if it does not own them)! */
   hypre_ParCSRMatrixSetRowStartsOwner(rap,0);
   hypre_ParCSRMatrixSetColStartsOwner(rap,0);

   if (P_owns_its_col_starts)
   {
      hypre_ParCSRMatrixSetColStartsOwner(*P, 1);
   }

   return new HypreParMatrix(rap);
}

HypreParMatrix * RAP(const HypreParMatrix * Rt, const HypreParMatrix *A,
                     const HypreParMatrix *P)
{
   HYPRE_Int P_owns_its_col_starts =
      hypre_ParCSRMatrixOwnsColStarts((hypre_ParCSRMatrix*)(*P));
   HYPRE_Int Rt_owns_its_col_starts =
      hypre_ParCSRMatrixOwnsColStarts((hypre_ParCSRMatrix*)(*Rt));

   hypre_ParCSRMatrix * rap;
   hypre_BoomerAMGBuildCoarseOperator(*Rt,*A,*P,&rap);

   hypre_ParCSRMatrixSetNumNonzeros(rap);
   // hypre_MatvecCommPkgCreate(rap);

   /* Warning: hypre_BoomerAMGBuildCoarseOperator steals the col_starts
      from Rt and P (even if they do not own them)! */
   hypre_ParCSRMatrixSetRowStartsOwner(rap,0);
   hypre_ParCSRMatrixSetColStartsOwner(rap,0);

   if (P_owns_its_col_starts)
   {
      hypre_ParCSRMatrixSetColStartsOwner(*P, 1);
   }
   if (Rt_owns_its_col_starts)
   {
      hypre_ParCSRMatrixSetColStartsOwner(*Rt, 1);
   }

   return new HypreParMatrix(rap);
}

void EliminateBC(HypreParMatrix &A, HypreParMatrix &Ae,
                 const Array<int> &ess_dof_list,
                 const Vector &X, Vector &B)
{
   // B -= Ae*X
   Ae.Mult(-1.0, X, 1.0, B);

   hypre_CSRMatrix *A_diag = hypre_ParCSRMatrixDiag((hypre_ParCSRMatrix *)A);
   double *data = hypre_CSRMatrixData(A_diag);
   HYPRE_Int *I = hypre_CSRMatrixI(A_diag);
#ifdef MFEM_DEBUG
   HYPRE_Int    *J   = hypre_CSRMatrixJ(A_diag);
   hypre_CSRMatrix *A_offd = hypre_ParCSRMatrixOffd((hypre_ParCSRMatrix *)A);
   HYPRE_Int *I_offd = hypre_CSRMatrixI(A_offd);
   double *data_offd = hypre_CSRMatrixData(A_offd);
#endif

   for (int i = 0; i < ess_dof_list.Size(); i++)
   {
      int r = ess_dof_list[i];
      B(r) = data[I[r]] * X(r);
#ifdef MFEM_DEBUG
      // Check that in the rows specified by the ess_dof_list, the matrix A has
      // only one entry -- the diagonal.
      // if (I[r+1] != I[r]+1 || J[I[r]] != r || I_offd[r] != I_offd[r+1])
      if (J[I[r]] != r)
      {
         MFEM_ABORT("the diagonal entry must be the first entry in the row!");
      }
      for (int j = I[r]+1; j < I[r+1]; j++)
      {
         if (data[j] != 0.0)
         {
            MFEM_ABORT("all off-diagonal entries must be zero!");
         }
      }
      for (int j = I_offd[r]; j < I_offd[r+1]; j++)
      {
         if (data_offd[j] != 0.0)
         {
            MFEM_ABORT("all off-diagonal entries must be zero!");
         }
      }
#endif
   }
}

// Taubin or "lambda-mu" scheme, which alternates between positive and
// negative step sizes to approximate low-pass filter effect.

int ParCSRRelax_Taubin(hypre_ParCSRMatrix *A, // matrix to relax with
                       hypre_ParVector *f,    // right-hand side
                       double lambda,
                       double mu,
                       int N,
                       double max_eig,
                       hypre_ParVector *u,    // initial/updated approximation
                       hypre_ParVector *r     // another temp vector
                      )
{
   hypre_CSRMatrix *A_diag = hypre_ParCSRMatrixDiag(A);
   HYPRE_Int num_rows = hypre_CSRMatrixNumRows(A_diag);

   double *u_data = hypre_VectorData(hypre_ParVectorLocalVector(u));
   double *r_data = hypre_VectorData(hypre_ParVectorLocalVector(r));

   for (int i = 0; i < N; i++)
   {
      // get residual: r = f - A*u
      hypre_ParVectorCopy(f, r);
      hypre_ParCSRMatrixMatvec(-1.0, A, u, 1.0, r);

      double coef;
      (0 == (i % 2)) ? coef = lambda : coef = mu;

      for (HYPRE_Int j = 0; j < num_rows; j++)
      {
         u_data[j] += coef*r_data[j] / max_eig;
      }
   }

   return 0;
}

// FIR scheme, which uses Chebyshev polynomials and a window function
// to approximate a low-pass step filter.

int ParCSRRelax_FIR(hypre_ParCSRMatrix *A, // matrix to relax with
                    hypre_ParVector *f,    // right-hand side
                    double max_eig,
                    int poly_order,
                    double* fir_coeffs,
                    hypre_ParVector *u,    // initial/updated approximation
                    hypre_ParVector *x0,   // temporaries
                    hypre_ParVector *x1,
                    hypre_ParVector *x2,
                    hypre_ParVector *x3)

{
   hypre_CSRMatrix *A_diag = hypre_ParCSRMatrixDiag(A);
   HYPRE_Int num_rows = hypre_CSRMatrixNumRows(A_diag);

   double *u_data = hypre_VectorData(hypre_ParVectorLocalVector(u));

   double *x0_data = hypre_VectorData(hypre_ParVectorLocalVector(x0));
   double *x1_data = hypre_VectorData(hypre_ParVectorLocalVector(x1));
   double *x2_data = hypre_VectorData(hypre_ParVectorLocalVector(x2));
   double *x3_data = hypre_VectorData(hypre_ParVectorLocalVector(x3));

   hypre_ParVectorCopy(u, x0);

   // x1 = f -A*x0/max_eig
   hypre_ParVectorCopy(f, x1);
   hypre_ParCSRMatrixMatvec(-1.0, A, x0, 1.0, x1);

   for (HYPRE_Int i = 0; i < num_rows; i++)
   {
      x1_data[i] /= -max_eig;
   }

   // x1 = x0 -x1
   for (HYPRE_Int i = 0; i < num_rows; i++)
   {
      x1_data[i] = x0_data[i] -x1_data[i];
   }

   // x3 = f0*x0 +f1*x1
   for (HYPRE_Int i = 0; i < num_rows; i++)
   {
      x3_data[i] = fir_coeffs[0]*x0_data[i] +fir_coeffs[1]*x1_data[i];
   }

   for (int n = 2; n <= poly_order; n++)
   {
      // x2 = f - A*x1/max_eig
      hypre_ParVectorCopy(f, x2);
      hypre_ParCSRMatrixMatvec(-1.0, A, x1, 1.0, x2);

      for (HYPRE_Int i = 0; i < num_rows; i++)
      {
         x2_data[i] /= -max_eig;
      }

      // x2 = (x1-x0) +(x1-2*x2)
      // x3 = x3 +f[n]*x2
      // x0 = x1
      // x1 = x2

      for (HYPRE_Int i = 0; i < num_rows; i++)
      {
         x2_data[i] = (x1_data[i]-x0_data[i]) +(x1_data[i]-2*x2_data[i]);
         x3_data[i] += fir_coeffs[n]*x2_data[i];
         x0_data[i] = x1_data[i];
         x1_data[i] = x2_data[i];
      }
   }

   for (HYPRE_Int i = 0; i < num_rows; i++)
   {
      u_data[i] = x3_data[i];
   }

   return 0;
}

HypreSmoother::HypreSmoother() : Solver()
{
   type = 2;
   relax_times = 1;
   relax_weight = 1.0;
   omega = 1.0;
   poly_order = 2;
   poly_fraction = .3;
   lambda = 0.5;
   mu = -0.5;
   taubin_iter = 40;

   l1_norms = NULL;
   pos_l1_norms = false;
   B = X = V = Z = NULL;
   X0 = X1 = NULL;
   fir_coeffs = NULL;
}

HypreSmoother::HypreSmoother(HypreParMatrix &_A, int _type,
                             int _relax_times, double _relax_weight, double _omega,
                             int _poly_order, double _poly_fraction)
{
   type = _type;
   relax_times = _relax_times;
   relax_weight = _relax_weight;
   omega = _omega;
   poly_order = _poly_order;
   poly_fraction = _poly_fraction;

   l1_norms = NULL;
   pos_l1_norms = false;
   B = X = V = Z = NULL;
   X0 = X1 = NULL;
   fir_coeffs = NULL;

   SetOperator(_A);
}

void HypreSmoother::SetType(HypreSmoother::Type _type, int _relax_times)
{
   type = static_cast<int>(_type);
   relax_times = _relax_times;
}

void HypreSmoother::SetSOROptions(double _relax_weight, double _omega)
{
   relax_weight = _relax_weight;
   omega = _omega;
}

void HypreSmoother::SetPolyOptions(int _poly_order, double _poly_fraction)
{
   poly_order = _poly_order;
   poly_fraction = _poly_fraction;
}

void HypreSmoother::SetTaubinOptions(double _lambda, double _mu,
                                     int _taubin_iter)
{
   lambda = _lambda;
   mu = _mu;
   taubin_iter = _taubin_iter;
}

void HypreSmoother::SetWindowByName(const char* name)
{
   double a = -1, b, c;
   if (!strcmp(name,"Rectangular")) { a = 1.0,  b = 0.0,  c = 0.0; }
   if (!strcmp(name,"Hanning")) { a = 0.5,  b = 0.5,  c = 0.0; }
   if (!strcmp(name,"Hamming")) { a = 0.54, b = 0.46, c = 0.0; }
   if (!strcmp(name,"Blackman")) { a = 0.42, b = 0.50, c = 0.08; }
   if (a < 0)
   {
      mfem_error("HypreSmoother::SetWindowByName : name not recognized!");
   }

   SetWindowParameters(a, b, c);
}

void HypreSmoother::SetWindowParameters(double a, double b, double c)
{
   window_params[0] = a;
   window_params[1] = b;
   window_params[2] = c;
}

void HypreSmoother::SetOperator(const Operator &op)
{
   A = const_cast<HypreParMatrix *>(dynamic_cast<const HypreParMatrix *>(&op));
   if (A == NULL)
   {
      mfem_error("HypreSmoother::SetOperator : not HypreParMatrix!");
   }

   height = A->Height();
   width = A->Width();

   if (B) { delete B; }
   if (X) { delete X; }
   if (V) { delete V; }
   if (Z) { delete Z; }
   if (l1_norms)
   {
      mfem_hypre_TFree(l1_norms);
   }
   delete X0;
   delete X1;

   X1 = X0 = Z = V = B = X = NULL;

   if (type >= 1 && type <= 4)
   {
      hypre_ParCSRComputeL1Norms(*A, type, NULL, &l1_norms);
   }
   else if (type == 5)
   {
      l1_norms = mfem_hypre_CTAlloc(double, height);
      Vector ones(height), diag(l1_norms, height);
      ones = 1.0;
      A->Mult(ones, diag);
      type = 1;
   }
   else
   {
      l1_norms = NULL;
   }
   if (l1_norms && pos_l1_norms)
   {
      for (int i = 0; i < height; i++)
      {
         l1_norms[i] = std::abs(l1_norms[i]);
      }
   }

   if (type == 16)
   {
      poly_scale = 1;
      hypre_ParCSRMaxEigEstimateCG(*A, poly_scale, 10,
                                   &max_eig_est, &min_eig_est);
      Z = new HypreParVector(*A);
   }
   else if (type == 1001 || type == 1002)
   {
      poly_scale = 0;
      hypre_ParCSRMaxEigEstimateCG(*A, poly_scale, 10,
                                   &max_eig_est, &min_eig_est);

      // The Taubin and FIR polynomials are defined on [0, 2]
      max_eig_est /= 2;

      // Compute window function, Chebyshev coefficients, and allocate temps.
      if (type == 1002)
      {
         // Temporaries for Chebyshev recursive evaluation
         Z = new HypreParVector(*A);
         X0 = new HypreParVector(*A);
         X1 = new HypreParVector(*A);

         SetFIRCoefficients(max_eig_est);
      }
   }
}

void HypreSmoother::SetFIRCoefficients(double max_eig)
{
   if (fir_coeffs)
   {
      delete [] fir_coeffs;
   }

   fir_coeffs = new double[poly_order+1];

   double* window_coeffs = new double[poly_order+1];
   double* cheby_coeffs = new double[poly_order+1];

   double a = window_params[0];
   double b = window_params[1];
   double c = window_params[2];
   for (int i = 0; i <= poly_order; i++)
   {
      double t = (i*M_PI)/(poly_order+1);
      window_coeffs[i] = a + b*cos(t) +c*cos(2*t);
   }

   double k_pb = poly_fraction*max_eig;
   double theta_pb = acos(1.0 -0.5*k_pb);
   double sigma = 0.0;
   cheby_coeffs[0] = (theta_pb +sigma)/M_PI;
   for (int i = 1; i <= poly_order; i++)
   {
      double t = i*(theta_pb+sigma);
      cheby_coeffs[i] = 2.0*sin(t)/(i*M_PI);
   }

   for (int i = 0; i <= poly_order; i++)
   {
      fir_coeffs[i] = window_coeffs[i]*cheby_coeffs[i];
   }

   delete[] window_coeffs;
   delete[] cheby_coeffs;
}

void HypreSmoother::Mult(const HypreParVector &b, HypreParVector &x) const
{
   if (A == NULL)
   {
      mfem_error("HypreSmoother::Mult (...) : HypreParMatrix A is missing");
      return;
   }

   b.HostRead();
   if (!iterative_mode)
   {
      if (type == 0 && relax_times == 1)
      {
         x.HostWrite();
         HYPRE_ParCSRDiagScale(NULL, *A, b, x);
         if (relax_weight != 1.0)
         {
            x *= relax_weight;
         }
         return;
      }
      x = 0.0;
   }
   x.HostReadWrite();

   if (V == NULL)
   {
      V = new HypreParVector(*A);
   }

   if (type == 1001)
   {
      for (int sweep = 0; sweep < relax_times; sweep++)
      {
         ParCSRRelax_Taubin(*A, b, lambda, mu, taubin_iter,
                            max_eig_est,
                            x, *V);
      }
   }
   else if (type == 1002)
   {
      for (int sweep = 0; sweep < relax_times; sweep++)
      {
         ParCSRRelax_FIR(*A, b,
                         max_eig_est,
                         poly_order,
                         fir_coeffs,
                         x,
                         *X0, *X1, *V, *Z);
      }
   }
   else
   {
      if (Z == NULL)
         hypre_ParCSRRelax(*A, b, type,
                           relax_times, l1_norms, relax_weight, omega,
                           max_eig_est, min_eig_est, poly_order, poly_fraction,
                           x, *V, NULL);
      else
         hypre_ParCSRRelax(*A, b, type,
                           relax_times, l1_norms, relax_weight, omega,
                           max_eig_est, min_eig_est, poly_order, poly_fraction,
                           x, *V, *Z);
   }
}

void HypreSmoother::Mult(const Vector &b, Vector &x) const
{
   if (A == NULL)
   {
      mfem_error("HypreSmoother::Mult (...) : HypreParMatrix A is missing");
      return;
   }

   auto b_data = b.HostRead();
   auto x_data = iterative_mode ? x.HostReadWrite() : x.HostWrite();

   if (B == NULL)
   {
      B = new HypreParVector(A->GetComm(),
                             A -> GetGlobalNumRows(),
                             const_cast<double*>(b_data),
                             A -> GetRowStarts());
      X = new HypreParVector(A->GetComm(),
                             A -> GetGlobalNumCols(),
                             x_data,
                             A -> GetColStarts());
   }
   else
   {
      B -> SetData(const_cast<double*>(b_data));
      X -> SetData(x_data);
   }

   Mult(*B, *X);
}

HypreSmoother::~HypreSmoother()
{
   if (B) { delete B; }
   if (X) { delete X; }
   if (V) { delete V; }
   if (Z) { delete Z; }
   if (l1_norms)
   {
      mfem_hypre_TFree(l1_norms);
   }
   if (fir_coeffs)
   {
      delete [] fir_coeffs;
   }
   if (X0) { delete X0; }
   if (X1) { delete X1; }
}


HypreSolver::HypreSolver()
{
   A = NULL;
   setup_called = 0;
   B = X = NULL;
   error_mode = ABORT_HYPRE_ERRORS;
}

HypreSolver::HypreSolver(HypreParMatrix *_A)
   : Solver(_A->Height(), _A->Width())
{
   A = _A;
   setup_called = 0;
   B = X = NULL;
   error_mode = ABORT_HYPRE_ERRORS;
}

void HypreSolver::Mult(const HypreParVector &b, HypreParVector &x) const
{
   HYPRE_Int err;
   if (A == NULL)
   {
      mfem_error("HypreSolver::Mult (...) : HypreParMatrix A is missing");
      return;
   }
   if (!setup_called)
   {
      err = SetupFcn()(*this, *A, b, x);
      if (error_mode == WARN_HYPRE_ERRORS)
      {
         if (err) { MFEM_WARNING("Error during setup! Error code: " << err); }
      }
      else if (error_mode == ABORT_HYPRE_ERRORS)
      {
         MFEM_VERIFY(!err, "Error during setup! Error code: " << err);
      }
      hypre_error_flag = 0;
      setup_called = 1;
   }

   if (!iterative_mode)
   {
      x = 0.0;
   }
   err = SolveFcn()(*this, *A, b, x);
   if (error_mode == WARN_HYPRE_ERRORS)
   {
      if (err) { MFEM_WARNING("Error during solve! Error code: " << err); }
   }
   else if (error_mode == ABORT_HYPRE_ERRORS)
   {
      MFEM_VERIFY(!err, "Error during solve! Error code: " << err);
   }
   hypre_error_flag = 0;
}

void HypreSolver::Mult(const Vector &b, Vector &x) const
{
   if (A == NULL)
   {
      mfem_error("HypreSolver::Mult (...) : HypreParMatrix A is missing");
      return;
   }
   auto b_data = b.HostRead();
   auto x_data = x.HostWrite();
   if (B == NULL)
   {
      B = new HypreParVector(A->GetComm(),
                             A -> GetGlobalNumRows(),
                             const_cast<double*>(b_data),
                             A -> GetRowStarts());
      X = new HypreParVector(A->GetComm(),
                             A -> GetGlobalNumCols(),
                             x_data,
                             A -> GetColStarts());
   }
   else
   {
      B -> SetData(const_cast<double*>(b_data));
      X -> SetData(x_data);
   }

   Mult(*B, *X);
}

HypreSolver::~HypreSolver()
{
   if (B) { delete B; }
   if (X) { delete X; }
}


HyprePCG::HyprePCG(MPI_Comm comm) : precond(NULL)
{
   iterative_mode = true;

   HYPRE_ParCSRPCGCreate(comm, &pcg_solver);
}

HyprePCG::HyprePCG(HypreParMatrix &_A) : HypreSolver(&_A), precond(NULL)
{
   MPI_Comm comm;

   iterative_mode = true;

   HYPRE_ParCSRMatrixGetComm(*A, &comm);

   HYPRE_ParCSRPCGCreate(comm, &pcg_solver);
}

void HyprePCG::SetOperator(const Operator &op)
{
   const HypreParMatrix *new_A = dynamic_cast<const HypreParMatrix *>(&op);
   MFEM_VERIFY(new_A, "new Operator must be a HypreParMatrix!");

   // update base classes: Operator, Solver, HypreSolver
   height = new_A->Height();
   width  = new_A->Width();
   A = const_cast<HypreParMatrix *>(new_A);
   if (precond)
   {
      precond->SetOperator(*A);
      this->SetPreconditioner(*precond);
   }
   setup_called = 0;
   delete X;
   delete B;
   B = X = NULL;
}

void HyprePCG::SetTol(double tol)
{
   HYPRE_PCGSetTol(pcg_solver, tol);
}

void HyprePCG::SetMaxIter(int max_iter)
{
   HYPRE_PCGSetMaxIter(pcg_solver, max_iter);
}

void HyprePCG::SetLogging(int logging)
{
   HYPRE_PCGSetLogging(pcg_solver, logging);
}

void HyprePCG::SetPrintLevel(int print_lvl)
{
   HYPRE_ParCSRPCGSetPrintLevel(pcg_solver, print_lvl);
}

void HyprePCG::SetPreconditioner(HypreSolver &_precond)
{
   precond = &_precond;

   HYPRE_ParCSRPCGSetPrecond(pcg_solver,
                             _precond.SolveFcn(),
                             _precond.SetupFcn(),
                             _precond);
}

void HyprePCG::SetResidualConvergenceOptions(int res_frequency, double rtol)
{
   HYPRE_PCGSetTwoNorm(pcg_solver, 1);
   if (res_frequency > 0)
   {
      HYPRE_PCGSetRecomputeResidualP(pcg_solver, res_frequency);
   }
   if (rtol > 0.0)
   {
      HYPRE_PCGSetResidualTol(pcg_solver, rtol);
   }
}

void HyprePCG::Mult(const HypreParVector &b, HypreParVector &x) const
{
   int myid;
   HYPRE_Int time_index = 0;
   HYPRE_Int num_iterations;
   double final_res_norm;
   MPI_Comm comm;
   HYPRE_Int print_level;

   HYPRE_PCGGetPrintLevel(pcg_solver, &print_level);
   HYPRE_ParCSRPCGSetPrintLevel(pcg_solver, print_level%3);

   HYPRE_ParCSRMatrixGetComm(*A, &comm);

   if (!setup_called)
   {
      if (print_level > 0 && print_level < 3)
      {
         time_index = hypre_InitializeTiming("PCG Setup");
         hypre_BeginTiming(time_index);
      }

      HYPRE_ParCSRPCGSetup(pcg_solver, *A, b, x);
      setup_called = 1;

      if (print_level > 0 && print_level < 3)
      {
         hypre_EndTiming(time_index);
         hypre_PrintTiming("Setup phase times", comm);
         hypre_FinalizeTiming(time_index);
         hypre_ClearTiming();
      }
   }

   if (print_level > 0 && print_level < 3)
   {
      time_index = hypre_InitializeTiming("PCG Solve");
      hypre_BeginTiming(time_index);
   }

   if (!iterative_mode)
   {
      x = 0.0;
   }

   b.HostRead();
   x.HostReadWrite();

   HYPRE_ParCSRPCGSolve(pcg_solver, *A, b, x);

   if (print_level > 0)
   {
      if (print_level < 3)
      {
         hypre_EndTiming(time_index);
         hypre_PrintTiming("Solve phase times", comm);
         hypre_FinalizeTiming(time_index);
         hypre_ClearTiming();
      }

      HYPRE_ParCSRPCGGetNumIterations(pcg_solver, &num_iterations);
      HYPRE_ParCSRPCGGetFinalRelativeResidualNorm(pcg_solver,
                                                  &final_res_norm);

      MPI_Comm_rank(comm, &myid);

      if (myid == 0)
      {
         mfem::out << "PCG Iterations = " << num_iterations << endl
                   << "Final PCG Relative Residual Norm = " << final_res_norm
                   << endl;
      }
   }
   HYPRE_ParCSRPCGSetPrintLevel(pcg_solver, print_level);
}

HyprePCG::~HyprePCG()
{
   HYPRE_ParCSRPCGDestroy(pcg_solver);
}


HypreGMRES::HypreGMRES(MPI_Comm comm) : precond(NULL)
{
   iterative_mode = true;

   HYPRE_ParCSRGMRESCreate(comm, &gmres_solver);
   SetDefaultOptions();
}

HypreGMRES::HypreGMRES(HypreParMatrix &_A) : HypreSolver(&_A)
{
   MPI_Comm comm;

   iterative_mode = true;

   HYPRE_ParCSRMatrixGetComm(*A, &comm);

   HYPRE_ParCSRGMRESCreate(comm, &gmres_solver);
   SetDefaultOptions();
}

void HypreGMRES::SetDefaultOptions()
{
   int k_dim    = 50;
   int max_iter = 100;
   double tol   = 1e-6;

   HYPRE_ParCSRGMRESSetKDim(gmres_solver, k_dim);
   HYPRE_ParCSRGMRESSetMaxIter(gmres_solver, max_iter);
   HYPRE_ParCSRGMRESSetTol(gmres_solver, tol);
}

void HypreGMRES::SetOperator(const Operator &op)
{
   const HypreParMatrix *new_A = dynamic_cast<const HypreParMatrix *>(&op);
   MFEM_VERIFY(new_A, "new Operator must be a HypreParMatrix!");

   // update base classes: Operator, Solver, HypreSolver
   height = new_A->Height();
   width  = new_A->Width();
   A = const_cast<HypreParMatrix *>(new_A);
   if (precond)
   {
      precond->SetOperator(*A);
      this->SetPreconditioner(*precond);
   }
   setup_called = 0;
   delete X;
   delete B;
   B = X = NULL;
}

void HypreGMRES::SetTol(double tol)
{
   HYPRE_GMRESSetTol(gmres_solver, tol);
}

void HypreGMRES::SetMaxIter(int max_iter)
{
   HYPRE_GMRESSetMaxIter(gmres_solver, max_iter);
}

void HypreGMRES::SetKDim(int k_dim)
{
   HYPRE_GMRESSetKDim(gmres_solver, k_dim);
}

void HypreGMRES::SetLogging(int logging)
{
   HYPRE_GMRESSetLogging(gmres_solver, logging);
}

void HypreGMRES::SetPrintLevel(int print_lvl)
{
   HYPRE_GMRESSetPrintLevel(gmres_solver, print_lvl);
}

void HypreGMRES::SetPreconditioner(HypreSolver &_precond)
{
   precond = &_precond;

   HYPRE_ParCSRGMRESSetPrecond(gmres_solver,
                               _precond.SolveFcn(),
                               _precond.SetupFcn(),
                               _precond);
}

void HypreGMRES::Mult(const HypreParVector &b, HypreParVector &x) const
{
   int myid;
   HYPRE_Int time_index = 0;
   HYPRE_Int num_iterations;
   double final_res_norm;
   MPI_Comm comm;
   HYPRE_Int print_level;

   HYPRE_GMRESGetPrintLevel(gmres_solver, &print_level);

   HYPRE_ParCSRMatrixGetComm(*A, &comm);

   if (!setup_called)
   {
      if (print_level > 0)
      {
         time_index = hypre_InitializeTiming("GMRES Setup");
         hypre_BeginTiming(time_index);
      }

      HYPRE_ParCSRGMRESSetup(gmres_solver, *A, b, x);
      setup_called = 1;

      if (print_level > 0)
      {
         hypre_EndTiming(time_index);
         hypre_PrintTiming("Setup phase times", comm);
         hypre_FinalizeTiming(time_index);
         hypre_ClearTiming();
      }
   }

   if (print_level > 0)
   {
      time_index = hypre_InitializeTiming("GMRES Solve");
      hypre_BeginTiming(time_index);
   }

   if (!iterative_mode)
   {
      x = 0.0;
   }

   HYPRE_ParCSRGMRESSolve(gmres_solver, *A, b, x);

   if (print_level > 0)
   {
      hypre_EndTiming(time_index);
      hypre_PrintTiming("Solve phase times", comm);
      hypre_FinalizeTiming(time_index);
      hypre_ClearTiming();

      HYPRE_ParCSRGMRESGetNumIterations(gmres_solver, &num_iterations);
      HYPRE_ParCSRGMRESGetFinalRelativeResidualNorm(gmres_solver,
                                                    &final_res_norm);

      MPI_Comm_rank(comm, &myid);

      if (myid == 0)
      {
         mfem::out << "GMRES Iterations = " << num_iterations << endl
                   << "Final GMRES Relative Residual Norm = " << final_res_norm
                   << endl;
      }
   }
}

HypreGMRES::~HypreGMRES()
{
   HYPRE_ParCSRGMRESDestroy(gmres_solver);
}


void HypreDiagScale::SetOperator(const Operator &op)
{
   const HypreParMatrix *new_A = dynamic_cast<const HypreParMatrix *>(&op);
   MFEM_VERIFY(new_A, "new Operator must be a HypreParMatrix!");

   // update base classes: Operator, Solver, HypreSolver
   height = new_A->Height();
   width  = new_A->Width();
   A = const_cast<HypreParMatrix *>(new_A);
   setup_called = 0;
   delete X;
   delete B;
   B = X = NULL;
}


HypreParaSails::HypreParaSails(MPI_Comm comm)
{
   HYPRE_ParaSailsCreate(comm, &sai_precond);
   SetDefaultOptions();
}

HypreParaSails::HypreParaSails(HypreParMatrix &A) : HypreSolver(&A)
{
   MPI_Comm comm;

   HYPRE_ParCSRMatrixGetComm(A, &comm);

   HYPRE_ParaSailsCreate(comm, &sai_precond);
   SetDefaultOptions();
}

void HypreParaSails::SetDefaultOptions()
{
   int    sai_max_levels = 1;
   double sai_threshold  = 0.1;
   double sai_filter     = 0.1;
   int    sai_sym        = 0;
   double sai_loadbal    = 0.0;
   int    sai_reuse      = 0;
   int    sai_logging    = 1;

   HYPRE_ParaSailsSetParams(sai_precond, sai_threshold, sai_max_levels);
   HYPRE_ParaSailsSetFilter(sai_precond, sai_filter);
   HYPRE_ParaSailsSetSym(sai_precond, sai_sym);
   HYPRE_ParaSailsSetLoadbal(sai_precond, sai_loadbal);
   HYPRE_ParaSailsSetReuse(sai_precond, sai_reuse);
   HYPRE_ParaSailsSetLogging(sai_precond, sai_logging);
}

void HypreParaSails::ResetSAIPrecond(MPI_Comm comm)
{
   HYPRE_Int  sai_max_levels;
   HYPRE_Real sai_threshold;
   HYPRE_Real sai_filter;
   HYPRE_Int  sai_sym;
   HYPRE_Real sai_loadbal;
   HYPRE_Int  sai_reuse;
   HYPRE_Int  sai_logging;

   // hypre_ParAMGData *amg_data = (hypre_ParAMGData *)sai_precond;
   HYPRE_ParaSailsGetNlevels(sai_precond, &sai_max_levels);
   HYPRE_ParaSailsGetThresh(sai_precond, &sai_threshold);
   HYPRE_ParaSailsGetFilter(sai_precond, &sai_filter);
   HYPRE_ParaSailsGetSym(sai_precond, &sai_sym);
   HYPRE_ParaSailsGetLoadbal(sai_precond, &sai_loadbal);
   HYPRE_ParaSailsGetReuse(sai_precond, &sai_reuse);
   HYPRE_ParaSailsGetLogging(sai_precond, &sai_logging);

   HYPRE_ParaSailsDestroy(sai_precond);
   HYPRE_ParaSailsCreate(comm, &sai_precond);

   HYPRE_ParaSailsSetParams(sai_precond, sai_threshold, sai_max_levels);
   HYPRE_ParaSailsSetFilter(sai_precond, sai_filter);
   HYPRE_ParaSailsSetSym(sai_precond, sai_sym);
   HYPRE_ParaSailsSetLoadbal(sai_precond, sai_loadbal);
   HYPRE_ParaSailsSetReuse(sai_precond, sai_reuse);
   HYPRE_ParaSailsSetLogging(sai_precond, sai_logging);
}

void HypreParaSails::SetOperator(const Operator &op)
{
   const HypreParMatrix *new_A = dynamic_cast<const HypreParMatrix *>(&op);
   MFEM_VERIFY(new_A, "new Operator must be a HypreParMatrix!");

   if (A)
   {
      MPI_Comm comm;
      HYPRE_ParCSRMatrixGetComm(*A, &comm);
      ResetSAIPrecond(comm);
   }

   // update base classes: Operator, Solver, HypreSolver
   height = new_A->Height();
   width  = new_A->Width();
   A = const_cast<HypreParMatrix *>(new_A);
   setup_called = 0;
   delete X;
   delete B;
   B = X = NULL;
}

void HypreParaSails::SetSymmetry(int sym)
{
   HYPRE_ParaSailsSetSym(sai_precond, sym);
}

HypreParaSails::~HypreParaSails()
{
   HYPRE_ParaSailsDestroy(sai_precond);
}


HypreEuclid::HypreEuclid(MPI_Comm comm)
{
   HYPRE_EuclidCreate(comm, &euc_precond);
   SetDefaultOptions();
}

HypreEuclid::HypreEuclid(HypreParMatrix &A) : HypreSolver(&A)
{
   MPI_Comm comm;

   HYPRE_ParCSRMatrixGetComm(A, &comm);

   HYPRE_EuclidCreate(comm, &euc_precond);
   SetDefaultOptions();
}

void HypreEuclid::SetDefaultOptions()
{
   int    euc_level = 1; // We use ILU(1)
   int    euc_stats = 0; // No logging
   int    euc_mem   = 0; // No memory logging
   int    euc_bj    = 0; // 1: Use Block Jacobi
   int    euc_ro_sc = 0; // 1: Use Row scaling

   HYPRE_EuclidSetLevel(euc_precond, euc_level);
   HYPRE_EuclidSetStats(euc_precond, euc_stats);
   HYPRE_EuclidSetMem(euc_precond, euc_mem);
   HYPRE_EuclidSetBJ(euc_precond, euc_bj);
   HYPRE_EuclidSetRowScale(euc_precond, euc_ro_sc);
}

void HypreEuclid::ResetEuclidPrecond(MPI_Comm comm)
{
   // Euclid does not seem to offer access to its current configuration, so we
   // simply reset it to its default options.
   HYPRE_EuclidDestroy(euc_precond);
   HYPRE_EuclidCreate(comm, &euc_precond);

   SetDefaultOptions();
}

void HypreEuclid::SetOperator(const Operator &op)
{
   const HypreParMatrix *new_A = dynamic_cast<const HypreParMatrix *>(&op);
   MFEM_VERIFY(new_A, "new Operator must be a HypreParMatrix!");

   if (A)
   {
      MPI_Comm comm;
      HYPRE_ParCSRMatrixGetComm(*new_A, &comm);
      ResetEuclidPrecond(comm);
   }

   // update base classes: Operator, Solver, HypreSolver
   height = new_A->Height();
   width  = new_A->Width();
   A = const_cast<HypreParMatrix *>(new_A);
   setup_called = 0;
   delete X;
   delete B;
   B = X = NULL;
}

HypreEuclid::~HypreEuclid()
{
   HYPRE_EuclidDestroy(euc_precond);
}


HypreBoomerAMG::HypreBoomerAMG()
{
   HYPRE_BoomerAMGCreate(&amg_precond);
   SetDefaultOptions();
}

HypreBoomerAMG::HypreBoomerAMG(HypreParMatrix &A) : HypreSolver(&A)
{
   HYPRE_BoomerAMGCreate(&amg_precond);
   SetDefaultOptions();
}

void HypreBoomerAMG::SetDefaultOptions()
{
   // AMG coarsening options:
   int coarsen_type = 10;   // 10 = HMIS, 8 = PMIS, 6 = Falgout, 0 = CLJP
   int agg_levels   = 1;    // number of aggressive coarsening levels
   double theta     = 0.25; // strength threshold: 0.25, 0.5, 0.8

   // AMG interpolation options:
   int interp_type  = 6;    // 6 = extended+i, 0 = classical
   int Pmax         = 4;    // max number of elements per row in P

   // AMG relaxation options:
   int relax_type   = 8;    // 8 = l1-GS, 6 = symm. GS, 3 = GS, 18 = l1-Jacobi
   int relax_sweeps = 1;    // relaxation sweeps on each level

   // Additional options:
   int print_level  = 1;    // print AMG iterations? 1 = no, 2 = yes
   int max_levels   = 25;   // max number of levels in AMG hierarchy

   HYPRE_BoomerAMGSetCoarsenType(amg_precond, coarsen_type);
   HYPRE_BoomerAMGSetAggNumLevels(amg_precond, agg_levels);
   HYPRE_BoomerAMGSetRelaxType(amg_precond, relax_type);
   HYPRE_BoomerAMGSetNumSweeps(amg_precond, relax_sweeps);
   HYPRE_BoomerAMGSetStrongThreshold(amg_precond, theta);
   HYPRE_BoomerAMGSetInterpType(amg_precond, interp_type);
   HYPRE_BoomerAMGSetPMaxElmts(amg_precond, Pmax);
   HYPRE_BoomerAMGSetPrintLevel(amg_precond, print_level);
   HYPRE_BoomerAMGSetMaxLevels(amg_precond, max_levels);

   // Use as a preconditioner (one V-cycle, zero tolerance)
   HYPRE_BoomerAMGSetMaxIter(amg_precond, 1);
   HYPRE_BoomerAMGSetTol(amg_precond, 0.0);
}

void HypreBoomerAMG::ResetAMGPrecond()
{
   HYPRE_Int coarsen_type;
   HYPRE_Int agg_levels;
   HYPRE_Int relax_type;
   HYPRE_Int relax_sweeps;
   HYPRE_Real theta;
   HYPRE_Int interp_type;
   HYPRE_Int Pmax;
   HYPRE_Int print_level;
   HYPRE_Int dim;
   HYPRE_Int nrbms = rbms.Size();
   HYPRE_Int nodal;
   HYPRE_Int nodal_diag;
   HYPRE_Int relax_coarse;
   HYPRE_Int interp_vec_variant;
   HYPRE_Int q_max;
   HYPRE_Int smooth_interp_vectors;
   HYPRE_Int interp_refine;

   hypre_ParAMGData *amg_data = (hypre_ParAMGData *)amg_precond;

   // read options from amg_precond
   HYPRE_BoomerAMGGetCoarsenType(amg_precond, &coarsen_type);
   agg_levels = hypre_ParAMGDataAggNumLevels(amg_data);
   relax_type = hypre_ParAMGDataUserRelaxType(amg_data);
   relax_sweeps = hypre_ParAMGDataUserNumSweeps(amg_data);
   HYPRE_BoomerAMGGetStrongThreshold(amg_precond, &theta);
   hypre_BoomerAMGGetInterpType(amg_precond, &interp_type);
   HYPRE_BoomerAMGGetPMaxElmts(amg_precond, &Pmax);
   HYPRE_BoomerAMGGetPrintLevel(amg_precond, &print_level);
   HYPRE_BoomerAMGGetNumFunctions(amg_precond, &dim);
   if (nrbms) // elasticity solver options
   {
      nodal = hypre_ParAMGDataNodal(amg_data);
      nodal_diag = hypre_ParAMGDataNodalDiag(amg_data);
      HYPRE_BoomerAMGGetCycleRelaxType(amg_precond, &relax_coarse, 3);
      interp_vec_variant = hypre_ParAMGInterpVecVariant(amg_data);
      q_max = hypre_ParAMGInterpVecQMax(amg_data);
      smooth_interp_vectors = hypre_ParAMGSmoothInterpVectors(amg_data);
      interp_refine = hypre_ParAMGInterpRefine(amg_data);
   }

   HYPRE_BoomerAMGDestroy(amg_precond);
   HYPRE_BoomerAMGCreate(&amg_precond);

   HYPRE_BoomerAMGSetCoarsenType(amg_precond, coarsen_type);
   HYPRE_BoomerAMGSetAggNumLevels(amg_precond, agg_levels);
   HYPRE_BoomerAMGSetRelaxType(amg_precond, relax_type);
   HYPRE_BoomerAMGSetNumSweeps(amg_precond, relax_sweeps);
   HYPRE_BoomerAMGSetMaxLevels(amg_precond, 25);
   HYPRE_BoomerAMGSetTol(amg_precond, 0.0);
   HYPRE_BoomerAMGSetMaxIter(amg_precond, 1); // one V-cycle
   HYPRE_BoomerAMGSetStrongThreshold(amg_precond, theta);
   HYPRE_BoomerAMGSetInterpType(amg_precond, interp_type);
   HYPRE_BoomerAMGSetPMaxElmts(amg_precond, Pmax);
   HYPRE_BoomerAMGSetPrintLevel(amg_precond, print_level);
   HYPRE_BoomerAMGSetNumFunctions(amg_precond, dim);
   if (nrbms)
   {
      HYPRE_BoomerAMGSetNodal(amg_precond, nodal);
      HYPRE_BoomerAMGSetNodalDiag(amg_precond, nodal_diag);
      HYPRE_BoomerAMGSetCycleRelaxType(amg_precond, relax_coarse, 3);
      HYPRE_BoomerAMGSetInterpVecVariant(amg_precond, interp_vec_variant);
      HYPRE_BoomerAMGSetInterpVecQMax(amg_precond, q_max);
      HYPRE_BoomerAMGSetSmoothInterpVectors(amg_precond, smooth_interp_vectors);
      HYPRE_BoomerAMGSetInterpRefine(amg_precond, interp_refine);
      RecomputeRBMs();
      HYPRE_BoomerAMGSetInterpVectors(amg_precond, rbms.Size(), rbms.GetData());
   }
}

void HypreBoomerAMG::SetOperator(const Operator &op)
{
   const HypreParMatrix *new_A = dynamic_cast<const HypreParMatrix *>(&op);
   MFEM_VERIFY(new_A, "new Operator must be a HypreParMatrix!");

   if (A) { ResetAMGPrecond(); }

   // update base classes: Operator, Solver, HypreSolver
   height = new_A->Height();
   width  = new_A->Width();
   A = const_cast<HypreParMatrix *>(new_A);
   setup_called = 0;
   delete X;
   delete B;
   B = X = NULL;
}

void HypreBoomerAMG::SetSystemsOptions(int dim)
{
   HYPRE_BoomerAMGSetNumFunctions(amg_precond, dim);

   // More robust options with respect to convergence
   HYPRE_BoomerAMGSetAggNumLevels(amg_precond, 0);
   HYPRE_BoomerAMGSetStrongThreshold(amg_precond, 0.5);
}

// Rotational rigid-body mode functions, used in SetElasticityOptions()
static void func_rxy(const Vector &x, Vector &y)
{
   y = 0.0; y(0) = x(1); y(1) = -x(0);
}
static void func_ryz(const Vector &x, Vector &y)
{
   y = 0.0; y(1) = x(2); y(2) = -x(1);
}
static void func_rzx(const Vector &x, Vector &y)
{
   y = 0.0; y(2) = x(0); y(0) = -x(2);
}

void HypreBoomerAMG::RecomputeRBMs()
{
   int nrbms;
   Array<HypreParVector*> gf_rbms;
   int dim = fespace->GetParMesh()->Dimension();

   for (int i = 0; i < rbms.Size(); i++)
   {
      HYPRE_ParVectorDestroy(rbms[i]);
   }

   if (dim == 2)
   {
      nrbms = 1;

      VectorFunctionCoefficient coeff_rxy(2, func_rxy);

      ParGridFunction rbms_rxy(fespace);
      rbms_rxy.ProjectCoefficient(coeff_rxy);

      rbms.SetSize(nrbms);
      gf_rbms.SetSize(nrbms);
      gf_rbms[0] = rbms_rxy.ParallelAverage();
   }
   else if (dim == 3)
   {
      nrbms = 3;

      VectorFunctionCoefficient coeff_rxy(3, func_rxy);
      VectorFunctionCoefficient coeff_ryz(3, func_ryz);
      VectorFunctionCoefficient coeff_rzx(3, func_rzx);

      ParGridFunction rbms_rxy(fespace);
      ParGridFunction rbms_ryz(fespace);
      ParGridFunction rbms_rzx(fespace);
      rbms_rxy.ProjectCoefficient(coeff_rxy);
      rbms_ryz.ProjectCoefficient(coeff_ryz);
      rbms_rzx.ProjectCoefficient(coeff_rzx);

      rbms.SetSize(nrbms);
      gf_rbms.SetSize(nrbms);
      gf_rbms[0] = rbms_rxy.ParallelAverage();
      gf_rbms[1] = rbms_ryz.ParallelAverage();
      gf_rbms[2] = rbms_rzx.ParallelAverage();
   }
   else
   {
      nrbms = 0;
      rbms.SetSize(nrbms);
   }

   // Transfer the RBMs from the ParGridFunction to the HYPRE_ParVector objects
   for (int i = 0; i < nrbms; i++)
   {
      rbms[i] = gf_rbms[i]->StealParVector();
      delete gf_rbms[i];
   }
}

void HypreBoomerAMG::SetElasticityOptions(ParFiniteElementSpace *fespace)
{
   // Save the finite element space to support multiple calls to SetOperator()
   this->fespace = fespace;

   // Make sure the systems AMG options are set
   int dim = fespace->GetParMesh()->Dimension();
   SetSystemsOptions(dim);

   // Nodal coarsening options (nodal coarsening is required for this solver)
   // See hypre's new_ij driver and the paper for descriptions.
   int nodal                 = 4; // strength reduction norm: 1, 3 or 4
   int nodal_diag            = 1; // diagonal in strength matrix: 0, 1 or 2
   int relax_coarse          = 8; // smoother on the coarsest grid: 8, 99 or 29

   // Elasticity interpolation options
   int interp_vec_variant    = 2; // 1 = GM-1, 2 = GM-2, 3 = LN
   int q_max                 = 4; // max elements per row for each Q
   int smooth_interp_vectors = 1; // smooth the rigid-body modes?

   // Optionally pre-process the interpolation matrix through iterative weight
   // refinement (this is generally applicable for any system)
   int interp_refine         = 1;

   HYPRE_BoomerAMGSetNodal(amg_precond, nodal);
   HYPRE_BoomerAMGSetNodalDiag(amg_precond, nodal_diag);
   HYPRE_BoomerAMGSetCycleRelaxType(amg_precond, relax_coarse, 3);
   HYPRE_BoomerAMGSetInterpVecVariant(amg_precond, interp_vec_variant);
   HYPRE_BoomerAMGSetInterpVecQMax(amg_precond, q_max);
   HYPRE_BoomerAMGSetSmoothInterpVectors(amg_precond, smooth_interp_vectors);
   HYPRE_BoomerAMGSetInterpRefine(amg_precond, interp_refine);

   RecomputeRBMs();
   HYPRE_BoomerAMGSetInterpVectors(amg_precond, rbms.Size(), rbms.GetData());

   // The above BoomerAMG options may result in singular matrices on the coarse
   // grids, which are handled correctly in hypre's Solve method, but can produce
   // hypre errors in the Setup (specifically in the l1 row norm computation).
   // See the documentation of SetErrorMode() for more details.
   error_mode = IGNORE_HYPRE_ERRORS;
}

HypreBoomerAMG::~HypreBoomerAMG()
{
   for (int i = 0; i < rbms.Size(); i++)
   {
      HYPRE_ParVectorDestroy(rbms[i]);
   }

   HYPRE_BoomerAMGDestroy(amg_precond);
}

HypreAMS::HypreAMS(ParFiniteElementSpace *edge_fespace)
{
   Init(edge_fespace);
}

HypreAMS::HypreAMS(HypreParMatrix &A, ParFiniteElementSpace *edge_fespace)
   : HypreSolver(&A)
{
   Init(edge_fespace);
}

void HypreAMS::Init(ParFiniteElementSpace *edge_fespace)
{
   int cycle_type       = 13;
   int rlx_type         = 2;
   int rlx_sweeps       = 1;
   double rlx_weight    = 1.0;
   double rlx_omega     = 1.0;
   int amg_coarsen_type = 10;
   int amg_agg_levels   = 1;
   int amg_rlx_type     = 8;
   double theta         = 0.25;
   int amg_interp_type  = 6;
   int amg_Pmax         = 4;

   int dim = edge_fespace->GetMesh()->Dimension();
   int sdim = edge_fespace->GetMesh()->SpaceDimension();
   const FiniteElementCollection *edge_fec = edge_fespace->FEColl();

   bool trace_space, rt_trace_space;
   ND_Trace_FECollection *nd_tr_fec = NULL;
   trace_space = dynamic_cast<const ND_Trace_FECollection*>(edge_fec);
   rt_trace_space = dynamic_cast<const RT_Trace_FECollection*>(edge_fec);
   trace_space = trace_space || rt_trace_space;

   int p = 1;
   if (edge_fespace->GetNE() > 0)
   {
      if (trace_space)
      {
         p = edge_fespace->GetFaceOrder(0);
         if (dim == 2) { p++; }
      }
      else
      {
         p = edge_fespace->GetOrder(0);
      }
   }

   ParMesh *pmesh = edge_fespace->GetParMesh();
   if (rt_trace_space)
   {
      nd_tr_fec = new ND_Trace_FECollection(p, dim);
      edge_fespace = new ParFiniteElementSpace(pmesh, nd_tr_fec);
   }

   HYPRE_AMSCreate(&ams);

   HYPRE_AMSSetDimension(ams, sdim); // 2D H(div) and 3D H(curl) problems
   HYPRE_AMSSetTol(ams, 0.0);
   HYPRE_AMSSetMaxIter(ams, 1); // use as a preconditioner
   HYPRE_AMSSetCycleType(ams, cycle_type);
   HYPRE_AMSSetPrintLevel(ams, 1);

   // define the nodal linear finite element space associated with edge_fespace
   FiniteElementCollection *vert_fec;
   if (trace_space)
   {
      vert_fec = new H1_Trace_FECollection(p, dim);
   }
   else
   {
      vert_fec = new H1_FECollection(p, dim);
   }
   ParFiniteElementSpace *vert_fespace = new ParFiniteElementSpace(pmesh,
                                                                   vert_fec);

   // generate and set the vertex coordinates
   if (p == 1)
   {
      ParGridFunction x_coord(vert_fespace);
      ParGridFunction y_coord(vert_fespace);
      ParGridFunction z_coord(vert_fespace);
      double *coord;
      for (int i = 0; i < pmesh->GetNV(); i++)
      {
         coord = pmesh -> GetVertex(i);
         x_coord(i) = coord[0];
         y_coord(i) = coord[1];
         if (sdim == 3) { z_coord(i) = coord[2]; }
      }
      x = x_coord.ParallelProject();
      y = y_coord.ParallelProject();
      if (sdim == 2)
      {
         z = NULL;
         HYPRE_AMSSetCoordinateVectors(ams, *x, *y, NULL);
      }
      else
      {
         z = z_coord.ParallelProject();
         HYPRE_AMSSetCoordinateVectors(ams, *x, *y, *z);
      }
   }
   else
   {
      x = NULL;
      y = NULL;
      z = NULL;
   }

   // generate and set the discrete gradient
   ParDiscreteLinearOperator *grad;
   grad = new ParDiscreteLinearOperator(vert_fespace, edge_fespace);
   if (trace_space)
   {
      grad->AddTraceFaceInterpolator(new GradientInterpolator);
   }
   else
   {
      grad->AddDomainInterpolator(new GradientInterpolator);
   }
   grad->Assemble();
   grad->Finalize();
   G = grad->ParallelAssemble();
   HYPRE_AMSSetDiscreteGradient(ams, *G);
   delete grad;

   // generate and set the Nedelec interpolation matrices
   Pi = Pix = Piy = Piz = NULL;
   if (p > 1)
   {
      ParFiniteElementSpace *vert_fespace_d
         = new ParFiniteElementSpace(pmesh, vert_fec, sdim, Ordering::byVDIM);

      ParDiscreteLinearOperator *id_ND;
      id_ND = new ParDiscreteLinearOperator(vert_fespace_d, edge_fespace);
      if (trace_space)
      {
         id_ND->AddTraceFaceInterpolator(new IdentityInterpolator);
      }
      else
      {
         id_ND->AddDomainInterpolator(new IdentityInterpolator);
      }
      id_ND->Assemble();
      id_ND->Finalize();

      if (cycle_type < 10)
      {
         Pi = id_ND->ParallelAssemble();
      }
      else
      {
         Array2D<HypreParMatrix *> Pi_blocks;
         id_ND->GetParBlocks(Pi_blocks);
         Pix = Pi_blocks(0,0);
         Piy = Pi_blocks(0,1);
         if (sdim == 3) { Piz = Pi_blocks(0,2); }
      }

      delete id_ND;

      HYPRE_ParCSRMatrix HY_Pi  = (Pi)  ? (HYPRE_ParCSRMatrix) *Pi  : NULL;
      HYPRE_ParCSRMatrix HY_Pix = (Pix) ? (HYPRE_ParCSRMatrix) *Pix : NULL;
      HYPRE_ParCSRMatrix HY_Piy = (Piy) ? (HYPRE_ParCSRMatrix) *Piy : NULL;
      HYPRE_ParCSRMatrix HY_Piz = (Piz) ? (HYPRE_ParCSRMatrix) *Piz : NULL;
      HYPRE_AMSSetInterpolations(ams, HY_Pi, HY_Pix, HY_Piy, HY_Piz);

      delete vert_fespace_d;
   }

   delete vert_fespace;
   delete vert_fec;

   if (rt_trace_space)
   {
      delete edge_fespace;
      delete nd_tr_fec;
   }

   // set additional AMS options
   HYPRE_AMSSetSmoothingOptions(ams, rlx_type, rlx_sweeps, rlx_weight, rlx_omega);
   HYPRE_AMSSetAlphaAMGOptions(ams, amg_coarsen_type, amg_agg_levels, amg_rlx_type,
                               theta, amg_interp_type, amg_Pmax);
   HYPRE_AMSSetBetaAMGOptions(ams, amg_coarsen_type, amg_agg_levels, amg_rlx_type,
                              theta, amg_interp_type, amg_Pmax);

   // The AMS preconditioner may sometimes require inverting singular matrices
   // with BoomerAMG, which are handled correctly in hypre's Solve method, but
   // can produce hypre errors in the Setup (specifically in the l1 row norm
   // computation). See the documentation of SetErrorMode() for more details.
   error_mode = IGNORE_HYPRE_ERRORS;
}

void HypreAMS::SetOperator(const Operator &op)
{
   const HypreParMatrix *new_A = dynamic_cast<const HypreParMatrix *>(&op);
   MFEM_VERIFY(new_A, "new Operator must be a HypreParMatrix!");

   // update base classes: Operator, Solver, HypreSolver
   height = new_A->Height();
   width  = new_A->Width();
   A = const_cast<HypreParMatrix *>(new_A);

   setup_called = 0;
   delete X;
   delete B;
   B = X = NULL;
}

HypreAMS::~HypreAMS()
{
   HYPRE_AMSDestroy(ams);

   delete x;
   delete y;
   delete z;

   delete G;
   delete Pi;
   delete Pix;
   delete Piy;
   delete Piz;
}

void HypreAMS::SetPrintLevel(int print_lvl)
{
   HYPRE_AMSSetPrintLevel(ams, print_lvl);
}

HypreADS::HypreADS(ParFiniteElementSpace *face_fespace)
{
   Init(face_fespace);
}

HypreADS::HypreADS(HypreParMatrix &A, ParFiniteElementSpace *face_fespace)
   : HypreSolver(&A)
{
   Init(face_fespace);
}

void HypreADS::Init(ParFiniteElementSpace *face_fespace)
{
   int cycle_type       = 11;
   int rlx_type         = 2;
   int rlx_sweeps       = 1;
   double rlx_weight    = 1.0;
   double rlx_omega     = 1.0;
   int amg_coarsen_type = 10;
   int amg_agg_levels   = 1;
   int amg_rlx_type     = 8;
   double theta         = 0.25;
   int amg_interp_type  = 6;
   int amg_Pmax         = 4;
   int ams_cycle_type   = 14;

   const FiniteElementCollection *face_fec = face_fespace->FEColl();
   bool trace_space =
      (dynamic_cast<const RT_Trace_FECollection*>(face_fec) != NULL);
   int p = 1;
   if (face_fespace->GetNE() > 0)
   {
      if (trace_space)
      {
         p = face_fespace->GetFaceOrder(0) + 1;
      }
      else
      {
         p = face_fespace->GetOrder(0);
      }
   }

   HYPRE_ADSCreate(&ads);

   HYPRE_ADSSetTol(ads, 0.0);
   HYPRE_ADSSetMaxIter(ads, 1); // use as a preconditioner
   HYPRE_ADSSetCycleType(ads, cycle_type);
   HYPRE_ADSSetPrintLevel(ads, 1);

   // define the nodal and edge finite element spaces associated with face_fespace
   ParMesh *pmesh = (ParMesh *) face_fespace->GetMesh();
   FiniteElementCollection *vert_fec, *edge_fec;
   if (trace_space)
   {
      vert_fec = new H1_Trace_FECollection(p, 3);
      edge_fec = new ND_Trace_FECollection(p, 3);
   }
   else
   {
      vert_fec = new H1_FECollection(p, 3);
      edge_fec = new ND_FECollection(p, 3);
   }

   ParFiniteElementSpace *vert_fespace = new ParFiniteElementSpace(pmesh,
                                                                   vert_fec);
   ParFiniteElementSpace *edge_fespace = new ParFiniteElementSpace(pmesh,
                                                                   edge_fec);

   // generate and set the vertex coordinates
   if (p == 1)
   {
      ParGridFunction x_coord(vert_fespace);
      ParGridFunction y_coord(vert_fespace);
      ParGridFunction z_coord(vert_fespace);
      double *coord;
      for (int i = 0; i < pmesh->GetNV(); i++)
      {
         coord = pmesh -> GetVertex(i);
         x_coord(i) = coord[0];
         y_coord(i) = coord[1];
         z_coord(i) = coord[2];
      }
      x = x_coord.ParallelProject();
      y = y_coord.ParallelProject();
      z = z_coord.ParallelProject();
      HYPRE_ADSSetCoordinateVectors(ads, *x, *y, *z);
   }
   else
   {
      x = NULL;
      y = NULL;
      z = NULL;
   }

   // generate and set the discrete curl
   ParDiscreteLinearOperator *curl;
   curl = new ParDiscreteLinearOperator(edge_fespace, face_fespace);
   if (trace_space)
   {
      curl->AddTraceFaceInterpolator(new CurlInterpolator);
   }
   else
   {
      curl->AddDomainInterpolator(new CurlInterpolator);
   }
   curl->Assemble();
   curl->Finalize();
   C = curl->ParallelAssemble();
   C->CopyColStarts(); // since we'll delete edge_fespace
   HYPRE_ADSSetDiscreteCurl(ads, *C);
   delete curl;

   // generate and set the discrete gradient
   ParDiscreteLinearOperator *grad;
   grad = new ParDiscreteLinearOperator(vert_fespace, edge_fespace);
   if (trace_space)
   {
      grad->AddTraceFaceInterpolator(new GradientInterpolator);
   }
   else
   {
      grad->AddDomainInterpolator(new GradientInterpolator);
   }
   grad->Assemble();
   grad->Finalize();
   G = grad->ParallelAssemble();
   G->CopyColStarts(); // since we'll delete vert_fespace
   G->CopyRowStarts(); // since we'll delete edge_fespace
   HYPRE_ADSSetDiscreteGradient(ads, *G);
   delete grad;

   // generate and set the Nedelec and Raviart-Thomas interpolation matrices
   RT_Pi = RT_Pix = RT_Piy = RT_Piz = NULL;
   ND_Pi = ND_Pix = ND_Piy = ND_Piz = NULL;
   if (p > 1)
   {
      ParFiniteElementSpace *vert_fespace_d
         = new ParFiniteElementSpace(pmesh, vert_fec, 3, Ordering::byVDIM);

      ParDiscreteLinearOperator *id_ND;
      id_ND = new ParDiscreteLinearOperator(vert_fespace_d, edge_fespace);
      if (trace_space)
      {
         id_ND->AddTraceFaceInterpolator(new IdentityInterpolator);
      }
      else
      {
         id_ND->AddDomainInterpolator(new IdentityInterpolator);
      }
      id_ND->Assemble();
      id_ND->Finalize();

      if (ams_cycle_type < 10)
      {
         ND_Pi = id_ND->ParallelAssemble();
         ND_Pi->CopyColStarts(); // since we'll delete vert_fespace_d
         ND_Pi->CopyRowStarts(); // since we'll delete edge_fespace
      }
      else
      {
         Array2D<HypreParMatrix *> ND_Pi_blocks;
         id_ND->GetParBlocks(ND_Pi_blocks);
         ND_Pix = ND_Pi_blocks(0,0);
         ND_Piy = ND_Pi_blocks(0,1);
         ND_Piz = ND_Pi_blocks(0,2);
      }

      delete id_ND;

      ParDiscreteLinearOperator *id_RT;
      id_RT = new ParDiscreteLinearOperator(vert_fespace_d, face_fespace);
      if (trace_space)
      {
         id_RT->AddTraceFaceInterpolator(new NormalInterpolator);
      }
      else
      {
         id_RT->AddDomainInterpolator(new IdentityInterpolator);
      }
      id_RT->Assemble();
      id_RT->Finalize();

      if (cycle_type < 10)
      {
         RT_Pi = id_RT->ParallelAssemble();
         RT_Pi->CopyColStarts(); // since we'll delete vert_fespace_d
      }
      else
      {
         Array2D<HypreParMatrix *> RT_Pi_blocks;
         id_RT->GetParBlocks(RT_Pi_blocks);
         RT_Pix = RT_Pi_blocks(0,0);
         RT_Piy = RT_Pi_blocks(0,1);
         RT_Piz = RT_Pi_blocks(0,2);
      }

      delete id_RT;

      HYPRE_ParCSRMatrix HY_RT_Pi, HY_RT_Pix, HY_RT_Piy, HY_RT_Piz;
      HY_RT_Pi  = (RT_Pi)  ? (HYPRE_ParCSRMatrix) *RT_Pi  : NULL;
      HY_RT_Pix = (RT_Pix) ? (HYPRE_ParCSRMatrix) *RT_Pix : NULL;
      HY_RT_Piy = (RT_Piy) ? (HYPRE_ParCSRMatrix) *RT_Piy : NULL;
      HY_RT_Piz = (RT_Piz) ? (HYPRE_ParCSRMatrix) *RT_Piz : NULL;
      HYPRE_ParCSRMatrix HY_ND_Pi, HY_ND_Pix, HY_ND_Piy, HY_ND_Piz;
      HY_ND_Pi  = (ND_Pi)  ? (HYPRE_ParCSRMatrix) *ND_Pi  : NULL;
      HY_ND_Pix = (ND_Pix) ? (HYPRE_ParCSRMatrix) *ND_Pix : NULL;
      HY_ND_Piy = (ND_Piy) ? (HYPRE_ParCSRMatrix) *ND_Piy : NULL;
      HY_ND_Piz = (ND_Piz) ? (HYPRE_ParCSRMatrix) *ND_Piz : NULL;
      HYPRE_ADSSetInterpolations(ads,
                                 HY_RT_Pi, HY_RT_Pix, HY_RT_Piy, HY_RT_Piz,
                                 HY_ND_Pi, HY_ND_Pix, HY_ND_Piy, HY_ND_Piz);

      delete vert_fespace_d;
   }

   delete vert_fec;
   delete vert_fespace;
   delete edge_fec;
   delete edge_fespace;

   // set additional ADS options
   HYPRE_ADSSetSmoothingOptions(ads, rlx_type, rlx_sweeps, rlx_weight, rlx_omega);
   HYPRE_ADSSetAMGOptions(ads, amg_coarsen_type, amg_agg_levels, amg_rlx_type,
                          theta, amg_interp_type, amg_Pmax);
   HYPRE_ADSSetAMSOptions(ads, ams_cycle_type, amg_coarsen_type, amg_agg_levels,
                          amg_rlx_type, theta, amg_interp_type, amg_Pmax);

   // The ADS preconditioner requires inverting singular matrices with BoomerAMG,
   // which are handled correctly in hypre's Solve method, but can produce hypre
   // errors in the Setup (specifically in the l1 row norm computation). See the
   // documentation of SetErrorMode() for more details.
   error_mode = IGNORE_HYPRE_ERRORS;
}

void HypreADS::SetOperator(const Operator &op)
{
   const HypreParMatrix *new_A = dynamic_cast<const HypreParMatrix *>(&op);
   MFEM_VERIFY(new_A, "new Operator must be a HypreParMatrix!");

   // update base classes: Operator, Solver, HypreSolver
   height = new_A->Height();
   width  = new_A->Width();
   A = const_cast<HypreParMatrix *>(new_A);

   setup_called = 0;
   delete X;
   delete B;
   B = X = NULL;
}

HypreADS::~HypreADS()
{
   HYPRE_ADSDestroy(ads);

   delete x;
   delete y;
   delete z;

   delete G;
   delete C;

   delete RT_Pi;
   delete RT_Pix;
   delete RT_Piy;
   delete RT_Piz;

   delete ND_Pi;
   delete ND_Pix;
   delete ND_Piy;
   delete ND_Piz;
}

void HypreADS::SetPrintLevel(int print_lvl)
{
   HYPRE_ADSSetPrintLevel(ads, print_lvl);
}

HypreLOBPCG::HypreMultiVector::HypreMultiVector(int n, HypreParVector & v,
                                                mv_InterfaceInterpreter & interpreter)
   : hpv(NULL),
     nv(n)
{
   mv_ptr = mv_MultiVectorCreateFromSampleVector(&interpreter, nv,
                                                 (HYPRE_ParVector)v);

   HYPRE_ParVector* vecs = NULL;
   {
      mv_TempMultiVector* tmp =
         (mv_TempMultiVector*)mv_MultiVectorGetData(mv_ptr);
      vecs = (HYPRE_ParVector*)(tmp -> vector);
   }

   hpv = new HypreParVector*[nv];
   for (int i=0; i<nv; i++)
   {
      hpv[i] = new HypreParVector(vecs[i]);
   }
}

HypreLOBPCG::HypreMultiVector::~HypreMultiVector()
{
   if ( hpv != NULL )
   {
      for (int i=0; i<nv; i++)
      {
         delete hpv[i];
      }
      delete [] hpv;
   }

   mv_MultiVectorDestroy(mv_ptr);
}

void
HypreLOBPCG::HypreMultiVector::Randomize(HYPRE_Int seed)
{
   mv_MultiVectorSetRandom(mv_ptr, seed);
}

HypreParVector &
HypreLOBPCG::HypreMultiVector::GetVector(unsigned int i)
{
   MFEM_ASSERT((int)i < nv, "index out of range");

   return ( *hpv[i] );
}

HypreParVector **
HypreLOBPCG::HypreMultiVector::StealVectors()
{
   HypreParVector ** hpv_ret = hpv;

   hpv = NULL;

   mv_TempMultiVector * mv_tmp =
      (mv_TempMultiVector*)mv_MultiVectorGetData(mv_ptr);

   mv_tmp->ownsVectors = 0;

   for (int i=0; i<nv; i++)
   {
      hpv_ret[i]->SetOwnership(1);
   }

   return hpv_ret;
}

HypreLOBPCG::HypreLOBPCG(MPI_Comm c)
   : comm(c),
     myid(0),
     numProcs(1),
     nev(10),
     seed(75),
     glbSize(-1),
     part(NULL),
     multi_vec(NULL),
     x(NULL),
     subSpaceProj(NULL)
{
   MPI_Comm_size(comm,&numProcs);
   MPI_Comm_rank(comm,&myid);

   HYPRE_ParCSRSetupInterpreter(&interpreter);
   HYPRE_ParCSRSetupMatvec(&matvec_fn);
   HYPRE_LOBPCGCreate(&interpreter, &matvec_fn, &lobpcg_solver);
}

HypreLOBPCG::~HypreLOBPCG()
{
   delete multi_vec;
   delete x;
   delete [] part;

   HYPRE_LOBPCGDestroy(lobpcg_solver);
}

void
HypreLOBPCG::SetTol(double tol)
{
   HYPRE_LOBPCGSetTol(lobpcg_solver, tol);
}

void
HypreLOBPCG::SetRelTol(double rel_tol)
{
#if MFEM_HYPRE_VERSION >= 21101
   HYPRE_LOBPCGSetRTol(lobpcg_solver, rel_tol);
#else
   MFEM_ABORT("This method requires HYPRE version >= 2.11.1");
#endif
}

void
HypreLOBPCG::SetMaxIter(int max_iter)
{
   HYPRE_LOBPCGSetMaxIter(lobpcg_solver, max_iter);
}

void
HypreLOBPCG::SetPrintLevel(int logging)
{
   if (myid == 0)
   {
      HYPRE_LOBPCGSetPrintLevel(lobpcg_solver, logging);
   }
}

void
HypreLOBPCG::SetPrecondUsageMode(int pcg_mode)
{
   HYPRE_LOBPCGSetPrecondUsageMode(lobpcg_solver, pcg_mode);
}

void
HypreLOBPCG::SetPreconditioner(Solver & precond)
{
   HYPRE_LOBPCGSetPrecond(lobpcg_solver,
                          (HYPRE_PtrToSolverFcn)this->PrecondSolve,
                          (HYPRE_PtrToSolverFcn)this->PrecondSetup,
                          (HYPRE_Solver)&precond);
}

void
HypreLOBPCG::SetOperator(Operator & A)
{
   HYPRE_Int locSize = A.Width();

   if (HYPRE_AssumedPartitionCheck())
   {
      part = new HYPRE_Int[2];

      MPI_Scan(&locSize, &part[1], 1, HYPRE_MPI_INT, MPI_SUM, comm);

      part[0] = part[1] - locSize;

      MPI_Allreduce(&locSize, &glbSize, 1, HYPRE_MPI_INT, MPI_SUM, comm);
   }
   else
   {
      part = new HYPRE_Int[numProcs+1];

      MPI_Allgather(&locSize, 1, HYPRE_MPI_INT,
                    &part[1], 1, HYPRE_MPI_INT, comm);

      part[0] = 0;
      for (int i=0; i<numProcs; i++)
      {
         part[i+1] += part[i];
      }

      glbSize = part[numProcs];
   }

   if ( x != NULL )
   {
      delete x;
   }

   // Create a distributed vector without a data array.
   x = new HypreParVector(comm,glbSize,NULL,part);

   matvec_fn.MatvecCreate  = this->OperatorMatvecCreate;
   matvec_fn.Matvec        = this->OperatorMatvec;
   matvec_fn.MatvecDestroy = this->OperatorMatvecDestroy;

   HYPRE_LOBPCGSetup(lobpcg_solver,(HYPRE_Matrix)&A,NULL,NULL);
}

void
HypreLOBPCG::SetMassMatrix(Operator & M)
{
   matvec_fn.MatvecCreate  = this->OperatorMatvecCreate;
   matvec_fn.Matvec        = this->OperatorMatvec;
   matvec_fn.MatvecDestroy = this->OperatorMatvecDestroy;

   HYPRE_LOBPCGSetupB(lobpcg_solver,(HYPRE_Matrix)&M,NULL);
}

void
HypreLOBPCG::GetEigenvalues(Array<double> & eigs)
{
   // Initialize eigenvalues array with marker values
   eigs.SetSize(nev);

   for (int i=0; i<nev; i++)
   {
      eigs[i] = eigenvalues[i];
   }
}

HypreParVector &
HypreLOBPCG::GetEigenvector(unsigned int i)
{
   return multi_vec->GetVector(i);
}

void
HypreLOBPCG::SetInitialVectors(int num_vecs, HypreParVector ** vecs)
{
   // Initialize HypreMultiVector object if necessary
   if ( multi_vec == NULL )
   {
      MFEM_ASSERT(x != NULL, "In HypreLOBPCG::SetInitialVectors()");

      multi_vec = new HypreMultiVector(nev, *x, interpreter);
   }

   // Copy the vectors provided
   for (int i=0; i < min(num_vecs,nev); i++)
   {
      multi_vec->GetVector(i) = *vecs[i];
   }

   // Randomize any remaining vectors
   for (int i=min(num_vecs,nev); i < nev; i++)
   {
      multi_vec->GetVector(i).Randomize(seed);
   }

   // Ensure all vectors are in the proper subspace
   if ( subSpaceProj != NULL )
   {
      HypreParVector y(*x);
      y = multi_vec->GetVector(0);

      for (int i=1; i<nev; i++)
      {
         subSpaceProj->Mult(multi_vec->GetVector(i),
                            multi_vec->GetVector(i-1));
      }
      subSpaceProj->Mult(y,
                         multi_vec->GetVector(nev-1));
   }
}

void
HypreLOBPCG::Solve()
{
   // Initialize HypreMultiVector object if necessary
   if ( multi_vec == NULL )
   {
      MFEM_ASSERT(x != NULL, "In HypreLOBPCG::Solve()");

      multi_vec = new HypreMultiVector(nev, *x, interpreter);
      multi_vec->Randomize(seed);

      if ( subSpaceProj != NULL )
      {
         HypreParVector y(*x);
         y = multi_vec->GetVector(0);

         for (int i=1; i<nev; i++)
         {
            subSpaceProj->Mult(multi_vec->GetVector(i),
                               multi_vec->GetVector(i-1));
         }
         subSpaceProj->Mult(y, multi_vec->GetVector(nev-1));
      }
   }

   eigenvalues.SetSize(nev);
   eigenvalues = NAN;

   // Perform eigenmode calculation
   //
   // The eigenvalues are computed in ascending order (internally the
   // order is determined by the LAPACK routine 'dsydv'.)
   HYPRE_LOBPCGSolve(lobpcg_solver, NULL, *multi_vec, eigenvalues);
}

void *
HypreLOBPCG::OperatorMatvecCreate( void *A,
                                   void *x )
{
   void *matvec_data;

   matvec_data = NULL;

   return ( matvec_data );
}

HYPRE_Int
HypreLOBPCG::OperatorMatvec( void *matvec_data,
                             HYPRE_Complex alpha,
                             void *A,
                             void *x,
                             HYPRE_Complex beta,
                             void *y )
{
   MFEM_VERIFY(alpha == 1.0 && beta == 0.0, "values not supported");

   Operator *Aop = (Operator*)A;

   int width = Aop->Width();

   hypre_ParVector * xPar = (hypre_ParVector *)x;
   hypre_ParVector * yPar = (hypre_ParVector *)y;

   Vector xVec(xPar->local_vector->data, width);
   Vector yVec(yPar->local_vector->data, width);

   Aop->Mult( xVec, yVec );

   return 0;
}

HYPRE_Int
HypreLOBPCG::OperatorMatvecDestroy( void *matvec_data )
{
   return 0;
}

HYPRE_Int
HypreLOBPCG::PrecondSolve(void *solver,
                          void *A,
                          void *b,
                          void *x)
{
   Solver   *PC = (Solver*)solver;
   Operator *OP = (Operator*)A;

   int width = OP->Width();

   hypre_ParVector * bPar = (hypre_ParVector *)b;
   hypre_ParVector * xPar = (hypre_ParVector *)x;

   Vector bVec(bPar->local_vector->data, width);
   Vector xVec(xPar->local_vector->data, width);

   PC->Mult( bVec, xVec );

   return 0;
}

HYPRE_Int
HypreLOBPCG::PrecondSetup(void *solver,
                          void *A,
                          void *b,
                          void *x)
{
   return 0;
}

HypreAME::HypreAME(MPI_Comm comm)
   : myid(0),
     numProcs(1),
     nev(10),
     setT(false),
     ams_precond(NULL),
     eigenvalues(NULL),
     multi_vec(NULL),
     eigenvectors(NULL)
{
   MPI_Comm_size(comm,&numProcs);
   MPI_Comm_rank(comm,&myid);

   HYPRE_AMECreate(&ame_solver);
   HYPRE_AMESetPrintLevel(ame_solver, 0);
}

HypreAME::~HypreAME()
{
   if ( multi_vec )
   {
      mfem_hypre_TFree(multi_vec);
   }

   if ( eigenvectors )
   {
      for (int i=0; i<nev; i++)
      {
         delete eigenvectors[i];
      }
   }
   delete [] eigenvectors;

   if ( eigenvalues )
   {
      mfem_hypre_TFree(eigenvalues);
   }

   HYPRE_AMEDestroy(ame_solver);
}

void
HypreAME::SetNumModes(int num_eigs)
{
   nev = num_eigs;

   HYPRE_AMESetBlockSize(ame_solver, nev);
}

void
HypreAME::SetTol(double tol)
{
   HYPRE_AMESetTol(ame_solver, tol);
}

void
HypreAME::SetRelTol(double rel_tol)
{
#if MFEM_HYPRE_VERSION >= 21101
   HYPRE_AMESetRTol(ame_solver, rel_tol);
#else
   MFEM_ABORT("This method requires HYPRE version >= 2.11.1");
#endif
}

void
HypreAME::SetMaxIter(int max_iter)
{
   HYPRE_AMESetMaxIter(ame_solver, max_iter);
}

void
HypreAME::SetPrintLevel(int logging)
{
   if (myid == 0)
   {
      HYPRE_AMESetPrintLevel(ame_solver, logging);
   }
}

void
HypreAME::SetPreconditioner(HypreSolver & precond)
{
   ams_precond = &precond;
}

void
HypreAME::SetOperator(HypreParMatrix & A)
{
   if ( !setT )
   {
      HYPRE_Solver ams_precond_ptr = (HYPRE_Solver)*ams_precond;

      ams_precond->SetupFcn()(*ams_precond,A,NULL,NULL);

      HYPRE_AMESetAMSSolver(ame_solver, ams_precond_ptr);
   }

   HYPRE_AMESetup(ame_solver);
}

void
HypreAME::SetMassMatrix(HypreParMatrix & M)
{
   HYPRE_ParCSRMatrix parcsr_M = M;
   HYPRE_AMESetMassMatrix(ame_solver,(HYPRE_ParCSRMatrix)parcsr_M);
}

void
HypreAME::Solve()
{
   HYPRE_AMESolve(ame_solver);
}

void
HypreAME::GetEigenvalues(Array<double> & eigs)
{
   // Initialize eigenvalues array with marker values
   eigs.SetSize(nev); eigs = -1.0;

   if ( eigenvalues == NULL )
   {
      // Grab eigenvalues from AME
      HYPRE_AMEGetEigenvalues(ame_solver,&eigenvalues);
   }

   // Copy eigenvalues to eigs array
   for (int i=0; i<nev; i++)
   {
      eigs[i] = eigenvalues[i];
   }
}

void
HypreAME::createDummyVectors()
{
   if ( multi_vec == NULL )
   {
      HYPRE_AMEGetEigenvectors(ame_solver,&multi_vec);
   }

   eigenvectors = new HypreParVector*[nev];
   for (int i=0; i<nev; i++)
   {
      eigenvectors[i] = new HypreParVector(multi_vec[i]);
      eigenvectors[i]->SetOwnership(1);
   }

}

HypreParVector &
HypreAME::GetEigenvector(unsigned int i)
{
   if ( eigenvectors == NULL )
   {
      this->createDummyVectors();
   }

   return *eigenvectors[i];
}

HypreParVector **
HypreAME::StealEigenvectors()
{
   if ( eigenvectors == NULL )
   {
      this->createDummyVectors();
   }

   // Set the local pointers to NULL so that they won't be deleted later
   HypreParVector ** vecs = eigenvectors;
   eigenvectors = NULL;
   multi_vec = NULL;

   return vecs;
}

}

#endif<|MERGE_RESOLUTION|>--- conflicted
+++ resolved
@@ -1609,16 +1609,10 @@
    return C;
 }
 
-<<<<<<< HEAD
 HypreParMatrix * ParAdd(const HypreParMatrix *A, const HypreParMatrix *B)
-=======
-HypreParMatrix * ParMult(const HypreParMatrix *A, const HypreParMatrix *B,
-                         bool own_matrix)
->>>>>>> 1f00097b
 {
    hypre_ParCSRMatrix * C = internal::hypre_ParCSRMatrixAdd(*A,*B);
 
-<<<<<<< HEAD
    hypre_MatvecCommPkgCreate(C);
 
    return new HypreParMatrix(C);
@@ -1634,7 +1628,27 @@
    hypre_MatvecCommPkgCreate(C);
 
    return new HypreParMatrix(C);
-=======
+}
+
+HypreParMatrix * ParAdd(const HypreParMatrix *A, const HypreParMatrix *B)
+{
+   hypre_ParCSRMatrix *C;
+   hypre_ParcsrAdd(1.0, *A, 1.0, *B, &C);
+
+   hypre_MatvecCommPkgCreate(C);
+
+   return new HypreParMatrix(C);
+}
+
+#endif
+
+HypreParMatrix * ParMult(const HypreParMatrix *A, const HypreParMatrix *B,
+                         bool own_matrix)
+{
+   hypre_ParCSRMatrix * ab;
+   ab = hypre_ParMatmul(*A,*B);
+   hypre_ParCSRMatrixSetNumNonzeros(ab);
+
    hypre_MatvecCommPkgCreate(ab);
    HypreParMatrix *C = new HypreParMatrix(ab);
    if (own_matrix)
@@ -1643,29 +1657,6 @@
       C->CopyColStarts();
    }
    return C;
->>>>>>> 1f00097b
-}
-
-HypreParMatrix * ParAdd(const HypreParMatrix *A, const HypreParMatrix *B)
-{
-   hypre_ParCSRMatrix *C;
-   hypre_ParcsrAdd(1.0, *A, 1.0, *B, &C);
-
-   hypre_MatvecCommPkgCreate(C);
-
-   return new HypreParMatrix(C);
-}
-#endif
-
-HypreParMatrix * ParMult(const HypreParMatrix *A, const HypreParMatrix *B)
-{
-   hypre_ParCSRMatrix * ab;
-   ab = hypre_ParMatmul(*A,*B);
-   hypre_ParCSRMatrixSetNumNonzeros(ab);
-
-   hypre_MatvecCommPkgCreate(ab);
-
-   return new HypreParMatrix(ab);
 }
 
 HypreParMatrix * RAP(const HypreParMatrix *A, const HypreParMatrix *P)
