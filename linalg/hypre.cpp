--- conflicted
+++ resolved
@@ -1598,7 +1598,6 @@
    }
 }
 
-<<<<<<< HEAD
 /* job =  0, extract block diagonal of A and scale A into C
  * job =  1, job 0 + scale b into d
  * job =  2, use A to scale b only
@@ -1634,9 +1633,7 @@
    return -1;
 }
 #endif
-=======
 #if MFEM_HYPRE_VERSION < 21400
->>>>>>> 42207dbf
 
 HypreParMatrix *Add(double alpha, const HypreParMatrix &A,
                     double beta,  const HypreParMatrix &B)
@@ -1655,18 +1652,6 @@
    return C;
 }
 
-<<<<<<< HEAD
-HypreParMatrix *HypreParMatrixAdd(double alpha, const HypreParMatrix &A,
-                                  double beta,  const HypreParMatrix &B)
-{
-   hypre_ParCSRMatrix *C_hypre;
-   hypre_ParcsrAdd(alpha, A, beta, B, &C_hypre);
-   hypre_MatvecCommPkgCreate(C_hypre);
-
-   return new HypreParMatrix(C_hypre);
-}
-
-=======
 HypreParMatrix * ParAdd(const HypreParMatrix *A, const HypreParMatrix *B)
 {
    hypre_ParCSRMatrix * C = internal::hypre_ParCSRMatrixAdd(*A,*B);
@@ -1700,7 +1685,6 @@
 
 #endif
 
->>>>>>> 42207dbf
 HypreParMatrix * ParMult(const HypreParMatrix *A, const HypreParMatrix *B,
                          bool own_matrix)
 {
