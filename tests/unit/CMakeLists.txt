--- conflicted
+++ resolved
@@ -23,11 +23,8 @@
   linalg/test_blockMatrix.cpp
   linalg/test_complex_operator.cpp
   linalg/test_densematrix.cpp
-<<<<<<< HEAD
   linalg/test_ilu.cpp
-=======
   linalg/test_ode.cpp
->>>>>>> 093f951a
   mesh/test_mesh.cpp
   fem/test_1d_bilininteg.cpp
   fem/test_2d_bilininteg.cpp
