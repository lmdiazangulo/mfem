// Copyright (c) 2010-2020, Lawrence Livermore National Security, LLC. Produced
// at the Lawrence Livermore National Laboratory. All Rights reserved. See files
// LICENSE and NOTICE for details. LLNL-CODE-806117.
//
// This file is part of the MFEM library. For more information and source code
// availability visit https://mfem.org.
//
// MFEM is free software; you can redistribute it and/or modify it under the
// terms of the BSD-3 license. We welcome feedback and contributions, see file
// CONTRIBUTING.md for details.

#ifndef MFEM_CUDA_HPP
#define MFEM_CUDA_HPP

#include "../config/config.hpp"
#include "error.hpp"

#ifdef MFEM_USE_CUDA
#include <cuda_runtime.h>
#include <cuda.h>
#endif

// CUDA block size used by MFEM.
#define MFEM_CUDA_BLOCKS 256

#ifdef MFEM_USE_CUDA
#define MFEM_DEVICE __device__
#define MFEM_HOST_DEVICE __host__ __device__
// Define a CUDA error check macro, MFEM_GPU_CHECK(x), where x returns/is of
// type 'cudaError_t'. This macro evaluates 'x' and raises an error if the
// result is not cudaSuccess.
#define MFEM_GPU_CHECK(x) \
   do \
   { \
      cudaError_t err = (x); \
      if (err != cudaSuccess) \
      { \
         mfem_cuda_error(err, #x, _MFEM_FUNC_NAME, __FILE__, __LINE__); \
      } \
   } \
   while (0)
#define MFEM_DEVICE_SYNC MFEM_GPU_CHECK(cudaDeviceSynchronize())
#define MFEM_STREAM_SYNC MFEM_GPU_CHECK(cudaStreamSynchronize(0))
#endif // MFEM_USE_CUDA

// Define the MFEM inner threading macros
#if defined(MFEM_USE_CUDA) && defined(__CUDA_ARCH__)
#define MFEM_SHARED __shared__
#define MFEM_SYNC_THREAD __syncthreads()
#define MFEM_THREAD_ID(k) threadIdx.k
#define MFEM_THREAD_SIZE(k) blockDim.k
#define MFEM_FOREACH_THREAD(i,k,N) for(int i=threadIdx.k; i<N; i+=blockDim.k)
<<<<<<< HEAD
#define MFEM_REGISTER(v,n) v
#define MFEM_REGISTER_2D(v,n,m) v
#define MFEM_REGISTER_3D(v,n,m,p) v
#else
=======
#endif

#if !(defined(MFEM_USE_CUDA) || defined(MFEM_USE_HIP))
#define MFEM_DEVICE
#define MFEM_HOST_DEVICE
#define MFEM_DEVICE_SYNC
#define MFEM_STREAM_SYNC
#endif

#if !((defined(MFEM_USE_CUDA) && defined(__CUDA_ARCH__)) || \
      (defined(MFEM_USE_HIP)  && defined(__ROCM_ARCH__)))
>>>>>>> 506d975c
#define MFEM_SHARED
#define MFEM_SYNC_THREAD
#define MFEM_THREAD_ID(k) 0
#define MFEM_THREAD_SIZE(k) 1
#define MFEM_FOREACH_THREAD(i,k,N) for(int i=0; i<N; i++)
#define MFEM_REGISTER(v,n) v[n]
#define MFEM_REGISTER_2D(v,n,m) v[n][m]
#define MFEM_REGISTER_3D(v,n,m,p) v[n][m][p]
#endif

namespace mfem
{

#ifdef MFEM_USE_CUDA
// Function used by the macro MFEM_GPU_CHECK.
void mfem_cuda_error(cudaError_t err, const char *expr, const char *func,
                     const char *file, int line);
#endif

/// Allocates device memory
void* CuMemAlloc(void **d_ptr, size_t bytes);

/// Allocates managed device memory
void* CuMallocManaged(void **d_ptr, size_t bytes);

/// Frees device memory
void* CuMemFree(void *d_ptr);

/// Copies memory from Host to Device
void* CuMemcpyHtoD(void *d_dst, const void *h_src, size_t bytes);

/// Copies memory from Host to Device
void* CuMemcpyHtoDAsync(void *d_dst, const void *h_src, size_t bytes);

/// Copies memory from Device to Device
void* CuMemcpyDtoD(void *d_dst, const void *d_src, size_t bytes);

/// Copies memory from Device to Device
void* CuMemcpyDtoDAsync(void *d_dst, const void *d_src, size_t bytes);

/// Copies memory from Device to Host
void* CuMemcpyDtoH(void *h_dst, const void *d_src, size_t bytes);

/// Copies memory from Device to Host
void* CuMemcpyDtoHAsync(void *h_dst, const void *d_src, size_t bytes);

/// Check the error code returned by cudaGetLastError(), aborting on error.
void CuCheckLastError();

/// Get the number of CUDA devices
int CuGetDeviceCount();

} // namespace mfem

#endif // MFEM_CUDA_HPP<|MERGE_RESOLUTION|>--- conflicted
+++ resolved
@@ -50,13 +50,9 @@
 #define MFEM_THREAD_ID(k) threadIdx.k
 #define MFEM_THREAD_SIZE(k) blockDim.k
 #define MFEM_FOREACH_THREAD(i,k,N) for(int i=threadIdx.k; i<N; i+=blockDim.k)
-<<<<<<< HEAD
 #define MFEM_REGISTER(v,n) v
 #define MFEM_REGISTER_2D(v,n,m) v
 #define MFEM_REGISTER_3D(v,n,m,p) v
-#else
-=======
-#endif
 
 #if !(defined(MFEM_USE_CUDA) || defined(MFEM_USE_HIP))
 #define MFEM_DEVICE
@@ -67,7 +63,6 @@
 
 #if !((defined(MFEM_USE_CUDA) && defined(__CUDA_ARCH__)) || \
       (defined(MFEM_USE_HIP)  && defined(__ROCM_ARCH__)))
->>>>>>> 506d975c
 #define MFEM_SHARED
 #define MFEM_SYNC_THREAD
 #define MFEM_THREAD_ID(k) 0
