--- conflicted
+++ resolved
@@ -39,14 +39,6 @@
       } \
    } \
    while (0)
-<<<<<<< HEAD
-#else // MFEM_USE_CUDA
-#define MFEM_CUDA_CHECK(x)
-#define MFEM_ATTR_DEVICE
-#define MFEM_ATTR_HOST_DEVICE
-#endif // MFEM_USE_CUDA
-
-=======
 #else
 #define MFEM_DEVICE
 #define MFEM_HOST_DEVICE
@@ -68,7 +60,6 @@
 #endif
 
 
->>>>>>> 40795c21
 namespace mfem
 {
 
@@ -78,22 +69,11 @@
                      const char *file, int line);
 #endif
 
-<<<<<<< HEAD
-// Function to setup the CUDA device and get the number of GPU
-void CudaDeviceSetup(const int dev, int &ngpu);
-
-/// Return true if CUDA is used
-static inline bool UsingCUDA()
-{
-#ifdef MFEM_USE_CUDA
-   return true;
-#else
-   return false;
-#endif
-}
-=======
 /// Allocates device memory
 void* CuMemAlloc(void **d_ptr, size_t bytes);
+
+/// Allocates managed device memory
+void* CuMallocManaged(void **d_ptr, size_t bytes);
 
 /// Frees device memory
 void* CuMemFree(void *d_ptr);
@@ -115,7 +95,8 @@
 
 /// Copies memory from Device to Host
 void* CuMemcpyDtoHAsync(void *h_dst, const void *d_src, size_t bytes);
->>>>>>> 40795c21
+
+void CuGetLastError();
 
 } // namespace mfem
 
