--- conflicted
+++ resolved
@@ -322,14 +322,11 @@
                        const char *s_body,
                        const int X=0, const int Y=0, const int Z=0)
 {
-<<<<<<< HEAD
    Runtime::Kernel(use_dev, file, line, function, s_body, N, X, Y, Z);
-=======
    MFEM_CONTRACT_VAR(X);
    MFEM_CONTRACT_VAR(Y);
    MFEM_CONTRACT_VAR(Z);
    MFEM_CONTRACT_VAR(d_body);
->>>>>>> 506d975c
    if (!use_dev) { goto backend_cpu; }
 
 #if defined(MFEM_USE_RAJA) && defined(RAJA_ENABLE_CUDA)
