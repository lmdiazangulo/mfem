# Copyright (c) 2010-2021, Lawrence Livermore National Security, LLC. Produced
# at the Lawrence Livermore National Laboratory. All Rights reserved. See files
# LICENSE and NOTICE for details. LLNL-CODE-806117.
#
# This file is part of the MFEM library. For more information and source code
# availability visit https://mfem.org.
#
# MFEM is free software; you can redistribute it and/or modify it under the
# terms of the BSD-3 license. We welcome feedback and contributions, see file
# CONTRIBUTING.md for details.

# The variable CMAKE_CXX_STANDARD and related were introduced in CMake v3.1
cmake_minimum_required(VERSION 3.1)
set(USER_CONFIG "${CMAKE_CURRENT_SOURCE_DIR}/config/user.cmake" CACHE PATH
  "Path to optional user configuration file.")

# Require C++11 and disable compiler-specific extensions
set(CMAKE_CXX_STANDARD 11)
set(CMAKE_CXX_STANDARD_REQUIRED ON)
set(CMAKE_CXX_EXTENSIONS OFF)

# Load user settings before the defaults - this way the defaults will not
# overwrite the user set options. If the user has not set all options, we still
# have the defaults.
message(STATUS "(optional) USER_CONFIG = ${USER_CONFIG}")
include("${USER_CONFIG}" OPTIONAL)
include("${CMAKE_CURRENT_SOURCE_DIR}/config/defaults.cmake")

# Allow overwriting of the compiler by setting CXX/MPICXX on the command line or
# in user.cmake.
if (NOT CMAKE_CXX_COMPILER)
  if (CXX)
    set(CMAKE_CXX_COMPILER ${CXX})
    # Avoid some issues when CXX is defined
    unset(CXX)
    unset(CXX CACHE)
  endif()
  if (MFEM_USE_MPI AND MPICXX)
    # In parallel MPICXX takes precedence, if defined.
    set(CMAKE_CXX_COMPILER ${MPICXX})
    # Setting the variables below circumvents autodetection, see FindMPI.cmake.
    set(MPI_CXX_INCLUDE_PATH "")
    set(MPI_CXX_LIBRARIES "")
  endif()
endif()

#-------------------------------------------------------------------------------
# Project name and version
#-------------------------------------------------------------------------------
project(mfem NONE)
# Current version of MFEM, see also `makefile`.
#   mfem_VERSION = (string)
#   MFEM_VERSION = (int)   [automatically derived from mfem_VERSION]
set(${PROJECT_NAME}_VERSION 4.2.1)

# Prohibit in-source build
if (${PROJECT_SOURCE_DIR} STREQUAL ${PROJECT_BINARY_DIR})
  message(FATAL_ERROR
    "MFEM does not support in-source CMake builds at this time.")
endif (${PROJECT_SOURCE_DIR} STREQUAL ${PROJECT_BINARY_DIR})

# Set xSDK defaults.
set(USE_XSDK_DEFAULTS_DEFAULT OFF)
set(XSDK_ENABLE_CXX ON)
set(XSDK_ENABLE_C OFF)
set(XSDK_ENABLE_Fortran OFF)

# Check if we need to enable C or Fortran.
if (CMAKE_VERSION VERSION_LESS 3.2 OR
    MFEM_USE_CONDUIT OR
    MFEM_USE_SIDRE OR
    MFEM_USE_PETSC)
   # This seems to be needed by:
   #  * find_package(BLAS REQUIRED) and
   #  * find_package(HDF5 REQUIRED) needed, in turn, by:
   #    - find_package(AXOM REQUIRED)
   #  * find_package(PETSc REQUIRED)
   set(XSDK_ENABLE_C ON)
endif()
if (MFEM_USE_STRUMPACK)
  # Just needed to find the MPI_Fortran libraries to link with
  set(XSDK_ENABLE_Fortran ON)
endif()

# Include xSDK default CMake file.
include("${CMAKE_CURRENT_SOURCE_DIR}/config/XSDKDefaults.cmake")

# Enable languages.
enable_language(CXX)
if (MFEM_USE_CUDA)
   if (MFEM_USE_HIP)
      message(FATAL_ERROR " *** MFEM_USE_HIP cannot be combined with MFEM_USE_CUDA.")
   endif()
   # MFEM_USE_CUDA requires CMake 3.8 or newer (for direct CUDA support)
   cmake_minimum_required(VERSION 3.8 FATAL_ERROR)
   # Use ${CMAKE_CXX_COMPILER} as the cuda host compiler.
   if (NOT CMAKE_CUDA_HOST_COMPILER)
      set(CMAKE_CUDA_HOST_COMPILER ${CMAKE_CXX_COMPILER})
   endif()
   enable_language(CUDA)
   set(CMAKE_CUDA_STANDARD 11)
   set(CMAKE_CUDA_STANDARD_REQUIRED ON)
   set(CMAKE_CUDA_EXTENSIONS OFF)
   set(CUDA_FLAGS "--expt-extended-lambda")
   if (CMAKE_VERSION VERSION_LESS 3.18.0)
      set(CUDA_FLAGS "-arch=${CUDA_ARCH} ${CUDA_FLAGS}")
   elseif (NOT CMAKE_CUDA_ARCHITECTURES)
      string(REGEX REPLACE "^sm_" "" ARCH_NUMBER "${CUDA_ARCH}")
      if ("${CUDA_ARCH}" STREQUAL "sm_${ARCH_NUMBER}")
         set(CMAKE_CUDA_ARCHITECTURES "${ARCH_NUMBER}")
      else()
         message(FATAL_ERROR "Unknown CUDA_ARCH: ${CUDA_ARCH}")
      endif()
   else()
      set(CUDA_ARCH "CMAKE_CUDA_ARCHITECTURES: ${CMAKE_CUDA_ARCHITECTURES}")
   endif()
   message(STATUS "Using CUDA architecture: ${CUDA_ARCH}")
   if (CMAKE_VERSION VERSION_LESS 3.12.0)
      # CMake versions 3.8 and 3.9 require this to work; 3.10 and 3.11 are not
      # tested and may not actually need this (but should be ok to keep).
      set(CUDA_FLAGS "-ccbin=${CMAKE_CXX_COMPILER} ${CUDA_FLAGS}")
      set(CMAKE_CUDA_HOST_LINK_LAUNCHER ${CMAKE_CXX_COMPILER})
   endif()
   set(CMAKE_CUDA_FLAGS "${CUDA_FLAGS}" CACHE STRING
       "CUDA flags set for MFEM" FORCE)
   set(CUSPARSE_FOUND TRUE)
   set(CUSPARSE_LIBRARIES "cusparse")
endif()

if (XSDK_ENABLE_C)
   enable_language(C)
endif()
if (XSDK_ENABLE_Fortran)
   enable_language(Fortran)
endif()

# Suppress warnings about MACOSX_RPATH
set(CMAKE_MACOSX_RPATH OFF CACHE BOOL "")

# CMake needs to know where to find things
set(MFEM_CMAKE_PATH ${PROJECT_SOURCE_DIR}/config)
set(CMAKE_MODULE_PATH ${MFEM_CMAKE_PATH}/cmake/modules)

# Load MFEM CMake utilities.
include(MfemCmakeUtilities)

string(TOUPPER "${PROJECT_NAME}" PROJECT_NAME_UC)
mfem_version_to_int(${${PROJECT_NAME}_VERSION} ${PROJECT_NAME_UC}_VERSION)
set(${PROJECT_NAME_UC}_VERSION_STRING ${${PROJECT_NAME}_VERSION})
if (EXISTS ${PROJECT_SOURCE_DIR}/.git)
   execute_process(
     COMMAND git describe --all --long --abbrev=40 --dirty --always
     WORKING_DIRECTORY "${PROJECT_SOURCE_DIR}"
     OUTPUT_VARIABLE ${PROJECT_NAME_UC}_GIT_STRING
     ERROR_QUIET OUTPUT_STRIP_TRAILING_WHITESPACE)
endif()
if (NOT ${PROJECT_NAME_UC}_GIT_STRING)
   set(${PROJECT_NAME_UC}_GIT_STRING "(unknown)")
endif()

#-------------------------------------------------------------------------------
# Process configuration options
#-------------------------------------------------------------------------------

# MFEM_DEBUG
if (CMAKE_BUILD_TYPE MATCHES "Debug|debug|DEBUG")
  set(MFEM_DEBUG ON)
else()
  set(MFEM_DEBUG OFF)
endif()

# MPI -> hypre; PETSc (optional)
if (MFEM_USE_MPI)
  find_package(MPI REQUIRED)
  set(MPI_CXX_INCLUDE_DIRS ${MPI_CXX_INCLUDE_PATH})
  # Parallel MFEM depends on hypre
  find_package(HYPRE REQUIRED)
  set(MFEM_HYPRE_VERSION ${HYPRE_VERSION})
  if (MFEM_USE_PETSC)
    find_package(PETSc REQUIRED)
    message(STATUS "Found PETSc version ${PETSC_VERSION}")
    if (PETSC_VERSION AND (PETSC_VERSION VERSION_LESS 3.8.0))
      message(FATAL_ERROR "PETSc version >= 3.8.0 is required")
    endif()
    set(PETSC_INCLUDE_DIRS ${PETSC_INCLUDES})
    if (MFEM_USE_SLEPC)
      find_package(SLEPc REQUIRED config)
      message(STATUS "Found SLEPc version ${SLEPC_VERSION}")
    endif()
  endif()
else()
  set(PKGS_NEED_MPI SUPERLU MUMPS PETSC SLEPC STRUMPACK PUMI)
  foreach(PKG IN LISTS PKGS_NEED_MPI)
    if (MFEM_USE_${PKG})
      message(STATUS "Disabling package ${PKG} - requires MPI")
      set(MFEM_USE_${PKG} OFF CACHE BOOL "Disabled - requires MPI" FORCE)
    endif()
  endforeach()
endif()

if (MFEM_USE_METIS)
  find_package(METIS REQUIRED)
endif()

if (MFEM_USE_GINKGO)
  find_package(Ginkgo REQUIRED)
  if (Ginkgo_FOUND)
    get_target_property(Ginkgo_INCLUDE_DIRS
      Ginkgo::ginkgo INTERFACE_INCLUDE_DIRECTORIES)
    set(Ginkgo_LIBRARIES Ginkgo::ginkgo)
  endif()
endif()

# zlib
if (MFEM_USE_ZLIB)
  find_package(ZLIB REQUIRED)
endif()

# Backtrace with libunwind
if (MFEM_USE_LIBUNWIND)
  set(MFEMBacktrace_REQUIRED_PACKAGES "Libunwind" "LIBDL" "CXXABIDemangle")
  find_package(MFEMBacktrace REQUIRED)
endif()

# BLAS, LAPACK
if (MFEM_USE_LAPACK)
  find_package(BLAS REQUIRED)
  find_package(LAPACK REQUIRED)
endif()

# OpenMP
if (MFEM_USE_OPENMP OR MFEM_USE_LEGACY_OPENMP)
  if (NOT MFEM_THREAD_SAFE AND MFEM_USE_LEGACY_OPENMP)
    message(FATAL_ERROR " *** MFEM_USE_LEGACY_OPENMP requires MFEM_THREAD_SAFE=ON.")
  endif()
  find_package(OpenMP REQUIRED)
endif()

# SuiteSparse (before SUNDIALS which may depend on KLU)
if (MFEM_USE_SUITESPARSE)
  find_package(SuiteSparse REQUIRED
    UMFPACK KLU AMD BTF CHOLMOD COLAMD CAMD CCOLAMD config)
endif()

# SUNDIALS
if (MFEM_USE_SUNDIALS)
  set(SUNDIALS_COMPONENTS CVODES ARKODE KINSOL NVector_Serial)
  if (MFEM_USE_MPI)
    list(APPEND SUNDIALS_COMPONENTS NVector_Parallel NVector_MPIPlusX)
  endif()
  if (MFEM_USE_CUDA)
    list(APPEND SUNDIALS_COMPONENTS NVector_Cuda)
  endif()
  find_package(SUNDIALS REQUIRED ${SUNDIALS_COMPONENTS})
endif()

# Mesquite
if (MFEM_USE_MESQUITE)
  find_package(Mesquite REQUIRED)
endif()

# SuperLU_DIST can only be enabled in parallel
if (MFEM_USE_SUPERLU)
  if (MFEM_USE_MPI)
    find_package(SuperLUDist REQUIRED)
  else()
    message(FATAL_ERROR " *** SuperLU_DIST requires that MPI be enabled.")
  endif()
endif()

# MUMPS can only be enabled in parallel
if (MFEM_USE_MUMPS)
  if (MFEM_USE_MPI)
    find_package(MUMPS REQUIRED mumps_common pord)
  else()
    message(FATAL_ERROR " *** MUMPS requires that MPI be enabled.")
  endif()
endif()

# STRUMPACK can only be enabled in parallel
if (MFEM_USE_STRUMPACK)
  if (MFEM_USE_MPI)
    find_package(STRUMPACK REQUIRED)
  else()
    message(FATAL_ERROR " *** STRUMPACK requires that MPI be enabled.")
  endif()
endif()

# GnuTLS
if (MFEM_USE_GNUTLS)
  find_package(_GnuTLS REQUIRED)
endif()

# GSLIB
if (MFEM_USE_GSLIB)
  find_package(GSLIB REQUIRED)
endif()

# NetCDF
if (MFEM_USE_NETCDF)
  find_package(NetCDF REQUIRED)
endif()

# MPFR
if (MFEM_USE_MPFR)
  find_package(MPFR REQUIRED)
endif()

if (MFEM_USE_CEED)
  find_package(libCEED REQUIRED)
endif()

if (MFEM_USE_AMGX)
  find_package(AMGX REQUIRED)
endif()

if (MFEM_USE_CONDUIT)
    find_package(Conduit REQUIRED conduit relay blueprint )
endif()

# Axom/Sidre
if (MFEM_USE_SIDRE)
  find_package(Axom REQUIRED Axom)
endif()

# PUMI
if (MFEM_USE_PUMI)
  # If PUMI_DIR was specified, only link to that directory,
  # i.e. don't link to another installation in /usr/lib by mistake
  find_package(SCOREC 2.1.0 REQUIRED OPTIONAL_COMPONENTS gmi_sim
    CONFIG PATHS ${PUMI_DIR} NO_DEFAULT_PATH)
  if (SCOREC_FOUND)
    # Define a header file with the MFEM_USE_SIMMETRIX preprocessor variable
    set(MFEM_USE_SIMMETRIX ${SCOREC_gmi_sim_FOUND})
    set(PUMI_FOUND ${SCOREC_FOUND})
    get_target_property(PUMI_INCLUDE_DIRS
      SCOREC::apf INTERFACE_INCLUDE_DIRECTORIES)
    set(PUMI_LIBRARIES SCOREC::core)
  endif()
endif()

# HiOp optimizer
if (MFEM_USE_HIOP)
  find_package(HIOP REQUIRED)
  # find_package updates HIOP_FOUND, HIOP_INCLUDE_DIRS, HIOP_LIBRARIES
endif()

# OCCA
if (MFEM_USE_OCCA)
   find_package(OCCA REQUIRED)
endif()

# RAJA
if (MFEM_USE_RAJA)
   find_package(RAJA REQUIRED)
endif()

# UMPIRE
if (MFEM_USE_UMPIRE)
   find_package(UMPIRE REQUIRED)
endif()

# AMD HIP
if (MFEM_USE_HIP)
  find_package(HIP REQUIRED)
  if (HIP_ARCH)
    message(STATUS "Using HIP architecture: ${HIP_ARCH}")
    list(APPEND HIP_HIPCC_FLAGS "--amdgpu-target=${HIP_ARCH}")
  endif()
endif()

# ADIOS2 for parallel I/O
if (MFEM_USE_ADIOS2)
   find_package(ADIOS2 REQUIRED)
endif()

<<<<<<< HEAD
# PARELAG
if (MFEM_USE_PARELAG)
   find_package(PARELAG REQUIRED)
=======
if (MFEM_USE_MKL_CPARDISO)
  if (MFEM_USE_MPI)
   find_package(MKL_CPARDISO REQUIRED MKL_SEQUENTIAL MKL_LP64 MKL_MPI_WRAPPER)
  endif()
>>>>>>> 3366e729
endif()

# MFEM_TIMER_TYPE
if (NOT DEFINED MFEM_TIMER_TYPE)
  if (APPLE)
    # use std::clock from <ctime> for UserTime and
    # use mach_absolute_time from <mach/mach_time.h> for RealTime
    set(MFEM_TIMER_TYPE 4)
  elseif (WIN32)
    set(MFEM_TIMER_TYPE 3) # QueryPerformanceCounter from <windows.h>
  else()
    find_package(POSIXClocks)
    if (POSIXCLOCKS_FOUND)
      set(MFEM_TIMER_TYPE 2) # use high-resolution POSIX clocks
    else()
      set(MFEM_TIMER_TYPE 0) # use std::clock from <ctime>
    endif()
  endif()
endif()

# List all possible libraries in order of dependencies.
# [METIS < SuiteSparse]:
#    With newer versions of SuiteSparse which include METIS header using 64-bit
#    integers, the METIS header (with 32-bit indices, as used by mfem) needs to
#    be before SuiteSparse.
set(MFEM_TPLS MPI_CXX OPENMP BLAS LAPACK METIS HYPRE SuiteSparse SUNDIALS PETSC
<<<<<<< HEAD
    MESQUITE SuperLUDist STRUMPACK AXOM CONDUIT Ginkgo GNUTLS GSLIB NETCDF
    MPFR PUMI HIOP POSIXCLOCKS MFEMBacktrace ZLIB OCCA CEED RAJA UMPIRE ADIOS2
    PARELAG)
=======
    SLEPC MESQUITE SuperLUDist MUMPS STRUMPACK AXOM CONDUIT Ginkgo GNUTLS GSLIB NETCDF
    MPFR PUMI HIOP POSIXCLOCKS MFEMBacktrace ZLIB OCCA CEED RAJA UMPIRE ADIOS2
    CUSPARSE MKL_CPARDISO AMGX)
>>>>>>> 3366e729
# Add all *_FOUND libraries in the variable TPL_LIBRARIES.
set(TPL_LIBRARIES "")
set(TPL_INCLUDE_DIRS "")
foreach(TPL IN LISTS MFEM_TPLS)
  if (${TPL}_FOUND)
    message(STATUS "MFEM: using package ${TPL}")
    list(APPEND TPL_LIBRARIES ${${TPL}_LIBRARIES})
    list(APPEND TPL_INCLUDE_DIRS ${${TPL}_INCLUDE_DIRS})
  endif()
endforeach(TPL)
list(REMOVE_DUPLICATES TPL_LIBRARIES)
list(REMOVE_DUPLICATES TPL_INCLUDE_DIRS)
# message(STATUS "TPL_INCLUDE_DIRS = ${TPL_INCLUDE_DIRS}")
include_directories(${TPL_INCLUDE_DIRS})

if (OPENMP_FOUND)
  message(STATUS "MFEM: using package OpenMP")
  set(CMAKE_CXX_FLAGS "${CMAKE_CXX_FLAGS} ${OpenMP_CXX_FLAGS}")
endif()

message(STATUS "MFEM build type: CMAKE_BUILD_TYPE = ${CMAKE_BUILD_TYPE}")
message(STATUS "MFEM version: v${MFEM_VERSION_STRING}")
message(STATUS "MFEM git string: ${MFEM_GIT_STRING}")

#-------------------------------------------------------------------------------
# Define and configure the MFEM library
#-------------------------------------------------------------------------------

# Headers and sources
set(SOURCES "")
set(HEADERS "")
set(MFEM_SOURCE_DIRS general linalg mesh fem)
foreach(DIR IN LISTS MFEM_SOURCE_DIRS)
  add_subdirectory(${DIR})
endforeach()

if (MFEM_USE_CUDA)
  set_source_files_properties(${SOURCES} PROPERTIES LANGUAGE CUDA)
elseif(MFEM_USE_HIP)
  set_source_files_properties(${SOURCES} PROPERTIES HIP_SOURCE_PROPERTY_FORMAT TRUE)
endif()

add_subdirectory(config)
set(MASTER_HEADERS
  ${PROJECT_SOURCE_DIR}/mfem.hpp
  ${PROJECT_SOURCE_DIR}/mfem-performance.hpp)

set(_lib_path "${CMAKE_INSTALL_PREFIX}/lib")
set(CMAKE_INSTALL_RPATH_USE_LINK_PATH ON CACHE BOOL "")
set(CMAKE_INSTALL_RPATH "${_lib_path}" CACHE PATH "")
set(CMAKE_INSTALL_NAME_DIR "${_lib_path}" CACHE PATH "")

set(MFEM_SOURCE_DIR ${CMAKE_CURRENT_SOURCE_DIR} CACHE PATH
    "The MFEM source directory" FORCE)
set(MFEM_INSTALL_DIR ${CMAKE_INSTALL_PREFIX} CACHE PATH
    "The MFEM install directory" FORCE)

# Declaring the library
mfem_add_library(mfem ${SOURCES} ${HEADERS} ${MASTER_HEADERS})
# message(STATUS "TPL_LIBRARIES = ${TPL_LIBRARIES}")
if (CMAKE_VERSION VERSION_GREATER 2.8.11)
  target_link_libraries(mfem PUBLIC ${TPL_LIBRARIES})
else()
  target_link_libraries(mfem ${TPL_LIBRARIES})
endif()
if (MINGW)
  target_link_libraries(mfem ws2_32)
endif()
set_target_properties(mfem PROPERTIES VERSION "${mfem_VERSION}")
set_target_properties(mfem PROPERTIES SOVERSION "${mfem_VERSION}")

# If building out-of-source, define MFEM_CONFIG_FILE to point to the config file
# inside the build directory.
if (NOT ("${PROJECT_SOURCE_DIR}" STREQUAL "${PROJECT_BINARY_DIR}"))
  target_compile_definitions(mfem PRIVATE
    "MFEM_CONFIG_FILE=\"${PROJECT_BINARY_DIR}/config/_config.hpp\"")
endif()

# Generate configuration file in the build directory: config/_config.hpp.
configure_file(
  "${PROJECT_SOURCE_DIR}/config/cmake/config.hpp.in"
  "${PROJECT_BINARY_DIR}/config/_config.hpp")

# Create substitute mfem.hpp and mfem-performance.hpp in the build directory,
# if it is different from the source directory.
if (NOT ("${PROJECT_SOURCE_DIR}" STREQUAL "${PROJECT_BINARY_DIR}"))
  foreach(Header mfem.hpp mfem-performance.hpp)
    message(STATUS
      "Writing substitute header --> \"${Header}\"")
    file(WRITE "${PROJECT_BINARY_DIR}/${Header}"
"// Auto-generated file.
#define MFEM_CONFIG_FILE \"${PROJECT_BINARY_DIR}/config/_config.hpp\"
#include \"${PROJECT_SOURCE_DIR}/${Header}\"
")
    # This version will be installed in the top include directory:
    file(WRITE "${PROJECT_BINARY_DIR}/InstallHeaders/${Header}"
"// Auto-generated file.
#include \"mfem/${Header}\"
")
  endforeach()
endif()

#-------------------------------------------------------------------------------
# Examples, miniapps, and testing
#-------------------------------------------------------------------------------

# Enable testing if required
if (MFEM_ENABLE_TESTING)
  enable_testing()
  set(MFEM_ALL_TESTS_TARGET_NAME tests)
  add_mfem_target(${MFEM_ALL_TESTS_TARGET_NAME} OFF)
  add_subdirectory(tests EXCLUDE_FROM_ALL)
endif()

# Define a target that all examples and miniapps will depend on.
set(MFEM_EXEC_PREREQUISITES_TARGET_NAME exec_prerequisites)
add_custom_target(${MFEM_EXEC_PREREQUISITES_TARGET_NAME})

# Create a target for all examples and, optionally, enable it.
set(MFEM_ALL_EXAMPLES_TARGET_NAME examples)
add_mfem_target(${MFEM_ALL_EXAMPLES_TARGET_NAME} ${MFEM_ENABLE_EXAMPLES})
add_subdirectory(examples EXCLUDE_FROM_ALL)

# Create a target for all miniapps and, optionally, enable it.
set(MFEM_ALL_MINIAPPS_TARGET_NAME miniapps)
add_mfem_target(${MFEM_ALL_MINIAPPS_TARGET_NAME} ${MFEM_ENABLE_MINIAPPS})
add_subdirectory(miniapps EXCLUDE_FROM_ALL)

# Target to build all executables, i.e. everything.
add_custom_target(exec)
add_dependencies(exec
  ${MFEM_ALL_EXAMPLES_TARGET_NAME}
  ${MFEM_ALL_MINIAPPS_TARGET_NAME}
  ${MFEM_ALL_TESTS_TARGET_NAME})
# Here, we want to "add_dependencies(test exec)". However, dependencies for
# 'test' (and other built-in targets) can not be added with add_dependencies():
#  - https://gitlab.kitware.com/cmake/cmake/issues/8438
#  - https://cmake.org/Bug/view.php?id=8438

# Add a target to copy the mfem data directory to the build directory
add_custom_command(OUTPUT data_is_copied
  COMMAND ${CMAKE_COMMAND} -E copy_directory ${PROJECT_SOURCE_DIR}/data data
  COMMAND ${CMAKE_COMMAND} -E touch data_is_copied
  COMMENT "Copying the data directory ...")
add_custom_target(copy_data DEPENDS data_is_copied)
# Add 'copy_data' as a prerequisite for all executables, if the source and the
# build directories are not the same.
if (NOT ("${PROJECT_SOURCE_DIR}" STREQUAL "${PROJECT_BINARY_DIR}"))
  add_dependencies(${MFEM_EXEC_PREREQUISITES_TARGET_NAME} copy_data)
endif()

# Add 'check' target - quick test
if (NOT MFEM_USE_MPI)
  add_custom_target(check
    ${CMAKE_CTEST_COMMAND} -R \"^ex1_ser\" -C ${CMAKE_CFG_INTDIR}
    USES_TERMINAL)
  add_dependencies(check ex1)
else()
  add_custom_target(check
    ${CMAKE_CTEST_COMMAND} -R \"^ex1p\" -C ${CMAKE_CFG_INTDIR}
    USES_TERMINAL)
  add_dependencies(check ex1p)
endif()

#-------------------------------------------------------------------------------
# Documentation
#-------------------------------------------------------------------------------
add_subdirectory(doc)

#-------------------------------------------------------------------------------
# Installation
#-------------------------------------------------------------------------------

message(STATUS "CMAKE_INSTALL_PREFIX = ${CMAKE_INSTALL_PREFIX}")
set(INSTALL_INCLUDE_DIR include
  CACHE PATH "Relative path for installing header files.")
set(INSTALL_LIB_DIR lib
  CACHE PATH "Relative path for installing the library.")
# other options: "share/mfem/cmake", "lib/mfem/cmake"
set(INSTALL_CMAKE_DIR lib/cmake/mfem
  CACHE PATH "Relative path for installing cmake config files.")

# The 'install' target will not depend on 'all'.
# set(CMAKE_SKIP_INSTALL_ALL_DEPENDENCY TRUE)

set(CMAKE_INSTALL_DEFAULT_COMPONENT_NAME Development)

# Install the library
install(TARGETS ${PROJECT_NAME}
  EXPORT ${PROJECT_NAME_UC}Targets
  DESTINATION ${INSTALL_LIB_DIR})

# Install the master headers
foreach(Header mfem.hpp mfem-performance.hpp)
  install(FILES ${PROJECT_BINARY_DIR}/InstallHeaders/${Header}
    DESTINATION ${INSTALL_INCLUDE_DIR})
endforeach()
install(FILES ${MASTER_HEADERS} DESTINATION ${INSTALL_INCLUDE_DIR}/mfem)

# Install the headers; currently, the miniapps headers are excluded
install(DIRECTORY ${MFEM_SOURCE_DIRS}
  DESTINATION ${INSTALL_INCLUDE_DIR}/mfem
  FILES_MATCHING PATTERN "*.hpp")

# Install the okl files
if (MFEM_USE_OCCA)
  install(DIRECTORY ${MFEM_SOURCE_DIRS}
    DESTINATION ${INSTALL_INCLUDE_DIR}/mfem
    FILES_MATCHING PATTERN "*.okl")
endif()

# Install the libCEED files
if (MFEM_USE_CEED)
  install(DIRECTORY ${MFEM_SOURCE_DIRS}
    DESTINATION ${INSTALL_INCLUDE_DIR}/mfem
    FILES_MATCHING PATTERN "fem/libceed/*.h")
endif()

# Install ${HEADERS}
# ---
# foreach (HDR ${HEADERS})
#   file(RELATIVE_PATH REL_HDR ${PROJECT_SOURCE_DIR} ${HDR})
#   get_filename_component(DIR ${REL_HDR} PATH)
#   install(FILES ${REL_HDR} DESTINATION ${INSTALL_INCLUDE_DIR}/${DIR})
# endforeach()

# Install the configuration header files
install(FILES ${PROJECT_BINARY_DIR}/config/_config.hpp
  DESTINATION ${INSTALL_INCLUDE_DIR}/mfem/config
  RENAME config.hpp)

install(FILES ${PROJECT_SOURCE_DIR}/config/tconfig.hpp
  DESTINATION ${INSTALL_INCLUDE_DIR}/mfem/config)

# Package the whole thing up nicely
include(CMakePackageConfigHelpers)

# Add all targets to the build-tree export set
export(TARGETS ${PROJECT_NAME}
  FILE "${PROJECT_BINARY_DIR}/MFEMTargets.cmake")

# Export the package for use from the build-tree (this registers the build-tree
# with the CMake user package registry.)
# TODO: How do we register the install-tree? Replacing the build-tree?
export(PACKAGE ${PROJECT_NAME})

# Extract the include directories required to use MFEM
get_target_property(MFEM_TPL_INCLUDE_DIRS mfem INCLUDE_DIRECTORIES)
if (NOT MFEM_TPL_INCLUDE_DIRS)
  set(MFEM_TPL_INCLUDE_DIRS "")
endif()

# This is the build-tree version
set(INCLUDE_INSTALL_DIRS ${PROJECT_BINARY_DIR} ${MFEM_TPL_INCLUDE_DIRS})
set(LIB_INSTALL_DIR ${PROJECT_BINARY_DIR})
configure_package_config_file(config/cmake/MFEMConfig.cmake.in
  ${CMAKE_CURRENT_BINARY_DIR}/MFEMConfig.cmake
  INSTALL_DESTINATION ${CMAKE_CURRENT_BINARY_DIR}
  PATH_VARS INCLUDE_INSTALL_DIRS LIB_INSTALL_DIR)

# This is the version that will be installed
set(INCLUDE_INSTALL_DIRS ${INSTALL_INCLUDE_DIR}  ${MFEM_TPL_INCLUDE_DIRS})
set(LIB_INSTALL_DIR ${INSTALL_LIB_DIR})
configure_package_config_file(config/cmake/MFEMConfig.cmake.in
  ${CMAKE_CURRENT_BINARY_DIR}${CMAKE_FILES_DIRECTORY}/MFEMConfig.cmake
  INSTALL_DESTINATION ${INSTALL_CMAKE_DIR}
  PATH_VARS INCLUDE_INSTALL_DIRS LIB_INSTALL_DIR)

# Write the version file (same for build and install tree)
write_basic_package_version_file(
  ${CMAKE_CURRENT_BINARY_DIR}/MFEMConfigVersion.cmake
  VERSION ${${PROJECT_NAME}_VERSION}
  COMPATIBILITY SameMajorVersion )

# Install the config files
install(FILES
  ${CMAKE_CURRENT_BINARY_DIR}${CMAKE_FILES_DIRECTORY}/MFEMConfig.cmake
  ${CMAKE_CURRENT_BINARY_DIR}/MFEMConfigVersion.cmake
  DESTINATION ${INSTALL_CMAKE_DIR})

# Install the export set for use with the install-tree
install(EXPORT ${PROJECT_NAME_UC}Targets
    DESTINATION ${INSTALL_CMAKE_DIR})

#-------------------------------------------------------------------------------
# Create 'config.mk' from 'config.mk.in' for the build and install locations and
# define install rules for 'config.mk' and 'test.mk'
#-------------------------------------------------------------------------------

mfem_export_mk_files()<|MERGE_RESOLUTION|>--- conflicted
+++ resolved
@@ -374,16 +374,15 @@
    find_package(ADIOS2 REQUIRED)
 endif()
 
-<<<<<<< HEAD
+if (MFEM_USE_MKL_CPARDISO)
+  if (MFEM_USE_MPI)
+   find_package(MKL_CPARDISO REQUIRED MKL_SEQUENTIAL MKL_LP64 MKL_MPI_WRAPPER)
+  endif()
+endif()
+
 # PARELAG
 if (MFEM_USE_PARELAG)
    find_package(PARELAG REQUIRED)
-=======
-if (MFEM_USE_MKL_CPARDISO)
-  if (MFEM_USE_MPI)
-   find_package(MKL_CPARDISO REQUIRED MKL_SEQUENTIAL MKL_LP64 MKL_MPI_WRAPPER)
-  endif()
->>>>>>> 3366e729
 endif()
 
 # MFEM_TIMER_TYPE
@@ -410,15 +409,9 @@
 #    integers, the METIS header (with 32-bit indices, as used by mfem) needs to
 #    be before SuiteSparse.
 set(MFEM_TPLS MPI_CXX OPENMP BLAS LAPACK METIS HYPRE SuiteSparse SUNDIALS PETSC
-<<<<<<< HEAD
-    MESQUITE SuperLUDist STRUMPACK AXOM CONDUIT Ginkgo GNUTLS GSLIB NETCDF
-    MPFR PUMI HIOP POSIXCLOCKS MFEMBacktrace ZLIB OCCA CEED RAJA UMPIRE ADIOS2
-    PARELAG)
-=======
     SLEPC MESQUITE SuperLUDist MUMPS STRUMPACK AXOM CONDUIT Ginkgo GNUTLS GSLIB NETCDF
     MPFR PUMI HIOP POSIXCLOCKS MFEMBacktrace ZLIB OCCA CEED RAJA UMPIRE ADIOS2
-    CUSPARSE MKL_CPARDISO AMGX)
->>>>>>> 3366e729
+    CUSPARSE MKL_CPARDISO AMGX PARELAG)
 # Add all *_FOUND libraries in the variable TPL_LIBRARIES.
 set(TPL_LIBRARIES "")
 set(TPL_INCLUDE_DIRS "")
