// Copyright (c) 2010-2020, Lawrence Livermore National Security, LLC. Produced
// at the Lawrence Livermore National Laboratory. All Rights reserved. See files
// LICENSE and NOTICE for details. LLNL-CODE-806117.
//
// This file is part of the MFEM library. For more information and source code
// availability visit https://mfem.org.
//
// MFEM is free software; you can redistribute it and/or modify it under the
// terms of the BSD-3 license. We welcome feedback and contributions, see file
// CONTRIBUTING.md for details.
//
//    ---------------------------------------------------------------------
//    Mesh Optimizer Miniapp: Optimize high-order meshes - Parallel Version
//    ---------------------------------------------------------------------
//
// This miniapp performs mesh optimization using the Target-Matrix Optimization
// Paradigm (TMOP) by P.Knupp et al., and a global variational minimization
// approach. It minimizes the quantity sum_T int_T mu(J(x)), where T are the
// target (ideal) elements, J is the Jacobian of the transformation from the
// target to the physical element, and mu is the mesh quality metric. This
// metric can measure shape, size or alignment of the region around each
// quadrature point. The combination of targets & quality metrics is used to
// optimize the physical node positions, i.e., they must be as close as possible
// to the shape / size / alignment of their targets. This code also demonstrates
// a possible use of nonlinear operators (the class TMOP_QualityMetric, defining
// mu(J), and the class TMOP_Integrator, defining int mu(J)), as well as their
// coupling to Newton methods for solving minimization problems. Note that the
// utilized Newton methods are oriented towards avoiding invalid meshes with
// negative Jacobian determinants. Each Newton step requires the inversion of a
// Jacobian matrix, which is done through an inner linear solver.
//
// Compile with: make pmesh-optimizer
//
// Diagonal PA test:
//     mpirun -np 4 pmesh-optimizer -m blade.mesh -o 4 -rs 0 -mid 2 -tid 1 -ni 200 -bnd -qt 1 -qo 8 -ls 3 -nor -lc 0.1 -vl 2 -pa -d cpu
//
// Sample runs:
//   Adapted analytic shape:
//     mpirun -np 4 pmesh-optimizer -m square01.mesh -o 2 -rs 2 -mid 2 -tid 4 -ni 200 -ls 2 -li 100 -bnd -qt 1 -qo 8
//   Adapted analytic size+orientation:
//     mpirun -np 4 pmesh-optimizer -m square01.mesh -o 2 -rs 2 -mid 14 -tid 4 -ni 200 -ls 2 -li 100 -bnd -qt 1 -qo 8 -fd
//   Adapted analytic shape+orientation:
//     mpirun -np 4 pmesh-optimizer -m square01.mesh -o 2 -rs 2 -mid 85 -tid 4 -ni 100 -ls 2 -li 100 -bnd -qt 1 -qo 8 -fd
//
//   Adapted discrete size:
//     mpirun -np 4 pmesh-optimizer -m square01.mesh -o 2 -rs 2 -mid 80 -tid 5 -ni 50 -qo 4 -nor
//   Adapted discrete size; explicit combo of metrics; mixed tri/quad mesh:
//     mpirun -np 4 pmesh-optimizer -m ../../data/square-mixed.mesh -o 2 -rs 2 -mid 2 -tid 5 -ni 200 -bnd -qo 6 -cmb 2 -nor
//   Adapted discrete size+aspect_ratio:
//     mpirun -np 4 pmesh-optimizer -m square01.mesh -o 2 -rs 2 -mid 7 -tid 6 -ni 100
//     mpirun -np 4 pmesh-optimizer -m square01.mesh -o 2 -rs 2 -mid 7 -tid 6 -ni 100 -qo 6 -ex -st 1 -nor
//   Adapted discrete size+orientation (requires GSLIB):
//   * mpirun -np 4 pmesh-optimizer -m square01.mesh -o 2 -rs 2 -mid 36 -tid 8 -qo 4 -fd -ae 1 -nor
//   Adapted discrete aspect_ratio+orientation (requires GSLIB):
//   * mpirun -np 4 pmesh-optimizer -m square01.mesh -o 2 -rs 2 -mid 85 -tid 8 -ni 10  -ls 2 -li 100 -bnd -qt 1 -qo 8 -fd -ae 1
//   Adapted discrete aspect ratio (3D):
//     mpirun -np 4 pmesh-optimizer -m cube.mesh -o 2 -rs 2 -mid 302 -tid 7 -ni 20  -ls 2 -li 100 -bnd -qt 1 -qo 8
//
//   Adapted discrete size (3D):
//     mpirun -np 4 pmesh-optimizer -m cube.mesh -o 2 -rs 2 -mid 321 -tid 5 -ni 20  -ls 2 -li 100 -bnd -qt 1 -qo 8 -nor
//   Adapted discrete shape+size explicit combo (3D):
//     mpirun -np 4 pmesh-optimizer -m cube.mesh -o 2 -rs 2 -mid 302 -tid 5 -ni 20  -ls 2 -li 100 -bnd -qt 1 -qo 8 -cmb 2 -nor
//
//   Adaptive limiting:
//     mpirun -np 4 pmesh-optimizer -m stretched2D.mesh -o 2 -mid 2 -tid 1 -ni 50 -qo 5 -nor -vl 1 -alc 0.5
//   Adaptive limiting through the L-BFGS solver:
//     mpirun -np 4 pmesh-optimizer -m stretched2D.mesh -o 2 -mid 2 -tid 1 -ni 400 -qo 5 -nor -vl 1 -alc 0.5 -st 1
//   Adaptive limiting through FD (requires GSLIB):
//   * mpirun -np 4 pmesh-optimizer -m stretched2D.mesh -o 2 -mid 2 -tid 1 -ni 50 -qo 5 -nor -vl 1 -alc 0.5 -fd -ae 1
//
//   Blade shape:
//     mpirun -np 4 pmesh-optimizer -m blade.mesh -o 4 -rs 0 -mid 2 -tid 1 -ni 200 -ls 2 -li 100 -bnd -qt 1 -qo 8
//   Blade shape with FD-based solver:
//     mpirun -np 4 pmesh-optimizer -m blade.mesh -o 4 -rs 0 -mid 2 -tid 1 -ni 200 -ls 2 -li 100 -bnd -qt 1 -qo 8 -fd
//   Blade limited shape:
//     mpirun -np 4 pmesh-optimizer -m blade.mesh -o 4 -rs 0 -mid 2 -tid 1 -ni 200 -ls 2 -li 100 -bnd -qt 1 -qo 8 -lc 5000
//   ICF shape and equal size:
//     mpirun -np 4 pmesh-optimizer -o 3 -rs 0 -mid 9 -tid 2 -ni 25 -ls 3 -qo 5
//   ICF shape and initial size:
//     mpirun -np 4 pmesh-optimizer -o 3 -rs 0 -mid 9 -tid 3 -ni 100 -ls 2 -li 100 -bnd -qt 1 -qo 8
//   ICF shape:
//     mpirun -np 4 pmesh-optimizer -o 3 -rs 0 -mid 1 -tid 1 -ni 100 -ls 2 -li 100 -bnd -qt 1 -qo 8
//   ICF limited shape:
//     mpirun -np 4 pmesh-optimizer -o 3 -rs 0 -mid 1 -tid 1 -ni 100 -ls 2 -li 100 -bnd -qt 1 -qo 8 -lc 10
//   ICF combo shape + size (rings, slow convergence):
//     mpirun -np 4 pmesh-optimizer -o 3 -rs 0 -mid 1 -tid 1 -ni 1000 -ls 2 -li 100 -bnd -qt 1 -qo 8 -cmb 1
//   Mixed tet / cube / hex mesh with limiting:
//     mpirun -np 4 pmesh-optimizer -m ../../data/fichera-mixed-p2.mesh -o 4 -rs 1 -mid 301 -tid 1 -fix-bnd -qo 6 -nor -lc 0.25
//   3D pinched sphere shape (the mesh is in the mfem/data GitHub repository):
//   * mpirun -np 4 pmesh-optimizer -m ../../../mfem_data/ball-pert.mesh -o 4 -rs 0 -mid 303 -tid 1 -ni 20 -ls 2 -li 500 -fix-bnd
//   2D non-conforming shape and equal size:
//     mpirun -np 4 pmesh-optimizer -m ./amr-quad-q2.mesh -o 2 -rs 1 -mid 9 -tid 2 -ni 200 -ls 2 -li 100 -bnd -qt 1 -qo 8

#include "mfem.hpp"
#include "../common/mfem-common.hpp"
#include <iostream>
#include <fstream>
#include "mesh-optimizer.hpp"

using namespace mfem;
using namespace std;

int main (int argc, char *argv[])
{
   // 0. Initialize MPI.
   int num_procs, myid;
   MPI_Init(&argc, &argv);
   MPI_Comm_size(MPI_COMM_WORLD, &num_procs);
   MPI_Comm_rank(MPI_COMM_WORLD, &myid);

   // 1. Set the method's default parameters.
   const char *mesh_file = "icf.mesh";
   int mesh_poly_deg     = 1;
   int rs_levels         = 0;
   int rp_levels         = 0;
   double jitter         = 0.0;
   int metric_id         = 1;
   int target_id         = 1;
   double lim_const      = 0.0;
   double adapt_lim_const = 0.0;
   int quad_type         = 1;
   int quad_order        = 8;
   int solver_type       = 0;
   int solver_iter       = 20;
   double solver_rtol    = 1e-10;
   int lin_solver        = 2;
   int max_lin_iter      = 100;
   bool move_bnd         = true;
   int combomet          = 0;
   bool normalization    = false;
   bool visualization    = true;
   int verbosity_level   = 0;
   bool fdscheme         = false;
   int adapt_eval        = 0;
   bool exactaction      = false;
   const char *devopt    = "cpu";
   bool pa               = false;

   // 2. Parse command-line options.
   OptionsParser args(argc, argv);
   args.AddOption(&mesh_file, "-m", "--mesh",
                  "Mesh file to use.");
   args.AddOption(&mesh_poly_deg, "-o", "--order",
                  "Polynomial degree of mesh finite element space.");
   args.AddOption(&rs_levels, "-rs", "--refine-serial",
                  "Number of times to refine the mesh uniformly in serial.");
   args.AddOption(&rp_levels, "-rp", "--refine-parallel",
                  "Number of times to refine the mesh uniformly in parallel.");
   args.AddOption(&jitter, "-ji", "--jitter",
                  "Random perturbation scaling factor.");
   args.AddOption(&metric_id, "-mid", "--metric-id",
                  "Mesh optimization metric:\n\t"
                  "T-metrics\n\t"
                  "1  : |T|^2                          -- 2D shape\n\t"
                  "2  : 0.5|T|^2/tau-1                 -- 2D shape (condition number)\n\t"
                  "7  : |T-T^-t|^2                     -- 2D shape+size\n\t"
                  "9  : tau*|T-T^-t|^2                 -- 2D shape+size\n\t"
                  "14 : |T-I|^2                        -- 2D shape+size+orientation\n\t"
                  "22 : 0.5(|T|^2-2*tau)/(tau-tau_0)   -- 2D untangling\n\t"
                  "50 : 0.5|T^tT|^2/tau^2-1            -- 2D shape\n\t"
                  "55 : (tau-1)^2                      -- 2D size\n\t"
                  "56 : 0.5(sqrt(tau)-1/sqrt(tau))^2   -- 2D size\n\t"
                  "58 : |T^tT|^2/(tau^2)-2*|T|^2/tau+2 -- 2D shape\n\t"
                  "77 : 0.5(tau-1/tau)^2               -- 2D size\n\t"
                  "80 : (1-gamma)mu_2 + gamma mu_77    -- 2D shape+size\n\t"
                  "85 : |T-|T|/sqrt(2)I|^2             -- 2D shape+orientation\n\t"
                  "98 : (1/tau)|T-I|^2                 -- 2D shape+size+orientation\n\t"
                  "211: (tau-1)^2-tau+sqrt(tau^2)      -- 2D untangling\n\t"
                  "252: 0.5(tau-1)^2/(tau-tau_0)       -- 2D untangling\n\t"
                  "301: (|T||T^-1|)/3-1              -- 3D shape\n\t"
                  "302: (|T|^2|T^-1|^2)/9-1          -- 3D shape\n\t"
                  "303: (|T|^2)/3*tau^(2/3)-1        -- 3D shape\n\t"
                  "315: (tau-1)^2                    -- 3D size\n\t"
                  "316: 0.5(sqrt(tau)-1/sqrt(tau))^2 -- 3D size\n\t"
                  "321: |T-T^-t|^2                   -- 3D shape+size\n\t"
                  "352: 0.5(tau-1)^2/(tau-tau_0)     -- 3D untangling\n\t"
                  "A-metrics\n\t"
                  "11 : (1/4*alpha)|A-(adjA)^T(W^TW)/omega|^2 -- 2D shape\n\t"
                  "36 : (1/alpha)|A-W|^2                      -- 2D shape+size+orientation\n\t"
                  "107: (1/2*alpha)|A-|A|/|W|W|^2             -- 2D shape+orientation\n\t"
                  "126: (1-gamma)nu_11 + gamma*nu_14a         -- 2D shape+size\n\t"
                 );
   args.AddOption(&target_id, "-tid", "--target-id",
                  "Target (ideal element) type:\n\t"
                  "1: Ideal shape, unit size\n\t"
                  "2: Ideal shape, equal size\n\t"
                  "3: Ideal shape, initial size\n\t"
                  "4: Given full analytic Jacobian (in physical space)\n\t"
                  "5: Ideal shape, given size (in physical space)");
   args.AddOption(&lim_const, "-lc", "--limit-const", "Limiting constant.");
   args.AddOption(&adapt_lim_const, "-alc", "--adapt-limit-const",
                  "Adaptive limiting coefficient constant.");
   args.AddOption(&quad_type, "-qt", "--quad-type",
                  "Quadrature rule type:\n\t"
                  "1: Gauss-Lobatto\n\t"
                  "2: Gauss-Legendre\n\t"
                  "3: Closed uniform points");
   args.AddOption(&quad_order, "-qo", "--quad_order",
                  "Order of the quadrature rule.");
   args.AddOption(&solver_type, "-st", "--solver-type",
                  " Type of solver: (default) 0: Newton, 1: LBFGS");
   args.AddOption(&solver_iter, "-ni", "--newton-iters",
                  "Maximum number of Newton iterations.");
   args.AddOption(&solver_rtol, "-rtol", "--newton-rel-tolerance",
                  "Relative tolerance for the Newton solver.");
   args.AddOption(&lin_solver, "-ls", "--lin-solver",
                  "Linear solver:\n\t"
                  "0: l1-Jacobi\n\t"
                  "1: CG\n\t"
                  "2: MINRES\n\t"
                  "3: MINRES + Jacobi preconditioner"
                  "4: MINRES + l1-Jacobi preconditioner");
   args.AddOption(&max_lin_iter, "-li", "--lin-iter",
                  "Maximum number of iterations in the linear solve.");
   args.AddOption(&move_bnd, "-bnd", "--move-boundary", "-fix-bnd",
                  "--fix-boundary",
                  "Enable motion along horizontal and vertical boundaries.");
   args.AddOption(&combomet, "-cmb", "--combo-type",
                  "Combination of metrics options:"
                  "0: Use single metric\n\t"
                  "1: Shape + space-dependent size given analytically\n\t"
                  "2: Shape + adapted size given discretely; shared target");
   args.AddOption(&normalization, "-nor", "--normalization", "-no-nor",
                  "--no-normalization",
                  "Make all terms in the optimization functional unitless.");
   args.AddOption(&fdscheme, "-fd", "--fd_approximation",
                  "-no-fd", "--no-fd-approx",
                  "Enable finite difference based derivative computations.");
   args.AddOption(&exactaction, "-ex", "--exact_action",
                  "-no-ex", "--no-exact-action",
                  "Enable exact action of TMOP_Integrator.");
   args.AddOption(&visualization, "-vis", "--visualization", "-no-vis",
                  "--no-visualization",
                  "Enable or disable GLVis visualization.");
   args.AddOption(&verbosity_level, "-vl", "--verbosity-level",
                  "Set the verbosity level - 0, 1, or 2.");
   args.AddOption(&adapt_eval, "-ae", "--adaptivity-evaluator",
                  "0 - Advection based (DEFAULT), 1 - GSLIB.");
   args.AddOption(&devopt, "-d", "--device",
                  "Device configuration string, see Device::Configure().");
   args.AddOption(&pa, "-pa", "--partial-assembly", "-no-pa",
                  "--no-partial-assembly", "Enable Partial Assembly.");
   args.Parse();
   if (!args.Good())
   {
      if (myid == 0) { args.PrintUsage(cout); }
      return 1;
   }
   if (myid == 0) { args.PrintOptions(cout); }

   Device device(devopt);
   if (myid == 0) { device.Print();}

   // 3. Initialize and refine the starting mesh.
   Mesh *mesh = new Mesh(mesh_file, 1, 1, false);
   for (int lev = 0; lev < rs_levels; lev++)
   {
      mesh->UniformRefinement();
   }
   const int dim = mesh->Dimension();
   if (myid == 0)
   {
      cout << "Mesh curvature: ";
      if (mesh->GetNodes()) { cout << mesh->GetNodes()->OwnFEC()->Name(); }
      else { cout << "(NONE)"; }
      cout << endl;
   }

   ParMesh *pmesh = new ParMesh(MPI_COMM_WORLD, *mesh);

   delete mesh;
   for (int lev = 0; lev < rp_levels; lev++)
   {
      pmesh->UniformRefinement();
   }

   // 4. Define a finite element space on the mesh. Here we use vector finite
   //    elements which are tensor products of quadratic finite elements. The
   //    number of components in the vector finite element space is specified by
   //    the last parameter of the FiniteElementSpace constructor.
   FiniteElementCollection *fec;
   if (mesh_poly_deg <= 0)
   {
      fec = new QuadraticPosFECollection;
      mesh_poly_deg = 2;
   }
   else { fec = new H1_FECollection(mesh_poly_deg, dim); }
   ParFiniteElementSpace *pfespace = new ParFiniteElementSpace(pmesh, fec, dim);

   // 5. Make the mesh curved based on the above finite element space. This
   //    means that we define the mesh elements through a fespace-based
   //    transformation of the reference element.
   pmesh->SetNodalFESpace(pfespace);

   // 6. Set up an empty right-hand side vector b, which is equivalent to b=0.
   Vector b(0);

   // 7. Get the mesh nodes (vertices and other degrees of freedom in the finite
   //    element space) as a finite element grid function in fespace. Note that
   //    changing x automatically changes the shapes of the mesh elements.
   ParGridFunction x(pfespace);
   pmesh->SetNodalGridFunction(&x);

   // 8. Define a vector representing the minimal local mesh size in the mesh
   //    nodes. We index the nodes using the scalar version of the degrees of
   //    freedom in pfespace. Note: this is partition-dependent.
   //
   //    In addition, compute average mesh size and total volume.
   Vector h0(pfespace->GetNDofs());
   h0 = infinity();
   double vol_loc = 0.0;
   Array<int> dofs;
   for (int i = 0; i < pmesh->GetNE(); i++)
   {
      // Get the local scalar element degrees of freedom in dofs.
      pfespace->GetElementDofs(i, dofs);
      // Adjust the value of h0 in dofs based on the local mesh size.
      const double hi = pmesh->GetElementSize(i);
      for (int j = 0; j < dofs.Size(); j++)
      {
         h0(dofs[j]) = min(h0(dofs[j]), hi);
      }
      vol_loc += pmesh->GetElementVolume(i);
   }
   double volume;
   MPI_Allreduce(&vol_loc, &volume, 1, MPI_DOUBLE, MPI_SUM, MPI_COMM_WORLD);
   const double small_phys_size = pow(volume, 1.0 / dim) / 100.0;

   // 9. Add a random perturbation to the nodes in the interior of the domain.
   //    We define a random grid function of fespace and make sure that it is
   //    zero on the boundary and its values are locally of the order of h0.
   //    The latter is based on the DofToVDof() method which maps the scalar to
   //    the vector degrees of freedom in pfespace.
   ParGridFunction rdm(pfespace);
   rdm.Randomize();
   rdm -= 0.25; // Shift to random values in [-0.5,0.5].
   rdm *= jitter;
   rdm.HostReadWrite();
   // Scale the random values to be of order of the local mesh size.
   for (int i = 0; i < pfespace->GetNDofs(); i++)
   {
      for (int d = 0; d < dim; d++)
      {
         rdm(pfespace->DofToVDof(i,d)) *= h0(i);
      }
   }
   Array<int> vdofs;
   for (int i = 0; i < pfespace->GetNBE(); i++)
   {
      // Get the vector degrees of freedom in the boundary element.
      pfespace->GetBdrElementVDofs(i, vdofs);
      // Set the boundary values to zero.
      for (int j = 0; j < vdofs.Size(); j++) { rdm(vdofs[j]) = 0.0; }
   }
   x -= rdm;
   // Set the perturbation of all nodes from the true nodes.
   x.SetTrueVector();
   x.SetFromTrueVector();

   // 10. Save the starting (prior to the optimization) mesh to a file. This
   //     output can be viewed later using GLVis: "glvis -m perturbed -np
   //     num_mpi_tasks".
   {
      ostringstream mesh_name;
      mesh_name << "perturbed.mesh";
      ofstream mesh_ofs(mesh_name.str().c_str());
      mesh_ofs.precision(8);
      //x.HostRead();
      //pmesh->PrintAsOne(mesh_ofs);
   }

   // 11. Store the starting (prior to the optimization) positions.
   ParGridFunction x0(pfespace);
   x0 = x;

   // 12. Form the integrator that uses the chosen metric and target.
   double tauval = -0.1;
   TMOP_QualityMetric *metric = NULL;
   switch (metric_id)
   {
      // T-metrics
      case 1: metric = new TMOP_Metric_001; break;
      case 2: metric = new TMOP_Metric_002; break;
      case 7: metric = new TMOP_Metric_007; break;
      case 9: metric = new TMOP_Metric_009; break;
      case 14: metric = new TMOP_Metric_014; break;
      case 22: metric = new TMOP_Metric_022(tauval); break;
      case 50: metric = new TMOP_Metric_050; break;
      case 55: metric = new TMOP_Metric_055; break;
      case 56: metric = new TMOP_Metric_056; break;
      case 58: metric = new TMOP_Metric_058; break;
      case 77: metric = new TMOP_Metric_077; break;
      case 80: metric = new TMOP_Metric_080(0.5); break;
      case 85: metric = new TMOP_Metric_085; break;
      case 98: metric = new TMOP_Metric_098; break;
      case 211: metric = new TMOP_Metric_211; break;
      case 252: metric = new TMOP_Metric_252(tauval); break;
      case 301: metric = new TMOP_Metric_301; break;
      case 302: metric = new TMOP_Metric_302; break;
      case 303: metric = new TMOP_Metric_303; break;
      case 315: metric = new TMOP_Metric_315; break;
      case 316: metric = new TMOP_Metric_316; break;
      case 321: metric = new TMOP_Metric_321; break;
      case 352: metric = new TMOP_Metric_352(tauval); break;
      // A-metrics
      case 11: metric = new TMOP_AMetric_011; break;
      case 36: metric = new TMOP_AMetric_036; break;
      case 107: metric = new TMOP_AMetric_107a; break;
      case 126: metric = new TMOP_AMetric_126(0.9); break;
      default:
         if (myid == 0) { cout << "Unknown metric_id: " << metric_id << endl; }
         return 3;
   }
   TargetConstructor::TargetType target_t;
   TargetConstructor *target_c = NULL;
   HessianCoefficient *adapt_coeff = NULL;
   H1_FECollection ind_fec(mesh_poly_deg, dim);
   ParFiniteElementSpace ind_fes(pmesh, &ind_fec);
   ParFiniteElementSpace ind_fesv(pmesh, &ind_fec, dim);
   ParGridFunction size(&ind_fes), aspr(&ind_fes), disc(&ind_fes), ori(&ind_fes);
   ParGridFunction aspr3d(&ind_fesv);
   const AssemblyLevel al =
      pa ? AssemblyLevel::PARTIAL : AssemblyLevel::LEGACYFULL;
   switch (target_id)
   {
      case 1: target_t = TargetConstructor::IDEAL_SHAPE_UNIT_SIZE; break;
      case 2: target_t = TargetConstructor::IDEAL_SHAPE_EQUAL_SIZE; break;
      case 3: target_t = TargetConstructor::IDEAL_SHAPE_GIVEN_SIZE; break;
      case 4:
      {
         target_t = TargetConstructor::GIVEN_FULL;
         AnalyticAdaptTC *tc = new AnalyticAdaptTC(target_t);
         adapt_coeff = new HessianCoefficient(dim, metric_id);
         tc->SetAnalyticTargetSpec(NULL, NULL, adapt_coeff);
         target_c = tc;
         break;
      }
      case 5: // Discrete size 2D or 3D
      {
         target_t = TargetConstructor::IDEAL_SHAPE_GIVEN_SIZE;
         DiscreteAdaptTC *tc = new DiscreteAdaptTC(target_t);
         if (adapt_eval == 0)
         {
            tc->SetAdaptivityEvaluator(new AdvectorCG(al));
         }
         else
         {
#ifdef MFEM_USE_GSLIB
            tc->SetAdaptivityEvaluator(new InterpolatorFP);
#else
            MFEM_ABORT("MFEM is not built with GSLIB.");
#endif
         }
         if (dim == 2)
         {
            FunctionCoefficient ind_coeff(discrete_size_2d);
            size.ProjectCoefficient(ind_coeff);
         }
         else if (dim == 3)
         {
            FunctionCoefficient ind_coeff(discrete_size_3d);
            size.ProjectCoefficient(ind_coeff);
         }
         tc->SetParDiscreteTargetSize(size);
         target_c = tc;
         break;
      }
      case 6: // Discrete size + aspect ratio - 2D
      {
         ParGridFunction d_x(&ind_fes), d_y(&ind_fes);

         target_t = TargetConstructor::GIVEN_SHAPE_AND_SIZE;
         DiscreteAdaptTC *tc = new DiscreteAdaptTC(target_t);
         FunctionCoefficient ind_coeff(material_indicator_2d);
         disc.ProjectCoefficient(ind_coeff);
         if (adapt_eval == 0)
         {
            tc->SetAdaptivityEvaluator(new AdvectorCG(al));
         }
         else
         {
#ifdef MFEM_USE_GSLIB
            tc->SetAdaptivityEvaluator(new InterpolatorFP);
#else
            MFEM_ABORT("MFEM is not built with GSLIB.");
#endif
         }

         //Diffuse the interface
         DiffuseField(disc,2);

         //Get  partials with respect to x and y of the grid function
         disc.GetDerivative(1,0,d_x);
         disc.GetDerivative(1,1,d_y);

         //Compute the squared magnitude of the gradient
         for (int i = 0; i < size.Size(); i++)
         {
            size(i) = std::pow(d_x(i),2)+std::pow(d_y(i),2);
         }
         const double max = size.Max();
         double max_all;
         MPI_Allreduce(&max, &max_all, 1, MPI_DOUBLE, MPI_MAX, MPI_COMM_WORLD);

         for (int i = 0; i < d_x.Size(); i++)
         {
            d_x(i) = std::abs(d_x(i));
            d_y(i) = std::abs(d_y(i));
         }
         const double eps = 0.01;
         const double aspr_ratio = 20.0;
         const double size_ratio = 40.0;

         for (int i = 0; i < size.Size(); i++)
         {
            size(i) = (size(i)/max_all);
            aspr(i) = (d_x(i)+eps)/(d_y(i)+eps);
            aspr(i) = 0.1 + 0.9*(1-size(i))*(1-size(i));
            if (aspr(i) > aspr_ratio) {aspr(i) = aspr_ratio;}
            if (aspr(i) < 1.0/aspr_ratio) {aspr(i) = 1.0/aspr_ratio;}
         }
         Vector vals;
         const int NE = pmesh->GetNE();
         double volume = 0.0, volume_ind = 0.0;

         for (int i = 0; i < NE; i++)
         {
            ElementTransformation *Tr = pmesh->GetElementTransformation(i);
            const IntegrationRule &ir =
               IntRules.Get(pmesh->GetElementBaseGeometry(i), Tr->OrderJ());
            size.GetValues(i, ir, vals);
            for (int j = 0; j < ir.GetNPoints(); j++)
            {
               const IntegrationPoint &ip = ir.IntPoint(j);
               Tr->SetIntPoint(&ip);
               volume     += ip.weight * Tr->Weight();
               volume_ind += vals(j) * ip.weight * Tr->Weight();
            }
         }
         double volume_all, volume_ind_all;
         MPI_Allreduce(&volume, &volume_all, 1, MPI_DOUBLE, MPI_SUM, MPI_COMM_WORLD);
         MPI_Allreduce(&volume_ind, &volume_ind_all, 1, MPI_DOUBLE, MPI_SUM,
                       MPI_COMM_WORLD);
         const int NE_ALL = pmesh->GetGlobalNE();

         const double avg_zone_size = volume_all / NE_ALL;

         const double small_avg_ratio =
            (volume_ind_all + (volume_all - volume_ind_all) / size_ratio)
            / volume_all;

         const double small_zone_size = small_avg_ratio * avg_zone_size;
         const double big_zone_size   = size_ratio * small_zone_size;

         for (int i = 0; i < size.Size(); i++)
         {
            const double val = size(i);
            const double a = (big_zone_size - small_zone_size) / small_zone_size;
            size(i) = big_zone_size / (1.0+a*val);
         }

         DiffuseField(size, 2);
         DiffuseField(aspr, 2);

         tc->SetParDiscreteTargetSize(size);
         tc->SetParDiscreteTargetAspectRatio(aspr);
         target_c = tc;
         break;
      }
      case 7: // Discrete aspect ratio 3D
      {
         target_t = TargetConstructor::GIVEN_SHAPE_AND_SIZE;
         DiscreteAdaptTC *tc = new DiscreteAdaptTC(target_t);
         if (adapt_eval == 0)
         {
            tc->SetAdaptivityEvaluator(new AdvectorCG(al));
         }
         else
         {
#ifdef MFEM_USE_GSLIB
            tc->SetAdaptivityEvaluator(new InterpolatorFP);
#else
            MFEM_ABORT("MFEM is not built with GSLIB.");
#endif
         }
         VectorFunctionCoefficient fd_aspr3d(dim, discrete_aspr_3d);
         aspr3d.ProjectCoefficient(fd_aspr3d);
         tc->SetParDiscreteTargetAspectRatio(aspr3d);
         target_c = tc;
         break;
      }
      case 8: // shape/size + orientation 2D
      {
         target_t = TargetConstructor::GIVEN_SHAPE_AND_SIZE;
         DiscreteAdaptTC *tc = new DiscreteAdaptTC(target_t);
         if (adapt_eval == 0)
         {
            tc->SetAdaptivityEvaluator(new AdvectorCG(al));
         }
         else
         {
#ifdef MFEM_USE_GSLIB
            tc->SetAdaptivityEvaluator(new InterpolatorFP);
#else
            MFEM_ABORT("MFEM is not built with GSLIB.");
#endif
         }

         if (metric_id == 14 || metric_id == 36)
         {
            ConstantCoefficient ind_coeff(0.1*0.1);
            size.ProjectCoefficient(ind_coeff);
            tc->SetParDiscreteTargetSize(size);
         }

         if (metric_id == 85)
         {
            FunctionCoefficient aspr_coeff(discrete_aspr_2d);
            aspr.ProjectCoefficient(aspr_coeff);
            DiffuseField(aspr,2);
            tc->SetParDiscreteTargetAspectRatio(aspr);
         }

         FunctionCoefficient ori_coeff(discrete_ori_2d);
         ori.ProjectCoefficient(ori_coeff);
         tc->SetParDiscreteTargetOrientation(ori);
         target_c = tc;
         break;
      }
      default:
         if (myid == 0) { cout << "Unknown target_id: " << target_id << endl; }
         return 3;
   }

   if (target_c == NULL)
   {
      target_c = new TargetConstructor(target_t, MPI_COMM_WORLD);
   }
   target_c->SetNodes(x0);
   TMOP_Integrator *he_nlf_integ= new TMOP_Integrator(metric, target_c);

   // Finite differences for computations of derivatives.
   if (fdscheme)
   {
      MFEM_VERIFY(pa == false, "PA for finite differences is not imlemented.");

      he_nlf_integ->EnableFiniteDifferences(x);
   }
   he_nlf_integ->SetExactActionFlag(exactaction);

   // Setup the quadrature rules for the TMOP integrator.
   IntegrationRules *irules = NULL;
   switch (quad_type)
   {
      case 1: irules = &IntRulesLo; break;
      case 2: irules = &IntRules; break;
      case 3: irules = &IntRulesCU; break;
      default:
         if (myid == 0) { cout << "Unknown quad_type: " << quad_type << endl; }
         return 3;
   }
   he_nlf_integ->SetIntegrationRules(*irules, quad_order);
   if (myid == 0 && dim == 2)
   {
      cout << "Triangle quadrature points: "
           << irules->Get(Geometry::TRIANGLE, quad_order).GetNPoints()
           << "\nQuadrilateral quadrature points: "
           << irules->Get(Geometry::SQUARE, quad_order).GetNPoints() << endl;
   }
   if (myid == 0 && dim == 3)
   {
      cout << "Tetrahedron quadrature points: "
           << irules->Get(Geometry::TETRAHEDRON, quad_order).GetNPoints()
           << "\nHexahedron quadrature points: "
           << irules->Get(Geometry::CUBE, quad_order).GetNPoints()
           << "\nPrism quadrature points: "
           << irules->Get(Geometry::PRISM, quad_order).GetNPoints() << endl;
   }

   if (normalization) { he_nlf_integ->ParEnableNormalization(x0); }

   // Limit the node movement.
   // The limiting distances can be given by a general function of space.
   // TODO come up with proper example for space-dependent limiting that shows
   //   differences between Bernstein and Gauss-Lobatto.
   H1_FECollection lim_fec(mesh_poly_deg, dim, BasisType::Positive);
   ParFiniteElementSpace lim_fes(pmesh, &lim_fec);
   ParGridFunction dist(&lim_fes);
   FunctionCoefficient lim_dist_coeff(limit_func);
   dist.ProjectCoefficient(lim_dist_coeff);
   // The small_phys_size is relevant only with proper normalization.
   if (normalization) { dist = small_phys_size; }
   ConstantCoefficient lim_coeff(lim_const);
   if (lim_const != 0.0) { he_nlf_integ->EnableLimiting(x0, dist, lim_coeff); }

   // Adaptive limiting.
   ParGridFunction zeta_0(&ind_fes);
   ConstantCoefficient coef_zeta(adapt_lim_const);
   AdaptivityEvaluator *adapt_evaluator = NULL;
   if (adapt_lim_const > 0.0)
   {
      MFEM_VERIFY(pa == false, "PA is not implemented for adaptive limiting");

      FunctionCoefficient alim_coeff(adapt_lim_fun);
      zeta_0.ProjectCoefficient(alim_coeff);

      if (adapt_eval == 0) { adapt_evaluator = new AdvectorCG(al); }
      else if (adapt_eval == 1)
      {
#ifdef MFEM_USE_GSLIB
         adapt_evaluator = new InterpolatorFP;
#else
         MFEM_ABORT("MFEM is not built with GSLIB support!");
#endif
      }
      else { MFEM_ABORT("Bad interpolation option."); }

      he_nlf_integ->EnableAdaptiveLimiting(zeta_0, coef_zeta, *adapt_evaluator);
      if (visualization)
      {
         socketstream vis1;
         common::VisualizeField(vis1, "localhost", 19916, zeta_0, "Zeta 0",
                                300, 600, 300, 300);
      }
   }

   // 13. Setup the final NonlinearForm (which defines the integral of interest,
   //     its first and second derivatives). Here we can use a combination of
   //     metrics, i.e., optimize the sum of two integrals, where both are
   //     scaled by used-defined space-dependent weights.  Note that there are
   //     no command-line options for the weights and the type of the second
   //     metric; one should update those in the code.
   ParNonlinearForm a(pfespace);
   if (pa) { a.SetAssemblyLevel(AssemblyLevel::PARTIAL); }
   ConstantCoefficient *coeff1 = NULL;
   TMOP_QualityMetric *metric2 = NULL;
   TargetConstructor *target_c2 = NULL;
   FunctionCoefficient coeff2(weight_fun);

   // Explicit combination of metrics.
   if (combomet > 0)
   {
      // First metric.
      coeff1 = new ConstantCoefficient(1.0);
      he_nlf_integ->SetCoefficient(*coeff1);

      // Second metric.
      metric2 = new TMOP_Metric_077;
      TMOP_Integrator *he_nlf_integ2 = NULL;
      if (combomet == 1)
      {
         target_c2 = new TargetConstructor(
            TargetConstructor::IDEAL_SHAPE_EQUAL_SIZE, MPI_COMM_WORLD);
         target_c2->SetVolumeScale(0.01);
         target_c2->SetNodes(x0);
         he_nlf_integ2 = new TMOP_Integrator(metric2, target_c2);
         he_nlf_integ2->SetCoefficient(coeff2);
      }
      else { he_nlf_integ2 = new TMOP_Integrator(metric2, target_c); }
      he_nlf_integ2->SetIntegrationRules(*irules, quad_order);
      if (fdscheme) { he_nlf_integ2->EnableFiniteDifferences(x); }
      he_nlf_integ2->SetExactActionFlag(exactaction);

      TMOPComboIntegrator *combo = new TMOPComboIntegrator;
      combo->AddTMOPIntegrator(he_nlf_integ);
      combo->AddTMOPIntegrator(he_nlf_integ2);
      if (normalization) { combo->ParEnableNormalization(x0); }
      if (lim_const != 0.0) { combo->EnableLimiting(x0, dist, lim_coeff); }

      a.AddDomainIntegrator(combo);
   }
   else { a.AddDomainIntegrator(he_nlf_integ); }

   if (pa) { a.Setup(); }

   const double init_energy = a.GetParGridFunctionEnergy(x);

   // Visualize the starting mesh and metric values.
   // Note that for combinations of metrics, this only shows the first metric.
   if (visualization)
   {
      char title[] = "Initial metric values";
      vis_tmop_metric_p(mesh_poly_deg, *metric, *target_c, *pmesh, title, 0);
   }

   // 14. Fix all boundary nodes, or fix only a given component depending on the
   //     boundary attributes of the given mesh.  Attributes 1/2/3 correspond to
   //     fixed x/y/z components of the node.  Attribute 4 corresponds to an
   //     entirely fixed node.  Other boundary attributes do not affect the node
   //     movement boundary conditions.
   if (move_bnd == false)
   {
      Array<int> ess_bdr(pmesh->bdr_attributes.Max());
      ess_bdr = 1;
      a.SetEssentialBC(ess_bdr);
   }
   else
   {
      int n = 0;
      for (int i = 0; i < pmesh->GetNBE(); i++)
      {
         const int nd = pfespace->GetBE(i)->GetDof();
         const int attr = pmesh->GetBdrElement(i)->GetAttribute();
         MFEM_VERIFY(!(dim == 2 && attr == 3),
                     "Boundary attribute 3 must be used only for 3D meshes. "
                     "Adjust the attributes (1/2/3/4 for fixed x/y/z/all "
                     "components, rest for free nodes), or use -fix-bnd.");
         if (attr == 1 || attr == 2 || attr == 3) { n += nd; }
         if (attr == 4) { n += nd * dim; }
      }
      Array<int> ess_vdofs(n), vdofs;
      n = 0;
      for (int i = 0; i < pmesh->GetNBE(); i++)
      {
         const int nd = pfespace->GetBE(i)->GetDof();
         const int attr = pmesh->GetBdrElement(i)->GetAttribute();
         pfespace->GetBdrElementVDofs(i, vdofs);
         if (attr == 1) // Fix x components.
         {
            for (int j = 0; j < nd; j++)
            { ess_vdofs[n++] = vdofs[j]; }
         }
         else if (attr == 2) // Fix y components.
         {
            for (int j = 0; j < nd; j++)
            { ess_vdofs[n++] = vdofs[j+nd]; }
         }
         else if (attr == 3) // Fix z components.
         {
            for (int j = 0; j < nd; j++)
            { ess_vdofs[n++] = vdofs[j+2*nd]; }
         }
         else if (attr == 4) // Fix all components.
         {
            for (int j = 0; j < vdofs.Size(); j++)
            { ess_vdofs[n++] = vdofs[j]; }
         }
      }
      a.SetEssentialVDofs(ess_vdofs);
   }

   // 15. As we use the Newton method to solve the resulting nonlinear system,
   //     here we setup the linear solver for the system's Jacobian.
   Solver *S = NULL, *S_prec = NULL;
   const double linsol_rtol = 1e-12;
   if (lin_solver == 0)
   {
      S = new DSmoother(1, 1.0, max_lin_iter);
   }
   else if (lin_solver == 1)
   {
      CGSolver *cg = new CGSolver(MPI_COMM_WORLD);
      cg->SetMaxIter(max_lin_iter);
      cg->SetRelTol(linsol_rtol);
      cg->SetAbsTol(0.0);
      cg->SetPrintLevel(verbosity_level >= 2 ? 3 : -1);
      S = cg;
   }
   else
   {
      MINRESSolver *minres = new MINRESSolver(MPI_COMM_WORLD);
      minres->SetMaxIter(max_lin_iter);
      minres->SetRelTol(linsol_rtol);
      minres->SetAbsTol(0.0);
      if (verbosity_level > 2) { minres->SetPrintLevel(1); }
<<<<<<< HEAD
      else { minres->SetPrintLevel(verbosity_level = 2 ? 3 : -1); }
=======
      else { minres->SetPrintLevel(verbosity_level == 2 ? 3 : -1); }
>>>>>>> 98fd7474
      if (lin_solver == 3 || lin_solver == 4)
      {
         if (pa)
         {
            MFEM_VERIFY(lin_solver != 4, "PA l1-Jacobi is not implemented");
            OperatorJacobiSmoother *sm =
<<<<<<< HEAD
               new OperatorJacobiSmoother(a.FESpace()->GetTrueVSize(),
                                          a.GetEssentialTrueDofs());
=======
               new OperatorJacobiSmoother(a, a.GetEssentialTrueDofs());
            sm->SetAbsValues(true);
>>>>>>> 98fd7474
            S_prec = sm;
         }
         else
         {
            HypreSmoother *hs = new HypreSmoother;
            hs->SetType((lin_solver == 3) ? HypreSmoother::Jacobi
                        : HypreSmoother::l1Jacobi, 1);
            S_prec = hs;
         }
         minres->SetPreconditioner(*S_prec);
      }
      S = minres;
   }

   // Compute the minimum det(J) of the starting mesh.
   tauval = infinity();
   const int NE = pmesh->GetNE();
   for (int i = 0; i < NE; i++)
   {
      const IntegrationRule &ir =
         irules->Get(pfespace->GetFE(i)->GetGeomType(), quad_order);
      ElementTransformation *transf = pmesh->GetElementTransformation(i);
      for (int j = 0; j < ir.GetNPoints(); j++)
      {
         transf->SetIntPoint(&ir.IntPoint(j));
         tauval = min(tauval, transf->Jacobian().Det());
      }
   }
   double minJ0;
   MPI_Allreduce(&tauval, &minJ0, 1, MPI_DOUBLE, MPI_MIN, MPI_COMM_WORLD);
   tauval = minJ0;
   if (myid == 0)
   { cout << "Minimum det(J) of the original mesh is " << tauval << endl; }
   double h0min = h0.Min(), h0min_all;
   MPI_Allreduce(&h0min, &h0min_all, 1, MPI_DOUBLE, MPI_MIN, MPI_COMM_WORLD);
   tauval -= 0.01 * h0min_all; // Slightly below minJ0 to avoid div by 0.

   // Perform the nonlinear optimization.
   const IntegrationRule &ir =
      irules->Get(pfespace->GetFE(0)->GetGeomType(), quad_order);
   TMOPNewtonSolver solver(pfespace->GetComm(), ir, solver_type);
   // Provide all integration rules in case of a mixed mesh.
   solver.SetIntegrationRules(*irules, quad_order);
   if (solver_type == 0)
   {
      // Specify linear solver when we use a Newton-based solver.
      solver.SetPreconditioner(*S);
   }
   solver.SetMaxIter(solver_iter);
   solver.SetRelTol(solver_rtol);
   solver.SetAbsTol(0.0);
   solver.SetPrintLevel(verbosity_level >= 1 ? 1 : -1);
   solver.SetOperator(a);
   solver.Mult(b, x.GetTrueVector());
   x.SetFromTrueVector();
   if (myid == 0 && solver.GetConverged() == false)
   {
      cout << "Nonlinear solver: rtol = " << solver_rtol << " not achieved.\n";
   }

   // 16. Save the optimized mesh to a file. This output can be viewed later
   //     using GLVis: "glvis -m optimized -np num_mpi_tasks".
   {
      ostringstream mesh_name;
      mesh_name << "optimized.mesh";
      ofstream mesh_ofs(mesh_name.str().c_str());
      mesh_ofs.precision(8);
      pmesh->PrintAsOne(mesh_ofs);
   }

   // 17. Compute the amount of energy decrease.
   const double fin_energy = a.GetParGridFunctionEnergy(x);
   double metric_part = fin_energy;
   if (lim_const > 0.0 || adapt_lim_const > 0.0)
   {
      lim_coeff.constant = 0.0;
      coef_zeta.constant = 0.0;
      metric_part = a.GetParGridFunctionEnergy(x);
      lim_coeff.constant = lim_const;
      coef_zeta.constant = adapt_lim_const;
   }
   if (myid == 0)
   {
      cout << "Initial strain energy: " << init_energy
           << " = metrics: " << init_energy
           << " + limiting term: " << 0.0 << endl;
      cout << "  Final strain energy: " << fin_energy
           << " = metrics: " << metric_part
           << " + limiting term: " << fin_energy - metric_part << endl;
      cout << "The strain energy decreased by: " << setprecision(12)
           << (init_energy - fin_energy) * 100.0 / init_energy << " %." << endl;
   }

   // 18. Visualize the final mesh and metric values.
   if (visualization)
   {
      char title[] = "Final metric values";
      vis_tmop_metric_p(mesh_poly_deg, *metric, *target_c, *pmesh, title, 600);
   }

   if (adapt_lim_const > 0.0 && visualization)
   {
      socketstream vis0;
      common::VisualizeField(vis0, "localhost", 19916, zeta_0, "Xi 0",
                             600, 600, 300, 300);
   }

   // 19. Visualize the mesh displacement.
   if (visualization)
   {
      x0 -= x;
      socketstream sock;
      if (myid == 0)
      {
         sock.open("localhost", 19916);
         sock << "solution\n";
      }
      pmesh->PrintAsOne(sock);
      x0.SaveAsOne(sock);
      if (myid == 0)
      {
         sock << "window_title 'Displacements'\n"
              << "window_geometry "
              << 1200 << " " << 0 << " " << 600 << " " << 600 << "\n"
              << "keys jRmclA" << endl;
      }
   }

   // 20. Free the used memory.
   delete S_prec;
   delete S;
   delete S_prec;
   delete target_c2;
   delete metric2;
   delete coeff1;
   delete adapt_evaluator;
   delete target_c;
   delete adapt_coeff;
   delete metric;
   delete pfespace;
   delete fec;
   delete pmesh;

   MPI_Finalize();
   return 0;
}<|MERGE_RESOLUTION|>--- conflicted
+++ resolved
@@ -863,24 +863,15 @@
       minres->SetRelTol(linsol_rtol);
       minres->SetAbsTol(0.0);
       if (verbosity_level > 2) { minres->SetPrintLevel(1); }
-<<<<<<< HEAD
-      else { minres->SetPrintLevel(verbosity_level = 2 ? 3 : -1); }
-=======
       else { minres->SetPrintLevel(verbosity_level == 2 ? 3 : -1); }
->>>>>>> 98fd7474
       if (lin_solver == 3 || lin_solver == 4)
       {
          if (pa)
          {
             MFEM_VERIFY(lin_solver != 4, "PA l1-Jacobi is not implemented");
             OperatorJacobiSmoother *sm =
-<<<<<<< HEAD
                new OperatorJacobiSmoother(a.FESpace()->GetTrueVSize(),
                                           a.GetEssentialTrueDofs());
-=======
-               new OperatorJacobiSmoother(a, a.GetEssentialTrueDofs());
-            sm->SetAbsValues(true);
->>>>>>> 98fd7474
             S_prec = sm;
          }
          else
