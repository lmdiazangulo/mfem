--- conflicted
+++ resolved
@@ -275,11 +275,8 @@
             VectorCoefficient & BCoef,
             Coefficient & rhoCoef,
             Coefficient & TCoef,
-<<<<<<< HEAD
             Coefficient & PotReCoef,
             Coefficient & PotImCoef,
-=======
->>>>>>> e6fb165c
             int & size_h1,
             int & size_l2,
             Array<int> & density_offsets,
@@ -1245,17 +1242,11 @@
 
       // Update the magnetostatic solver to reflect the new state of the mesh.
       Update(H1FESpace, HCurlFESpace, HDivFESpace, L2FESpace, BField, BCoef,
-<<<<<<< HEAD
              rhoCoef, tempCoef, PotentReCoef, PotentImCoef,
              size_h1, size_l2,
              density_offsets, temperature_offsets, potential_offsets,
              density, temperature, potential,
              density_gf, temperature_gf, potential_gf);
-=======
-             rhoCoef, tempCoef, size_h1, size_l2, density_offsets,
-             temperature_offsets, density, temperature, density_gf,
-             temperature_gf);
->>>>>>> e6fb165c
       CPD.Update();
 
       if (pmesh.Nonconforming() && mpi.WorldSize() > 1 && false)
@@ -1265,17 +1256,11 @@
 
          // Update again after rebalancing
          Update(H1FESpace, HCurlFESpace, HDivFESpace, L2FESpace, BField, BCoef,
-<<<<<<< HEAD
                 rhoCoef, tempCoef, PotentReCoef, PotentImCoef,
                 size_h1, size_l2,
                 density_offsets, temperature_offsets, potential_offsets,
                 density, temperature, potential,
                 density_gf, temperature_gf, potential_gf);
-=======
-                rhoCoef, tempCoef, size_h1, size_l2, density_offsets,
-                temperature_offsets, density, temperature, density_gf,
-                temperature_gf);
->>>>>>> e6fb165c
          CPD.Update();
       }
    }
@@ -1301,11 +1286,8 @@
             VectorCoefficient & BCoef,
             Coefficient & rhoCoef,
             Coefficient & TCoef,
-<<<<<<< HEAD
             Coefficient & PotReCoef,
             Coefficient & PotImCoef,
-=======
->>>>>>> e6fb165c
             int & size_h1,
             int & size_l2,
             Array<int> & density_offsets,
