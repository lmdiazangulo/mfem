--- conflicted
+++ resolved
@@ -21,26 +21,6 @@
 NonlinearFormExtension::NonlinearFormExtension(const NonlinearForm *nlf)
    : Operator(nlf->FESpace()->GetTrueVSize()), nlf(nlf) { }
 
-<<<<<<< HEAD
-PANonlinearForm::PANonlinearForm(NonlinearForm *nlf):
-   NonlinearFormExtension(nlf),
-   x_grad(NULL),
-   fes(*nlf->FESpace()),
-   dnfi(*nlf->GetDNFI()),
-   R(fes.GetElementRestriction(ElementDofOrdering::LEXICOGRAPHIC))
-{
-   MFEM_VERIFY(R, "Not yet implemented!");
-   xe.SetSize(R->Height(), Device::GetMemoryType());
-   ye.SetSize(R->Height(), Device::GetMemoryType());
-   ye.UseDevice(true);
-}
-
-double PANonlinearForm::GetGridFunctionEnergy(const Vector &x) const
-{
-   double energy = 0.0;
-
-   R->Mult(x, xe);
-=======
 PANonlinearFormExtension::PANonlinearFormExtension(NonlinearForm *nlf):
    NonlinearFormExtension(nlf),
    fes(*nlf->FESpace()),
@@ -58,38 +38,11 @@
    double energy = 0.0;
 
    elemR->Mult(x, xe);
->>>>>>> 5b627c44
    for (int i = 0; i < dnfi.Size(); i++)
    {
       energy += dnfi[i]->GetGridFunctionEnergyPA(xe);
    }
    return energy;
-<<<<<<< HEAD
-}
-
-void PANonlinearForm::Setup()
-{
-   for (int i = 0; i < dnfi.Size(); ++i) { dnfi[i]->AssemblePA(fes); }
-}
-
-void PANonlinearForm::Mult(const Vector &x, Vector &y) const
-{
-   ye = 0.0;
-   R->Mult(x, xe);
-   for (int i = 0; i < dnfi.Size(); ++i) { dnfi[i]->AddMultPA(xe, ye); }
-   R->MultTranspose(ye, y);
-}
-
-void PANonlinearForm::AssembleGradientDiagonal(Vector &diag) const
-{
-   MFEM_VERIFY(x_grad, "GetGradient() has not been called");
-   R->Mult(*x_grad, xe);
-
-   ye = 0.0;
-   for (int i = 0; i < dnfi.Size(); ++i)
-   {
-      dnfi[i]->AssembleGradientDiagonalPA(xe, ye);
-=======
 }
 
 void PANonlinearFormExtension::Assemble()
@@ -197,47 +150,7 @@
          dnfi[i]->AssembleGradDiagonalPA(ge, ye);
       }
       elemR->MultTranspose(ye, diag);
->>>>>>> 5b627c44
    }
-   R->MultTranspose(ye, diag);
-}
-
-Operator &PANonlinearForm::GetGradient(const Vector &x) const
-{
-   // Store the last x that was used to compute the gradient.
-   x_grad = &x;
-
-   Grad.Reset(new PANonlinearForm::Gradient(x, *this));
-   return *Grad.Ptr();
-}
-
-PANonlinearForm::Gradient::Gradient(const Vector &x, const PANonlinearForm &e):
-   Operator(e.fes.GetVSize()), R(e.R), dnfi(e.dnfi)
-{
-   ge.UseDevice(true);
-   ge.SetSize(R->Height(), Device::GetMemoryType());
-   R->Mult(x, ge);
-
-   xe.UseDevice(true);
-   xe.SetSize(R->Height(), Device::GetMemoryType());
-
-   ye.UseDevice(true);
-   ye.SetSize(R->Height(), Device::GetMemoryType());
-
-   ze.UseDevice(true);
-   ze.SetSize(R->Height(), Device::GetMemoryType());
-
-   // Do we still need to do this?
-   for (int i = 0; i < dnfi.Size(); ++i) { dnfi[i]->AssemblePA(e.fes); }
-}
-
-void PANonlinearForm::Gradient::Mult(const Vector &x, Vector &y) const
-{
-   ze = x;
-   ye = 0.0;
-   R->Mult(ze, xe);
-   for (int i = 0; i < dnfi.Size(); ++i) { dnfi[i]->AddMultGradPA(ge, xe, ye); }
-   R->MultTranspose(ye, y);
 }
 
 } // namespace mfem