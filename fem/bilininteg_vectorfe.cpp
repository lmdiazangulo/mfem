--- conflicted
+++ resolved
@@ -27,28 +27,15 @@
                                    const int Q1D,
                                    const int NE,
                                    const bool symmetric,
-<<<<<<< HEAD
-                                   const Array<double> &_Bo,
-                                   const Array<double> &_Bc,
-                                   const Vector &_op,
-                                   Vector &_diag);
-=======
                                    const Array<double> &bo,
                                    const Array<double> &bc,
                                    const Vector &pa_data,
                                    Vector &diag);
->>>>>>> 4645f97f
 
 void PAHcurlMassAssembleDiagonal3D(const int D1D,
                                    const int Q1D,
                                    const int NE,
                                    const bool symmetric,
-<<<<<<< HEAD
-                                   const Array<double> &_Bo,
-                                   const Array<double> &_Bc,
-                                   const Vector &_op,
-                                   Vector &_diag);
-=======
                                    const Array<double> &bo,
                                    const Array<double> &bc,
                                    const Vector &pa_data,
@@ -63,21 +50,11 @@
                                        const Array<double> &bc,
                                        const Vector &pa_data,
                                        Vector &diag);
->>>>>>> 4645f97f
 
 void PAHcurlMassApply2D(const int D1D,
                         const int Q1D,
                         const int NE,
                         const bool symmetric,
-<<<<<<< HEAD
-                        const Array<double> &_Bo,
-                        const Array<double> &_Bc,
-                        const Array<double> &_Bot,
-                        const Array<double> &_Bct,
-                        const Vector &_op,
-                        const Vector &_x,
-                        Vector &_y);
-=======
                         const Array<double> &bo,
                         const Array<double> &bc,
                         const Array<double> &bot,
@@ -85,21 +62,11 @@
                         const Vector &pa_data,
                         const Vector &x,
                         Vector &y);
->>>>>>> 4645f97f
 
 void PAHcurlMassApply3D(const int D1D,
                         const int Q1D,
                         const int NE,
                         const bool symmetric,
-<<<<<<< HEAD
-                        const Array<double> &_Bo,
-                        const Array<double> &_Bc,
-                        const Array<double> &_Bot,
-                        const Array<double> &_Bct,
-                        const Vector &_op,
-                        const Vector &_x,
-                        Vector &_y);
-=======
                         const Array<double> &bo,
                         const Array<double> &bc,
                         const Array<double> &bot,
@@ -120,7 +87,6 @@
                             const Vector &pa_data,
                             const Vector &x,
                             Vector &y);
->>>>>>> 4645f97f
 
 void PAHdivSetup2D(const int Q1D,
                    const int NE,
@@ -792,17 +758,6 @@
 
    MFEM_VERIFY(dofs1D == mapsO->ndof + 1 && quad1D == mapsO->nqpt, "");
 
-<<<<<<< HEAD
-   const int MQsymmDim = MQ ? (MQ->GetWidth() * (MQ->GetWidth() + 1)) / 2 : 0;
-   const int MQfullDim = MQ ? (MQ->GetHeight() * MQ->GetWidth()) : 0;
-   const int MQdim = MQ ? (MQ->IsSymmetric() ? MQsymmDim : MQfullDim) : 0;
-   const int coeffDim = MQ ? MQdim : (VQ ? VQ->GetVDim() : 1);
-
-   symmetric = MQ ? MQ->IsSymmetric() : true;
-
-   pa_data.SetSize((symmetric ? symmDims : MQfullDim) * nq * ne,
-                   Device::GetMemoryType());
-=======
    trial_fetype = trial_el->GetDerivType();
    test_fetype = test_el->GetDerivType();
 
@@ -824,7 +779,6 @@
    else
       pa_data.SetSize((symmetric ? symmDims : MQfullDim) * nq * ne,
                       Device::GetMemoryType());
->>>>>>> 4645f97f
 
    Vector coeff(coeffDim * ne * nq);
    coeff = 1.0;
@@ -832,10 +786,6 @@
    if (Q || VQ || MQ)
    {
       Vector D(VQ ? coeffDim : 0);
-<<<<<<< HEAD
-      DenseMatrix M(MQ ? dim : 0);
-      Vector Msymm(MQsymmDim);
-=======
       DenseMatrix M;
       Vector Msymm;
       if (MQ)
@@ -849,7 +799,6 @@
             M.SetSize(dim);
          }
       }
->>>>>>> 4645f97f
 
       if (VQ)
       {
@@ -954,10 +903,6 @@
    {
       if (trial_fetype == mfem::FiniteElement::CURL && test_fetype == trial_fetype)
       {
-<<<<<<< HEAD
-         PAHcurlMassAssembleDiagonal3D(dofs1D, quad1D, ne, symmetric,
-                                       mapsO->B, mapsC->B, pa_data, diag);
-=======
          if (Device::Allows(Backend::DEVICE_MASK))
          {
             const int ID = (dofs1D << 4) | quad1D;
@@ -982,7 +927,6 @@
          else
             PAHcurlMassAssembleDiagonal3D(dofs1D, quad1D, ne, symmetric,
                                           mapsO->B, mapsC->B, pa_data, diag);
->>>>>>> 4645f97f
       }
       else if (trial_fetype == mfem::FiniteElement::DIV &&
                test_fetype == trial_fetype)
@@ -1026,10 +970,6 @@
    {
       if (trial_curl && test_curl)
       {
-<<<<<<< HEAD
-         PAHcurlMassApply3D(dofs1D, quad1D, ne, symmetric, mapsO->B, mapsC->B,
-                            mapsO->Bt, mapsC->Bt, pa_data, x, y);
-=======
          if (Device::Allows(Backend::DEVICE_MASK))
          {
             const int ID = (dofs1D << 4) | quad1D;
@@ -1059,7 +999,6 @@
          else
             PAHcurlMassApply3D(dofs1D, quad1D, ne, symmetric, mapsO->B, mapsC->B, mapsO->Bt,
                                mapsC->Bt, pa_data, x, y);
->>>>>>> 4645f97f
       }
       else if (trial_div && test_div)
       {
