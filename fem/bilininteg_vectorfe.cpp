--- conflicted
+++ resolved
@@ -736,23 +736,13 @@
 
    MFEM_VERIFY(dofs1D == mapsO->ndof + 1 && quad1D == mapsO->nqpt, "");
 
-<<<<<<< HEAD
-=======
    trial_fetype = trial_el->GetDerivType();
    test_fetype = test_el->GetDerivType();
 
->>>>>>> b3beafe9
    const int MQsymmDim = MQ ? (MQ->GetWidth() * (MQ->GetWidth() + 1)) / 2 : 0;
    const int MQfullDim = MQ ? (MQ->GetHeight() * MQ->GetWidth()) : 0;
    const int MQdim = MQ ? (MQ->IsSymmetric() ? MQsymmDim : MQfullDim) : 0;
    const int coeffDim = MQ ? MQdim : (VQ ? VQ->GetVDim() : 1);
-<<<<<<< HEAD
-
-   symmetric = MQ ? MQ->IsSymmetric() : true;
-
-   pa_data.SetSize((symmetric ? symmDims : MQfullDim) * nq * ne,
-                   Device::GetMemoryType());
-=======
 
    symmetric = MQ ? MQ->IsSymmetric() : true;
 
@@ -767,7 +757,6 @@
    else
       pa_data.SetSize((symmetric ? symmDims : MQfullDim) * nq * ne,
                       Device::GetMemoryType());
->>>>>>> b3beafe9
 
    Vector coeff(coeffDim * ne * nq);
    coeff = 1.0;
@@ -775,10 +764,6 @@
    if (Q || VQ || MQ)
    {
       Vector D(VQ ? coeffDim : 0);
-<<<<<<< HEAD
-      DenseMatrix M(MQ ? dim : 0);
-      Vector Msymm(MQsymmDim);
-=======
       DenseMatrix M;
       Vector Msymm;
       if (MQ)
@@ -792,7 +777,6 @@
             M.SetSize(dim);
          }
       }
->>>>>>> b3beafe9
 
       if (VQ)
       {
