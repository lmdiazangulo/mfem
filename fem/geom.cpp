--- conflicted
+++ resolved
@@ -16,17 +16,10 @@
 {
 
 const char *Geometry::Name[NumGeom] =
-<<<<<<< HEAD
-{ "Point", "Segment", "Triangle", "Square", "Tetrahedron", "Cube", "Pentatope", "Tesseract" };
+{ "Point", "Segment", "Triangle", "Square", "Tetrahedron", "Cube", "Prism", "Pentatope", "Tesseract" };
 
 const double Geometry::Volume[NumGeom] =
-{ 1.0, 1.0, 0.5, 1.0, 1./6, 1.0, 1./24., 1.0 };
-=======
-{ "Point", "Segment", "Triangle", "Square", "Tetrahedron", "Cube", "Prism" };
-
-const double Geometry::Volume[NumGeom] =
-{ 1.0, 1.0, 0.5, 1.0, 1./6, 1.0, 0.5 };
->>>>>>> 7b0c974f
+{ 1.0, 1.0, 0.5, 1.0, 1./6, 1.0, 0.5, 1./24., 1.0 };
 
 Geometry::Geometry()
 {
@@ -120,49 +113,23 @@
    GeomVert[5]->IntPoint(7).y = 1.0;
    GeomVert[5]->IntPoint(7).z = 1.0;
 
-<<<<<<< HEAD
-   // Vertices for Geometry::PENTATOPE
-   GeomVert[6] = new IntegrationRule(5);
-   GeomVert[6]->IntPoint(0).x = 0.0;
-   GeomVert[6]->IntPoint(0).y = 0.0;
-   GeomVert[6]->IntPoint(0).z = 0.0;
-   GeomVert[6]->IntPoint(0).t = 0.0;
-=======
    // Vertices for Geometry::PRISM
    GeomVert[6] = new IntegrationRule(6);
    GeomVert[6]->IntPoint(0).x = 0.0;
    GeomVert[6]->IntPoint(0).y = 0.0;
    GeomVert[6]->IntPoint(0).z = 0.0;
->>>>>>> 7b0c974f
 
    GeomVert[6]->IntPoint(1).x = 1.0;
    GeomVert[6]->IntPoint(1).y = 0.0;
    GeomVert[6]->IntPoint(1).z = 0.0;
-<<<<<<< HEAD
-   GeomVert[6]->IntPoint(1).t = 0.0;
-=======
->>>>>>> 7b0c974f
 
    GeomVert[6]->IntPoint(2).x = 0.0;
    GeomVert[6]->IntPoint(2).y = 1.0;
    GeomVert[6]->IntPoint(2).z = 0.0;
-<<<<<<< HEAD
-   GeomVert[6]->IntPoint(2).t = 0.0;
-=======
->>>>>>> 7b0c974f
 
    GeomVert[6]->IntPoint(3).x = 0.0;
    GeomVert[6]->IntPoint(3).y = 0.0;
    GeomVert[6]->IntPoint(3).z = 1.0;
-<<<<<<< HEAD
-   GeomVert[6]->IntPoint(3).t = 0.0;
-
-   GeomVert[6]->IntPoint(4).x = 0.0;
-   GeomVert[6]->IntPoint(4).y = 0.0;
-   GeomVert[6]->IntPoint(4).z = 0.0;
-   GeomVert[6]->IntPoint(4).t = 1.0;
-
-=======
 
    GeomVert[6]->IntPoint(4).x = 1.0;
    GeomVert[6]->IntPoint(4).y = 0.0;
@@ -171,7 +138,34 @@
    GeomVert[6]->IntPoint(5).x = 0.0;
    GeomVert[6]->IntPoint(5).y = 1.0;
    GeomVert[6]->IntPoint(5).z = 1.0;
->>>>>>> 7b0c974f
+
+   // Vertices for Geometry::PENTATOPE
+   GeomVert[7] = new IntegrationRule(5);
+   GeomVert[7]->IntPoint(0).x = 0.0;
+   GeomVert[7]->IntPoint(0).y = 0.0;
+   GeomVert[7]->IntPoint(0).z = 0.0;
+   GeomVert[7]->IntPoint(0).t = 0.0;
+
+   GeomVert[7]->IntPoint(1).x = 1.0;
+   GeomVert[7]->IntPoint(1).y = 0.0;
+   GeomVert[7]->IntPoint(1).z = 0.0;
+   GeomVert[7]->IntPoint(1).t = 0.0;
+
+   GeomVert[7]->IntPoint(2).x = 0.0;
+   GeomVert[7]->IntPoint(2).y = 1.0;
+   GeomVert[7]->IntPoint(2).z = 0.0;
+   GeomVert[7]->IntPoint(2).t = 0.0;
+
+   GeomVert[7]->IntPoint(3).x = 0.0;
+   GeomVert[7]->IntPoint(3).y = 0.0;
+   GeomVert[7]->IntPoint(3).z = 1.0;
+   GeomVert[7]->IntPoint(3).t = 0.0;
+
+   GeomVert[7]->IntPoint(4).x = 0.0;
+   GeomVert[7]->IntPoint(4).y = 0.0;
+   GeomVert[7]->IntPoint(4).z = 0.0;
+   GeomVert[7]->IntPoint(4).t = 1.0;
+
 
    GeomCenter[POINT].x = 0.0;
    GeomCenter[POINT].y = 0.0;
@@ -197,16 +191,14 @@
    GeomCenter[CUBE].y = 0.5;
    GeomCenter[CUBE].z = 0.5;
 
-<<<<<<< HEAD
+   GeomCenter[PRISM].x = 1.0 / 3.0;
+   GeomCenter[PRISM].y = 1.0 / 3.0;
+   GeomCenter[PRISM].z = 0.5;
+
    GeomCenter[PENTATOPE].x = 0.2;
    GeomCenter[PENTATOPE].y = 0.2;
    GeomCenter[PENTATOPE].z = 0.2;
    GeomCenter[PENTATOPE].t = 0.2;
-=======
-   GeomCenter[PRISM].x = 1.0 / 3.0;
-   GeomCenter[PRISM].y = 1.0 / 3.0;
-   GeomCenter[PRISM].z = 0.5;
->>>>>>> 7b0c974f
 
    GeomToPerfGeomJac[POINT]       = NULL;
    GeomToPerfGeomJac[SEGMENT]     = new DenseMatrix(1);
@@ -214,11 +206,8 @@
    GeomToPerfGeomJac[SQUARE]      = new DenseMatrix(2);
    GeomToPerfGeomJac[TETRAHEDRON] = new DenseMatrix(3);
    GeomToPerfGeomJac[CUBE]        = new DenseMatrix(3);
-<<<<<<< HEAD
+   GeomToPerfGeomJac[PRISM]       = new DenseMatrix(3);
    GeomToPerfGeomJac[PENTATOPE]   = new DenseMatrix(4);
-=======
-   GeomToPerfGeomJac[PRISM]       = new DenseMatrix(3);
->>>>>>> 7b0c974f
 
    PerfGeomToGeomJac[POINT]       = NULL;
    PerfGeomToGeomJac[SEGMENT]     = NULL;
@@ -226,11 +215,8 @@
    PerfGeomToGeomJac[SQUARE]      = NULL;
    PerfGeomToGeomJac[TETRAHEDRON] = new DenseMatrix(3);
    PerfGeomToGeomJac[CUBE]        = NULL;
-<<<<<<< HEAD
+   PerfGeomToGeomJac[PRISM]       = new DenseMatrix(3);
    PerfGeomToGeomJac[PENTATOPE]   = new DenseMatrix(4);
-=======
-   PerfGeomToGeomJac[PRISM]       = new DenseMatrix(3);
->>>>>>> 7b0c974f
 
    GeomToPerfGeomJac[SEGMENT]->Diag(1.0, 1);
    {
@@ -254,7 +240,15 @@
    }
    GeomToPerfGeomJac[CUBE]->Diag(1.0, 3);
    {
-<<<<<<< HEAD
+      IsoparametricTransformation pri_T;
+      pri_T.SetFE(&WedgeFE);
+      GetPerfPointMat (PRISM, pri_T.GetPointMat());
+      pri_T.FinalizeTransformation();
+      pri_T.SetIntPoint(&GeomCenter[PRISM]);
+      *GeomToPerfGeomJac[PRISM] = pri_T.Jacobian();
+      CalcInverse(pri_T.Jacobian(), *PerfGeomToGeomJac[PRISM]);
+   }
+   {
       Linear4DFiniteElement PentFE;
       IsoparametricTransformation pent_T;
       pent_T.SetFE(&PentFE);
@@ -263,16 +257,8 @@
       pent_T.SetIntPoint(&GeomCenter[PENTATOPE]);
       *GeomToPerfGeomJac[PENTATOPE] = pent_T.Jacobian();
       CalcInverse(pent_T.Jacobian(), *PerfGeomToGeomJac[PENTATOPE]);
-=======
-      IsoparametricTransformation pri_T;
-      pri_T.SetFE(&WedgeFE);
-      GetPerfPointMat (PRISM, pri_T.GetPointMat());
-      pri_T.FinalizeTransformation();
-      pri_T.SetIntPoint(&GeomCenter[PRISM]);
-      *GeomToPerfGeomJac[PRISM] = pri_T.Jacobian();
-      CalcInverse(pri_T.Jacobian(), *PerfGeomToGeomJac[PRISM]);
->>>>>>> 7b0c974f
-   }
+   }
+
 }
 
 Geometry::~Geometry()
@@ -295,11 +281,8 @@
       case Geometry::SQUARE:      return GeomVert[3];
       case Geometry::TETRAHEDRON: return GeomVert[4];
       case Geometry::CUBE:        return GeomVert[5];
-<<<<<<< HEAD
-      case Geometry::PENTATOPE:   return GeomVert[6];
-=======
       case Geometry::PRISM:       return GeomVert[6];
->>>>>>> 7b0c974f
+      case Geometry::PENTATOPE:   return GeomVert[7];
       default:
          mfem_error ("Geometry::GetVertices(...)");
    }
@@ -649,20 +632,19 @@
                           };
          return internal::IntersectSegment<6,3>(lbeg, lend, end);
       }
-<<<<<<< HEAD
+      case Geometry::PRISM:
+      {
+         double lend[5] = { end.x, end.y, end.z, 1.0-end.x-end.y, 1.0-end.z };
+         double lbeg[5] = { beg.x, beg.y, beg.z, 1.0-beg.x-beg.y, 1.0-beg.z };
+         return internal::IntersectSegment<5,3>(lbeg, lend, end);
+      }
       case Geometry::PENTATOPE:
       {
           double lend[5] = { end.x, end.y, end.z, end.t, 1.0-end.x-end.y-end.z-end.t };
           double lbeg[5] = { beg.x, beg.y, beg.z, beg.t, 1.0-beg.x-beg.y-beg.z-beg.t };
           return internal::IntersectSegment<5,4>(lbeg,lend,end);
-=======
-      case Geometry::PRISM:
-      {
-         double lend[5] = { end.x, end.y, end.z, 1.0-end.x-end.y, 1.0-end.z };
-         double lbeg[5] = { beg.x, beg.y, beg.z, 1.0-beg.x-beg.y, 1.0-beg.z };
-         return internal::IntersectSegment<5,3>(lbeg, lend, end);
->>>>>>> 7b0c974f
-      }
+      }
+
       default:
          MFEM_ABORT("Unknown type of reference element!");
    }
@@ -705,6 +687,45 @@
       case TETRAHEDRON:
       {
          return internal::ProjectTetrahedron(ip.x, ip.y, ip.z);
+      }
+
+      case PENTATOPE:
+      {
+         if (ip.t < 0.0)
+         {
+            ip.t = 0.0;
+            internal::ProjectTetrahedron(ip.x,ip.y,ip.z);
+         }
+         if (ip.z < 0.0)
+         {
+            ip.z = 0.0;
+            internal::ProjectTetrahedron(ip.x, ip.y, ip.t);
+            return false;
+         }
+         if (ip.y < 0.0)
+         {
+            ip.y = 0.0;
+            internal::ProjectTetrahedron(ip.x, ip.z, ip.t);
+            return false;
+         }
+         if (ip.x < 0.0)
+         {
+            ip.x = 0.0;
+            internal::ProjectTetrahedron(ip.y, ip.z, ip.t);
+            return false;
+         }
+         const double l5 = 1.0-ip.x-ip.y-ip.z-ip.t;
+         if (l5 < 0.0)
+         {
+            const double l5_4 = l5/5;
+            ip.x += l5_4;
+            ip.y += l5_4;
+            ip.z += l5_4;
+            internal::ProjectTetrahedron(ip.x, ip.y, ip.z);
+            ip.t = 1.0-ip.x-ip.y-ip.z;
+            return false;
+         }
+         return true;
       }
 
       case CUBE:
@@ -722,62 +743,6 @@
          return in_x && in_y && in_z;
       }
 
-      case PENTATOPE:
-      {
-         if (ip.t < 0.0)
-         {
-            ip.t = 0.0;
-            internal::ProjectTetrahedron(ip.x,ip.y,ip.z);
-         }
-         if (ip.z < 0.0)
-         {
-            ip.z = 0.0;
-            internal::ProjectTetrahedron(ip.x, ip.y, ip.t);
-            return false;
-         }
-         if (ip.y < 0.0)
-         {
-            ip.y = 0.0;
-            internal::ProjectTetrahedron(ip.x, ip.z, ip.t);
-            return false;
-         }
-         if (ip.x < 0.0)
-         {
-            ip.x = 0.0;
-            internal::ProjectTetrahedron(ip.y, ip.z, ip.t);
-            return false;
-         }
-         const double l5 = 1.0-ip.x-ip.y-ip.z-ip.t;
-         if (l5 < 0.0)
-         {
-            const double l5_4 = l5/5;
-            ip.x += l5_4;
-            ip.y += l5_4;
-            ip.z += l5_4;
-            internal::ProjectTetrahedron(ip.x, ip.y, ip.z);
-            ip.t = 1.0-ip.x-ip.y-ip.z;
-            return false;
-         }
-         return true;
-      }
-<<<<<<< HEAD
-=======
-
-      case CUBE:
-      {
-         bool in_x, in_y, in_z;
-         if (ip.x < 0.0)      { in_x = false; ip.x = 0.0; }
-         else if (ip.x > 1.0) { in_x = false; ip.x = 1.0; }
-         else                 { in_x = true; }
-         if (ip.y < 0.0)      { in_y = false; ip.y = 0.0; }
-         else if (ip.y > 1.0) { in_y = false; ip.y = 1.0; }
-         else                 { in_y = true; }
-         if (ip.z < 0.0)      { in_z = false; ip.z = 0.0; }
-         else if (ip.z > 1.0) { in_z = false; ip.z = 1.0; }
-         else                 { in_z = true; }
-         return in_x && in_y && in_z;
-      }
-
       case PRISM:
       {
          bool in_tri, in_z;
@@ -788,7 +753,6 @@
          return in_tri && in_z;
       }
 
->>>>>>> 7b0c974f
       default:
          MFEM_ABORT("Reference element type is not supported!");
    }
@@ -851,16 +815,6 @@
       }
       break;
 
-<<<<<<< HEAD
-      case Geometry::PENTATOPE:
-      {
-         pm.SetSize(4,5);
-         pm(0,0) = 0.0;  pm(1,0) = 0.0;  pm(2,0) = 0.0; pm(3,0) = 0.0;
-         pm(0,1) = 1.0;  pm(1,1) = 0.0;  pm(2,1) = 0.0; pm(3,1) = 0.0;
-         pm(0,2) = 0.5;  pm(1,2) = 0.86602540378443864676;  pm(2,2) = 0.0; pm(3,2) = 0.0;
-         pm(0,3) = 0.5;  pm(1,3) = 0.28867513459481288225;  pm(2,3) = 0.81649658092772603273; pm(3,3) = 0.0;
-         pm(0,4) = 0.5;  pm(1,4) = 0.28867513459481288225;  pm(2,4) = 0.20412414523193150819; pm(3,4) = 0.7905694150420948330;
-=======
       case Geometry::PRISM:
       {
          pm.SetSize (3, 6);
@@ -870,7 +824,17 @@
          pm(0,3) = 0.0;  pm(1,3) = 0.0;  pm(2,3) = 1.0;
          pm(0,4) = 1.0;  pm(1,4) = 0.0;  pm(2,4) = 1.0;
          pm(0,5) = 0.5;  pm(1,5) = 0.86602540378443864676;  pm(2,5) = 1.0;
->>>>>>> 7b0c974f
+      }
+      break;
+
+      case Geometry::PENTATOPE:
+      {
+         pm.SetSize(4,5);
+         pm(0,0) = 0.0;  pm(1,0) = 0.0;  pm(2,0) = 0.0; pm(3,0) = 0.0;
+         pm(0,1) = 1.0;  pm(1,1) = 0.0;  pm(2,1) = 0.0; pm(3,1) = 0.0;
+         pm(0,2) = 0.5;  pm(1,2) = 0.86602540378443864676;  pm(2,2) = 0.0; pm(3,2) = 0.0;
+         pm(0,3) = 0.5;  pm(1,3) = 0.28867513459481288225;  pm(2,3) = 0.81649658092772603273; pm(3,3) = 0.0;
+         pm(0,4) = 0.5;  pm(1,4) = 0.28867513459481288225;  pm(2,4) = 0.20412414523193150819; pm(3,4) = 0.7905694150420948330;
       }
       break;
 
@@ -892,21 +856,13 @@
    }
 }
 
-<<<<<<< HEAD
-const int Geometry::NumBdrArray[NumGeom] = { 0, 2, 3, 4, 4, 6, 5, 24 };
-const int Geometry::Dimension[NumGeom] = { 0, 1, 2, 2, 3, 3, 4, 4 };
-const int Geometry::NumVerts[NumGeom] = { 1, 2, 3, 4, 4, 8, 5, 16 };
-const int Geometry::NumEdges[NumGeom] = { 0, 1, 3, 4, 6, 12, 10, 32 };
-const int Geometry::NumFaces[NumGeom] = { 0, 0, 1, 1, 4, 6, 5, 24 };
-=======
-const int Geometry::NumBdrArray[NumGeom] = { 0, 2, 3, 4, 4, 6, 5 };
-const int Geometry::Dimension[NumGeom] = { 0, 1, 2, 2, 3, 3, 3 };
+const int Geometry::NumBdrArray[NumGeom] = { 0, 2, 3, 4, 4, 6, 5, 5, 24 };
+const int Geometry::Dimension[NumGeom] = { 0, 1, 2, 2, 3, 3, 3, 4, 4 };
 const int Geometry::DimStart[MaxDim+2] =
-{ POINT, SEGMENT, TRIANGLE, TETRAHEDRON, NUM_GEOMETRIES };
-const int Geometry::NumVerts[NumGeom] = { 1, 2, 3, 4, 4, 8, 6 };
-const int Geometry::NumEdges[NumGeom] = { 0, 1, 3, 4, 6, 12, 9 };
-const int Geometry::NumFaces[NumGeom] = { 0, 0, 1, 1, 4, 6, 5 };
->>>>>>> 7b0c974f
+{ POINT, SEGMENT, TRIANGLE, TETRAHEDRON, PENTATOPE, NUM_GEOMETRIES };
+const int Geometry::NumVerts[NumGeom] = { 1, 2, 3, 4, 4, 8, 6, 5, 16 };
+const int Geometry::NumEdges[NumGeom] = { 0, 1, 3, 4, 6, 12, 9, 10, 32 };
+const int Geometry::NumFaces[NumGeom] = { 0, 0, 1, 1, 4, 6, 5, 5, 24 };
 
 const int Geometry::
 Constants<Geometry::POINT>::Orient[1][1] = {{0}};
@@ -971,8 +927,12 @@
 Constants<Geometry::TETRAHEDRON>::VertToVert::I[4] = {0, 3, 5, 6};
 const int Geometry::
 Constants<Geometry::TETRAHEDRON>::VertToVert::J[6][2] =
-<<<<<<< HEAD
-{{1, 0}, {2, 1}, {3, 2}, {2, 3}, {3, 4}, {3, 5}};
+{
+   {1, 0}, {2, 1}, {3, 2}, // 0,1:0   0,2:1   0,3:2
+   {2, 3}, {3, 4},         // 1,2:3   1,3:4
+   {3, 5}                  // 2,3:5
+};
+
 const int Geometry::
 Constants<Geometry::TETRAHEDRON>::Orient[24][4] =
 {
@@ -986,13 +946,6 @@
 const int Geometry::
 Constants<Geometry::TETRAHEDRON>::InvOrient[24] = 
 {0, 1, 4, 3, 2, 5, 12, 15, 8, 23, 20, 11, 6, 19, 18, 7, 16, 17, 14, 13, 10, 21, 22, 9};
-=======
-{
-   {1, 0}, {2, 1}, {3, 2}, // 0,1:0   0,2:1   0,3:2
-   {2, 3}, {3, 4},         // 1,2:3   1,3:4
-   {3, 5}                  // 2,3:5
-};
->>>>>>> 7b0c974f
 
 const int Geometry::
 Constants<Geometry::CUBE>::Edges[12][2] =
@@ -1026,7 +979,29 @@
    {7,-7}                  // 6,7:-7
 };
 
-<<<<<<< HEAD
+const int Geometry::
+Constants<Geometry::PRISM>::Edges[9][2] =
+{{0, 1}, {1, 2}, {2, 0}, {3, 4}, {4, 5}, {5, 3}, {0, 3}, {1, 4}, {2, 5}};
+const int Geometry::
+Constants<Geometry::PRISM>::FaceTypes[5] =
+{
+   Geometry::TRIANGLE, Geometry::TRIANGLE,
+   Geometry::SQUARE, Geometry::SQUARE, Geometry::SQUARE
+};
+const int Geometry::
+Constants<Geometry::PRISM>::FaceVert[5][4] =
+{{0, 2, 1, -1}, {3, 4, 5, -1}, {0, 1, 4, 3}, {1, 2, 5, 4}, {2, 0, 3, 5}};
+const int Geometry::
+Constants<Geometry::PRISM>::VertToVert::I[6] = {0, 3, 5, 6, 8, 9};
+const int Geometry::
+Constants<Geometry::PRISM>::VertToVert::J[9][2] =
+{
+   {1, 0}, {2, -3}, {3, 6}, // 0,1:0   0,2:-3  0,3:6
+   {2, 1}, {4, 7},          // 1,2:1   1,4:7
+   {5, 8},                  // 2,5:8
+   {4, 3}, {5, -6},         // 3,4:3   3,5:-6
+   {5, 4}                   // 4,5:4
+};
 
 const int Geometry::
 Constants<Geometry::PENTATOPE>::Edges[10][2] =
@@ -1086,34 +1061,6 @@
 };
 
 
-Geometry Geometries;
-=======
-const int Geometry::
-Constants<Geometry::PRISM>::Edges[9][2] =
-{{0, 1}, {1, 2}, {2, 0}, {3, 4}, {4, 5}, {5, 3}, {0, 3}, {1, 4}, {2, 5}};
-const int Geometry::
-Constants<Geometry::PRISM>::FaceTypes[5] =
-{
-   Geometry::TRIANGLE, Geometry::TRIANGLE,
-   Geometry::SQUARE, Geometry::SQUARE, Geometry::SQUARE
-};
-const int Geometry::
-Constants<Geometry::PRISM>::FaceVert[5][4] =
-{{0, 2, 1, -1}, {3, 4, 5, -1}, {0, 1, 4, 3}, {1, 2, 5, 4}, {2, 0, 3, 5}};
-const int Geometry::
-Constants<Geometry::PRISM>::VertToVert::I[6] = {0, 3, 5, 6, 8, 9};
-const int Geometry::
-Constants<Geometry::PRISM>::VertToVert::J[9][2] =
-{
-   {1, 0}, {2, -3}, {3, 6}, // 0,1:0   0,2:-3  0,3:6
-   {2, 1}, {4, 7},          // 1,2:1   1,4:7
-   {5, 8},                  // 2,5:8
-   {4, 3}, {5, -6},         // 3,4:3   3,5:-6
-   {5, 4}                   // 4,5:4
-};
->>>>>>> 7b0c974f
-
-
 GeometryRefiner::GeometryRefiner()
 {
    type = Quadrature1D::ClosedUniform;
@@ -1169,6 +1116,19 @@
 
    switch (Geom)
    {
+      case Geometry::POINT:
+      {
+         RG = new RefinedGeometry(1, 1, 0);
+         RG->Times = 1;
+         RG->ETimes = 0;
+         RG->Type = type;
+         RG->RefPts.IntPoint(0).x = cp[0];
+         RG->RefGeoms[0] = 0;
+
+         RGeom[Geometry::POINT].Append(RG);
+         return RG;
+      }
+
       case Geometry::SEGMENT:
       {
          RG = new RefinedGeometry(Times+1, 2*Times, 0);
