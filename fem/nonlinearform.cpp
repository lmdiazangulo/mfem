--- conflicted
+++ resolved
@@ -578,11 +578,9 @@
          }
       }
 
-<<<<<<< HEAD
-   // Free the allocated memory
-=======
+
    // free the allocated memory
->>>>>>> 265ed8ca
+  
    for (int i = 0; i < fes.Size(); ++i)
    {
       delete el_x[i];
