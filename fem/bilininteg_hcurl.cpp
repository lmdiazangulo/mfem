--- conflicted
+++ resolved
@@ -32,16 +32,11 @@
    const bool symmetric = (coeffDim != 4);
    auto W = w.Read();
    auto J = Reshape(j.Read(), NQ, 2, 2, NE);
-<<<<<<< HEAD
    const bool const_c = _coeff.Size()==coeffDim;
    auto coeff = const_c ?
                 Reshape(_coeff.Read(), coeffDim, 1, 1)
                 : Reshape(_coeff.Read(), coeffDim, NQ, NE);
-   auto y = Reshape(op.Write(), NQ, 3, NE);
-=======
-   auto coeff = Reshape(_coeff.Read(), coeffDim, NQ, NE);
    auto y = Reshape(op.Write(), NQ, symmetric ? 3 : 4, NE);
->>>>>>> 3a06bc39
 
    MFEM_FORALL(e, NE,
    {
@@ -51,24 +46,13 @@
          const double J21 = J(q,1,0,e);
          const double J12 = J(q,0,1,e);
          const double J22 = J(q,1,1,e);
-<<<<<<< HEAD
-         const double coeff1 = const_c ? coeff(0,0,0) : coeff(0, q, e);
-         const double coeff2 = coeffDim == 2 ?
-         (const_c ? coeff(1,0,0) : coeff(1, q, e)) : coeff1;
-         const double w = W[q];
-         const double c_detJ1 = w * coeff1 / ((J11*J22)-(J21*J12));
-         const double c_detJ2 = w * coeff2 / ((J11*J22)-(J21*J12));
-         y(q,0,e) =  (c_detJ2*J12*J12 + c_detJ1*J22*J22); // 1,1
-         y(q,1,e) = -(c_detJ2*J12*J11 + c_detJ1*J22*J21); // 1,2
-         y(q,2,e) =  (c_detJ2*J11*J11 + c_detJ1*J21*J21); // 2,2
-=======
 
          if (coeffDim == 3 || coeffDim == 4) // Matrix coefficient version
          {
             // First compute entries of R = MJ^{-T}, without det J factor.
             const double M11 = coeff(0, q, e);
-            const double M12 = coeff(1, q, e);
-            const double M21 = symmetric ? M12 : coeff(2, q, e);
+            const double M21 = coeff(1, q, e);
+            const double M12 = symmetric ? M21 : coeff(2, q, e);
             const double M22 = symmetric ? coeff(2, q, e) : coeff(3, q, e);
             const double R11 = M11*J22 - M12*J12;
             const double R21 = M21*J22 - M22*J12;
@@ -88,14 +72,15 @@
          }
          else  // Vector or scalar coefficient version
          {
-            const double c_detJ1 = W[q] * coeff(0, q, e) / ((J11*J22)-(J21*J12));
-            const double c_detJ2 = (coeffDim == 2) ? W[q] * coeff(1, q, e)
+            const double c0 = const_c ? coeff(0, 0, 0) : coeff(0, q, e);
+            const double c1 = (coeffDim == 2) ? (const_c ? coeff(1, 0, 0) : coeff(1, q, e)) : c0;
+            const double c_detJ1 = W[q] * c0 / ((J11*J22)-(J21*J12));
+            const double c_detJ2 = (coeffDim == 2) ? W[q] * c1
                                    / ((J11*J22)-(J21*J12)) : c_detJ1;
             y(q,0,e) =  (c_detJ2*J12*J12 + c_detJ1*J22*J22); // 1,1
             y(q,1,e) = -(c_detJ2*J12*J11 + c_detJ1*J22*J21); // 1,2
             y(q,2,e) =  (c_detJ2*J11*J11 + c_detJ1*J21*J21); // 2,2
          }
->>>>>>> 3a06bc39
       }
    });
 }
@@ -113,16 +98,11 @@
    const bool symmetric = (coeffDim != 9);
    auto W = w.Read();
    auto J = Reshape(j.Read(), NQ, 3, 3, NE);
-<<<<<<< HEAD
    const bool const_c = _coeff.Size()==coeffDim;
    auto coeff = const_c ?
                 Reshape(_coeff.Read(), coeffDim, 1, 1)
                 : Reshape(_coeff.Read(), coeffDim, NQ, NE);
-   auto y = Reshape(op.Write(), NQ, 6, NE);
-=======
-   auto coeff = Reshape(_coeff.Read(), coeffDim, NQ, NE);
    auto y = Reshape(op.Write(), NQ, symmetric ? 6 : 9, NE);
->>>>>>> 3a06bc39
 
    MFEM_FORALL(e, NE,
    {
@@ -141,14 +121,6 @@
          /* */               J21 * (J12 * J33 - J32 * J13) +
          /* */               J31 * (J12 * J23 - J22 * J13);
          const double w_detJ = W[q] / detJ;
-<<<<<<< HEAD
-         const double D1 = const_c ? coeff(0,0,0) : coeff(0, q, e);
-         const double D2 = coeffDim == 3 ?
-         (const_c ? coeff(1,0,0) : coeff(1, q, e)) : D1;
-         const double D3 = coeffDim == 3 ?
-         (const_c ? coeff(2,0,0) : coeff(2, q, e)) : D1;
-=======
->>>>>>> 3a06bc39
          // adj(J)
          const double A11 = (J22 * J33) - (J23 * J32);
          const double A12 = (J32 * J13) - (J12 * J33);
@@ -164,13 +136,13 @@
          {
             // First compute entries of R = MJ^{-T} = M adj(J)^T, without det J factor.
             const double M11 = coeff(0, q, e);
-            const double M12 = coeff(1, q, e);
-            const double M13 = coeff(2, q, e);
-            const double M21 = (!symmetric) ? coeff(3, q, e) : M12;
+            const double M21 = coeff(1, q, e);
+            const double M31 = coeff(2, q, e);
+            const double M12 = (!symmetric) ? coeff(3, q, e) : M21;
             const double M22 = (!symmetric) ? coeff(4, q, e) : coeff(3, q, e);
-            const double M23 = (!symmetric) ? coeff(5, q, e) : coeff(4, q, e);
-            const double M31 = (!symmetric) ? coeff(6, q, e) : M13;
-            const double M32 = (!symmetric) ? coeff(7, q, e) : M23;
+            const double M32 = (!symmetric) ? coeff(5, q, e) : coeff(4, q, e);
+            const double M13 = (!symmetric) ? coeff(6, q, e) : M31;
+            const double M23 = (!symmetric) ? coeff(7, q, e) : M32;
             const double M33 = (!symmetric) ? coeff(8, q, e) : coeff(5, q, e);
 
             const double R11 = M11*A11 + M12*A12 + M13*A13;
@@ -208,9 +180,9 @@
          }
          else  // Vector or scalar coefficient version
          {
-            const double D1 = coeff(0, q, e);
-            const double D2 = coeffDim == 3 ? coeff(1, q, e) : D1;
-            const double D3 = coeffDim == 3 ? coeff(2, q, e) : D1;
+            const double D1 = const_c ? coeff(0, 0, 0) : coeff(0, q, e);
+            const double D2 = coeffDim == 3 ? (const_c ? coeff(1, 0, 0) : coeff(1, q, e)) : D1;
+            const double D3 = coeffDim == 3 ? (const_c ? coeff(2, 0, 0) : coeff(2, q, e)) : D1;
             // detJ J^{-1} D J^{-T} = (1/detJ) adj(J) D adj(J)^T
             y(q,0,e) = w_detJ * (D1*A11*A11 + D2*A12*A12 + D3*A13*A13); // 1,1
             y(q,1,e) = w_detJ * (D1*A11*A21 + D2*A12*A22 + D3*A13*A23); // 2,1
@@ -799,7 +771,6 @@
    }
    else if (MQ)
    {
-      mfem_error("Not yet supported");
       MQ->Eval(fes,*ir,coeff);
    }
    else
