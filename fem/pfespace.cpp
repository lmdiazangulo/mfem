--- conflicted
+++ resolved
@@ -1341,7 +1341,6 @@
       elems.resize(j+1);
    }
 
-<<<<<<< HEAD
    void write(std::ostream &os, double sign) const
    {
       mfem::write<int>(os, elems.size());
@@ -1371,12 +1370,6 @@
  *  Used by ParFiniteElementSpace::ParallelConformingInterpolation.
  */
 class NeighborRowMessage : public VarMessage<314>
-=======
-void ParFiniteElementSpace
-::AddSlaveDependencies(DepList deps[], int master_rank,
-                       const Array<int> &master_dofs, int master_ndofs,
-                       const Array<int> &slave_dofs, DenseMatrix& I) const
->>>>>>> f01efa80
 {
 public:
    typedef NCMesh::MeshId MeshId;
@@ -1492,14 +1485,7 @@
    stream.str().swap(data);
 }
 
-<<<<<<< HEAD
 void NeighborRowMessage::Decode(int rank)
-=======
-void ParFiniteElementSpace
-::Add1To1Dependencies(DepList deps[], int owner_rank,
-                      const Array<int> &owner_dofs, int owner_ndofs,
-                      const Array<int> &dependent_dofs) const
->>>>>>> f01efa80
 {
    std::istringstream stream(data);
 
@@ -1560,15 +1546,10 @@
    }
 }
 
-<<<<<<< HEAD
 void
 ParFiniteElementSpace::ScheduleSendRow(const PMatrixRow &row, int dof,
                                        GroupId group_id,
                                        NeighborRowMessage::Map &send_msg) const
-=======
-void ParFiniteElementSpace
-::ReorderFaceDofs(Array<int> &dofs, int orient) const
->>>>>>> f01efa80
 {
    int ent, idx, edof;
    UnpackDof(dof, ent, idx, edof);
@@ -1587,13 +1568,9 @@
    }
 }
 
-<<<<<<< HEAD
 void ParFiniteElementSpace::ForwardRow(const PMatrixRow &row, int dof,
                                        GroupId group_sent_id, GroupId group_id,
                                        NeighborRowMessage::Map &send_msg) const
-=======
-void ParFiniteElementSpace::GetDofs(int type, int index, Array<int>& dofs) const
->>>>>>> f01efa80
 {
    int ent, idx, edof;
    UnpackDof(dof, ent, idx, edof);
@@ -1618,7 +1595,6 @@
    }
 }
 
-<<<<<<< HEAD
 #ifdef MFEM_DEBUG_PMATRIX
 void ParFiniteElementSpace
 ::DebugDumpDOFs(std::ofstream &os,
@@ -1626,9 +1602,6 @@
                 const Array<GroupId> &dof_group,
                 const Array<GroupId> &dof_owner,
                 const Array<bool> &finalized) const
-=======
-void ParFiniteElementSpace::GetParallelConformingInterpolation() const
->>>>>>> f01efa80
 {
    for (int i = 0; i < dof_group.Size(); i++)
    {
