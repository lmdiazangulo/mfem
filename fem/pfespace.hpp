--- conflicted
+++ resolved
@@ -262,19 +262,17 @@
        including the dofs for the edges and the vertices of the face. */
    virtual void GetFaceDofs(int i, Array<int> &dofs) const;
 
-<<<<<<< HEAD
    /// Return -1 if @a dof needs flipping the sign due to partition boundary.
    /** In vector-valued spaces (ND, RT), some of the local basis functions may
        need reversing direction due to local orientations of faces on parallel
        mesh partition boundaries. */
    int GetDofSign(int dof) const;
-=======
+
    /** Returns pointer to the FiniteElement in the FiniteElementCollection
        associated with i'th element in the mesh object. If @a i is greater than
        or equal to the number of local mesh elements, @a i will be interpreted
        as a shifted index of a face neigbor element. */
    virtual const FiniteElement *GetFE(int i) const;
->>>>>>> c40d97d2
 
    /** Returns an Operator that converts L-vectors to E-vectors on each face.
        The parallel version is different from the serial one because of the
