// Copyright (c) 2010-2021, Lawrence Livermore National Security, LLC. Produced
// at the Lawrence Livermore National Laboratory. All Rights reserved. See files
// LICENSE and NOTICE for details. LLNL-CODE-806117.
//
// This file is part of the MFEM library. For more information and source code
// availability visit https://mfem.org.
//
// MFEM is free software; you can redistribute it and/or modify it under the
// terms of the BSD-3 license. We welcome feedback and contributions, see file
// CONTRIBUTING.md for details.

#ifndef NONLINEARFORM_EXT_HPP
#define NONLINEARFORM_EXT_HPP

#include "../config/config.hpp"
#include "fespace.hpp"

namespace mfem
{

class NonlinearForm;
class NonlinearFormIntegrator;

/** @brief Class extending the NonlinearForm class to support the different
    AssemblyLevel%s. */
class NonlinearFormExtension : public Operator
{
protected:
   const NonlinearForm *nlf; ///< Not owned

public:
<<<<<<< HEAD
   NonlinearFormExtension(const NonlinearForm*);

   /// Assemble at the AssemblyLevel of the subclass.
   virtual void Assemble() = 0;
   /// Assemble gradient data at the AssemblyLevel of the subclass, for the
   /// state @a x, which is assumed to be a ldof Vector.
   virtual void AssembleGradient(const Vector &x) = 0;

   /// Assumes that @a x is a ldof Vector.
   virtual Operator &GetGradient(const Vector &x) const = 0;

   /// Assumes that @a x is a ldof Vector.
   virtual double GetGridFunctionEnergy(const Vector &x) const = 0;
=======
   NonlinearFormExtension(NonlinearForm *form);
   virtual void Assemble() = 0;
>>>>>>> 29398b21
};

/// Data and methods for partially-assembled nonlinear forms
class PANonlinearFormExtension : public NonlinearFormExtension
{
private:
   class Gradient : public Operator
   {
   protected:
      const Operator *elemR;
      const FiniteElementSpace &fes;
      const Array<NonlinearFormIntegrator*> &dnfi;
      mutable Vector ge, xe, ye, ze;

   public:
      /// Assumes that @a g is a ldof Vector.
      Gradient(const Vector &g, const PANonlinearFormExtension &ext);

      /// Assumes that @a x and @a y are ldof Vector%s.
      virtual void Mult(const Vector &x, Vector &y) const;

      /// Assumes that @a g is an ldof Vector.
      void ReInit(const Vector &g) { elemR->Mult(g, ge); }

      /// Assemble the diagonal of the gradient into the ldof Vector @a diag.
      virtual void AssembleDiagonal(Vector &diag) const;
   };

protected:
   mutable Vector xe, ye;
   mutable OperatorHandle Grad;
   const FiniteElementSpace &fes;
   const Array<NonlinearFormIntegrator*> &dnfi;
   const Operator *elemR;

public:
<<<<<<< HEAD
   PANonlinearFormExtension(NonlinearForm *nlf);

   void Assemble();
   void AssembleGradient(const Vector &x);

=======
   PANonlinearFormExtension(NonlinearForm*);
   void Assemble();
>>>>>>> 29398b21
   void Mult(const Vector &x, Vector &y) const;
   Operator &GetGradient(const Vector &x) const;
   double GetGridFunctionEnergy(const Vector &x) const;
};

/// Data and methods for unassembled nonlinear forms
class MFNonlinearFormExtension : public NonlinearFormExtension
{
protected:
   const FiniteElementSpace &fes; // Not owned
   mutable Vector localX, localY;
   const Operator *elem_restrict_lex; // Not owned
public:
   MFNonlinearFormExtension(NonlinearForm*);
   void Assemble();
   void Mult(const Vector &x, Vector &y) const;
};

}
#endif // NONLINEARFORM_EXT_HPP<|MERGE_RESOLUTION|>--- conflicted
+++ resolved
@@ -29,7 +29,6 @@
    const NonlinearForm *nlf; ///< Not owned
 
 public:
-<<<<<<< HEAD
    NonlinearFormExtension(const NonlinearForm*);
 
    /// Assemble at the AssemblyLevel of the subclass.
@@ -43,10 +42,6 @@
 
    /// Assumes that @a x is a ldof Vector.
    virtual double GetGridFunctionEnergy(const Vector &x) const = 0;
-=======
-   NonlinearFormExtension(NonlinearForm *form);
-   virtual void Assemble() = 0;
->>>>>>> 29398b21
 };
 
 /// Data and methods for partially-assembled nonlinear forms
@@ -83,16 +78,11 @@
    const Operator *elemR;
 
 public:
-<<<<<<< HEAD
    PANonlinearFormExtension(NonlinearForm *nlf);
 
    void Assemble();
    void AssembleGradient(const Vector &x);
 
-=======
-   PANonlinearFormExtension(NonlinearForm*);
-   void Assemble();
->>>>>>> 29398b21
    void Mult(const Vector &x, Vector &y) const;
    Operator &GetGradient(const Vector &x) const;
    double GetGridFunctionEnergy(const Vector &x) const;
@@ -108,7 +98,19 @@
 public:
    MFNonlinearFormExtension(NonlinearForm*);
    void Assemble();
+   void AssembleGradient(const Vector &x) { MFEM_ABORT("TODO"); }
+
    void Mult(const Vector &x, Vector &y) const;
+   Operator &GetGradient(const Vector &x) const
+   {
+      MFEM_ABORT("TODO");
+      return *const_cast<MFNonlinearFormExtension*>(this);
+   }
+   double GetGridFunctionEnergy(const Vector &x) const
+   {
+      MFEM_ABORT("TODO");
+      return 0.0;
+   }
 };
 
 }
