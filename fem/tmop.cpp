// Copyright (c) 2010-2020, Lawrence Livermore National Security, LLC. Produced
// at the Lawrence Livermore National Laboratory. All Rights reserved. See files
// LICENSE and NOTICE for details. LLNL-CODE-806117.
//
// This file is part of the MFEM library. For more information and source code
// availability visit https://mfem.org.
//
// MFEM is free software; you can redistribute it and/or modify it under the
// terms of the BSD-3 license. We welcome feedback and contributions, see file
// CONTRIBUTING.md for details.

#include "tmop.hpp"
#include "linearform.hpp"
#include "pgridfunc.hpp"
#include "tmop_tools.hpp"

namespace mfem
{

// Target-matrix optimization paradigm (TMOP) mesh quality metrics.

double TMOP_Metric_001::EvalW(const DenseMatrix &Jpt) const
{
   ie.SetJacobian(Jpt.GetData());
   return ie.Get_I1();
}

void TMOP_Metric_001::EvalP(const DenseMatrix &Jpt, DenseMatrix &P) const
{
   ie.SetJacobian(Jpt.GetData());
   P = ie.Get_dI1();
}

void TMOP_Metric_001::AssembleH(const DenseMatrix &Jpt,
                                const DenseMatrix &DS,
                                const double weight,
                                DenseMatrix &A) const
{
   ie.SetJacobian(Jpt.GetData());
   ie.SetDerivativeMatrix(DS.Height(), DS.GetData());
   ie.Assemble_ddI1(weight, A.GetData());
}

double TMOP_Metric_skew2D::EvalW(const DenseMatrix &Jpt) const
{
   MFEM_VERIFY(Jtr != NULL,
               "Requires a target Jacobian, use SetTargetJacobian().");

   DenseMatrix Jpr(2, 2);
   Mult(Jpt, *Jtr, Jpr);

   Vector col1, col2;
   Jpr.GetColumn(0, col1);
   Jpr.GetColumn(1, col2);
   double norm_prod = col1.Norml2() * col2.Norml2();
   const double cos_Jpr = (col1 * col2) / norm_prod,
                sin_Jpr = fabs(Jpr.Det()) / norm_prod;

   Jtr->GetColumn(0, col1);
   Jtr->GetColumn(1, col2);
   norm_prod = col1.Norml2() * col2.Norml2();
   const double cos_Jtr = (col1 * col2) / norm_prod,
                sin_Jtr = fabs(Jtr->Det()) / norm_prod;

   return 0.5 * (1.0 - cos_Jpr * cos_Jtr - sin_Jpr * sin_Jtr);
}

double TMOP_Metric_skew3D::EvalW(const DenseMatrix &Jpt) const
{
   MFEM_VERIFY(Jtr != NULL,
               "Requires a target Jacobian, use SetTargetJacobian().");

   DenseMatrix Jpr(3, 3);
   Mult(Jpt, *Jtr, Jpr);

   Vector col1, col2, col3;
   Jpr.GetColumn(0, col1);
   Jpr.GetColumn(1, col2);
   Jpr.GetColumn(2, col3);
   double norm_c1 = col1.Norml2(),
          norm_c2 = col2.Norml2(),
          norm_c3 = col3.Norml2();
   double cos_Jpr_12 = (col1 * col2) / (norm_c1 * norm_c2),
          cos_Jpr_13 = (col1 * col3) / (norm_c1 * norm_c3),
          cos_Jpr_23 = (col2 * col3) / (norm_c2 * norm_c3);
   double sin_Jpr_12 = std::sqrt(1.0 - cos_Jpr_12 * cos_Jpr_12),
          sin_Jpr_13 = std::sqrt(1.0 - cos_Jpr_13 * cos_Jpr_13),
          sin_Jpr_23 = std::sqrt(1.0 - cos_Jpr_23 * cos_Jpr_23);

   Jtr->GetColumn(0, col1);
   Jtr->GetColumn(1, col2);
   Jtr->GetColumn(2, col3);
   norm_c1 = col1.Norml2();
   norm_c2 = col2.Norml2(),
   norm_c3 = col3.Norml2();
   double cos_Jtr_12 = (col1 * col2) / (norm_c1 * norm_c2),
          cos_Jtr_13 = (col1 * col3) / (norm_c1 * norm_c3),
          cos_Jtr_23 = (col2 * col3) / (norm_c2 * norm_c3);
   double sin_Jtr_12 = std::sqrt(1.0 - cos_Jtr_12 * cos_Jtr_12),
          sin_Jtr_13 = std::sqrt(1.0 - cos_Jtr_13 * cos_Jtr_13),
          sin_Jtr_23 = std::sqrt(1.0 - cos_Jtr_23 * cos_Jtr_23);

   return (3.0 - cos_Jpr_12 * cos_Jtr_12 - sin_Jpr_12 * sin_Jtr_12
           - cos_Jpr_13 * cos_Jtr_13 - sin_Jpr_13 * sin_Jtr_13
           - cos_Jpr_23 * cos_Jtr_23 - sin_Jpr_23 * sin_Jtr_23) / 6.0;
}

double TMOP_Metric_aspratio2D::EvalW(const DenseMatrix &Jpt) const
{
   MFEM_VERIFY(Jtr != NULL,
               "Requires a target Jacobian, use SetTargetJacobian().");

   DenseMatrix Jpr(2, 2);
   Mult(Jpt, *Jtr, Jpr);

   Vector col1, col2;
   Jpr.GetColumn(0, col1);
   Jpr.GetColumn(1, col2);
   const double ratio_Jpr = col2.Norml2() / col1.Norml2();

   Jtr->GetColumn(0, col1);
   Jtr->GetColumn(1, col2);
   const double ratio_Jtr = col2.Norml2() / col1.Norml2();

   return 0.5 * (ratio_Jpr / ratio_Jtr + ratio_Jtr / ratio_Jpr) - 1.0;
}

double TMOP_Metric_aspratio3D::EvalW(const DenseMatrix &Jpt) const
{
   MFEM_VERIFY(Jtr != NULL,
               "Requires a target Jacobian, use SetTargetJacobian().");

   DenseMatrix Jpr(3, 3);
   Mult(Jpt, *Jtr, Jpr);

   Vector col1, col2, col3;
   Jpr.GetColumn(0, col1);
   Jpr.GetColumn(1, col2);
   Jpr.GetColumn(2, col3);
   double norm_c1 = col1.Norml2(),
          norm_c2 = col2.Norml2(),
          norm_c3 = col3.Norml2();
   double ratio_Jpr_1 = norm_c1 / std::sqrt(norm_c2 * norm_c3),
          ratio_Jpr_2 = norm_c2 / std::sqrt(norm_c1 * norm_c3),
          ratio_Jpr_3 = norm_c3 / std::sqrt(norm_c1 * norm_c2);

   Jtr->GetColumn(0, col1);
   Jtr->GetColumn(1, col2);
   Jtr->GetColumn(2, col3);
   norm_c1 = col1.Norml2();
   norm_c2 = col2.Norml2();
   norm_c3 = col3.Norml2();
   double ratio_Jtr_1 = norm_c1 / std::sqrt(norm_c2 * norm_c3),
          ratio_Jtr_2 = norm_c2 / std::sqrt(norm_c1 * norm_c3),
          ratio_Jtr_3 = norm_c3 / std::sqrt(norm_c1 * norm_c2);

   return ( 0.5 * (ratio_Jpr_1 / ratio_Jtr_1 + ratio_Jtr_1 / ratio_Jpr_1) +
            0.5 * (ratio_Jpr_2 / ratio_Jtr_2 + ratio_Jtr_2 / ratio_Jpr_2) +
            0.5 * (ratio_Jpr_3 / ratio_Jtr_3 + ratio_Jtr_3 / ratio_Jpr_3) - 3.0
          ) / 3.0;
}

// mu_14 = |T-I|^2
double TMOP_Metric_SSA2D::EvalW(const DenseMatrix &Jpt) const
{
   MFEM_VERIFY(Jtr != NULL,
               "Requires a target Jacobian, use SetTargetJacobian().");

   DenseMatrix Id(2,2);

   Id(0,0) = 1; Id(0,1) = 0;
   Id(1,0) = 0; Id(1,1) = 1;

   DenseMatrix Mat(2,2);
   Mat = Jpt;
   Mat.Add(-1,Id);
   return Mat.FNorm2();
}

// mu_85 = |T-T'|^2, where T'= |T|*I/sqrt(2)
double TMOP_Metric_SS2D::EvalW(const DenseMatrix &Jpt) const
{
   MFEM_VERIFY(Jtr != NULL,
               "Requires a target Jacobian, use SetTargetJacobian().");

   DenseMatrix Id(2,2);
   DenseMatrix Mat(2,2);
   Mat = Jpt;

   Id(0,0) = 1; Id(0,1) = 0;
   Id(1,0) = 0; Id(1,1) = 1;
   Id *= Mat.FNorm()/pow(2,0.5);

   Mat.Add(-1.,Id);
   return Mat.FNorm2();
}

double TMOP_Metric_002::EvalW(const DenseMatrix &Jpt) const
{
   ie.SetJacobian(Jpt.GetData());
   return 0.5 * ie.Get_I1b() - 1.0;
}

void TMOP_Metric_002::EvalP(const DenseMatrix &Jpt, DenseMatrix &P) const
{
   ie.SetJacobian(Jpt.GetData());
   P.Set(0.5, ie.Get_dI1b());
}

void TMOP_Metric_002::AssembleH(const DenseMatrix &Jpt,
                                const DenseMatrix &DS,
                                const double weight,
                                DenseMatrix &A) const
{
   ie.SetJacobian(Jpt.GetData());
   ie.SetDerivativeMatrix(DS.Height(), DS.GetData());
   ie.Assemble_ddI1b(0.5*weight, A.GetData());
}

double TMOP_Metric_007::EvalW(const DenseMatrix &Jpt) const
{
   // mu_7 = |J-J^{-t}|^2 = |J|^2 + |J^{-1}|^2 - 4
   ie.SetJacobian(Jpt.GetData());
   return ie.Get_I1()*(1. + 1./ie.Get_I2()) - 4.0;
}

void TMOP_Metric_007::EvalP(const DenseMatrix &Jpt, DenseMatrix &P) const
{
   // P = d(I1*(1 + 1/I2)) = (1 + 1/I2) dI1 - I1/I2^2 dI2
   ie.SetJacobian(Jpt.GetData());
   const double I2 = ie.Get_I2();
   Add(1. + 1./I2, ie.Get_dI1(), -ie.Get_I1()/(I2*I2), ie.Get_dI2(), P);
}

void TMOP_Metric_007::AssembleH(const DenseMatrix &Jpt,
                                const DenseMatrix &DS,
                                const double weight,
                                DenseMatrix &A) const
{
   //  P = d(I1*(1 + 1/I2))
   //    = (1 + 1/I2) dI1 - I1/I2^2 dI2
   //
   // dP = (-1/I2^2) (dI1 x dI2) + (1 + 1/I2) ddI1 -
   //      (dI2 x d(I1/I2^2)) - I1/I2^2 ddI2
   //    = (-1/I2^2) (dI1 x dI2) + (1 + 1/I2) ddI1 +
   //      (-1/I2^2) (dI2 x [dI1 - 2 I1/I2 dI2]) - I1/I2^2 ddI2
   //    = (-1/I2^2) (dI1 x dI2 + dI2 x dI1) + (1 + 1/I2) ddI1 +
   //      (2 I1/I2^3) (dI2 x dI2) - I1/I2^2 ddI2
   ie.SetJacobian(Jpt.GetData());
   ie.SetDerivativeMatrix(DS.Height(), DS.GetData());
   const double c1 = 1./ie.Get_I2();
   const double c2 = weight*c1*c1;
   const double c3 = ie.Get_I1()*c2;
   ie.Assemble_ddI1(weight*(1. + c1), A.GetData());
   ie.Assemble_ddI2(-c3, A.GetData());
   ie.Assemble_TProd(-c2, ie.Get_dI1(), ie.Get_dI2(), A.GetData());
   ie.Assemble_TProd(2*c1*c3, ie.Get_dI2(), A.GetData());
}

double TMOP_Metric_009::EvalW(const DenseMatrix &Jpt) const
{
   // mu_9 = det(J)*|J-J^{-t}|^2 = I1b * (I2b^2 + 1) - 4 * I2b
   //      = (I1 - 4)*I2b + I1b
   ie.SetJacobian(Jpt.GetData());
   return (ie.Get_I1() - 4.0)*ie.Get_I2b() + ie.Get_I1b();
}

void TMOP_Metric_009::EvalP(const DenseMatrix &Jpt, DenseMatrix &P) const
{
   // mu_9 = (I1 - 4)*I2b + I1b
   // P = (I1 - 4)*dI2b + I2b*dI1 + dI1b
   ie.SetJacobian(Jpt.GetData());
   Add(ie.Get_I1() - 4.0, ie.Get_dI2b(), ie.Get_I2b(), ie.Get_dI1(), P);
   P += ie.Get_dI1b();
}

void TMOP_Metric_009::AssembleH(const DenseMatrix &Jpt,
                                const DenseMatrix &DS,
                                const double weight,
                                DenseMatrix &A) const
{
   // P = (I1 - 4)*dI2b + I2b*dI1 + dI1b
   // dP = dI2b x dI1 + (I1-4)*ddI2b + dI1 x dI2b + I2b*ddI1 + ddI1b
   //    = (dI1 x dI2b + dI2b x dI1) + (I1-4)*ddI2b + I2b*ddI1 + ddI1b
   ie.SetJacobian(Jpt.GetData());
   ie.SetDerivativeMatrix(DS.Height(), DS.GetData());
   ie.Assemble_TProd(weight, ie.Get_dI1(), ie.Get_dI2b(), A.GetData());
   ie.Assemble_ddI2b(weight*(ie.Get_I1()-4.0), A.GetData());
   ie.Assemble_ddI1(weight*ie.Get_I2b(), A.GetData());
   ie.Assemble_ddI1b(weight, A.GetData());
}

double TMOP_Metric_022::EvalW(const DenseMatrix &Jpt) const
{
   // mu_22 = (0.5*|J|^2 - det(J)) / (det(J) - tau0)
   //       = (0.5*I1 - I2b) / (I2b - tau0)
   ie.SetJacobian(Jpt.GetData());
   const double I2b = ie.Get_I2b();
   return (0.5*ie.Get_I1() - I2b) / (I2b - tau0);
}

void TMOP_Metric_022::EvalP(const DenseMatrix &Jpt, DenseMatrix &P) const
{
   // mu_22 = (0.5*I1 - I2b) / (I2b - tau0)
   // P = 1/(I2b - tau0)*(0.5*dI1 - dI2b) - (0.5*I1 - I2b)/(I2b - tau0)^2*dI2b
   //   = 0.5/(I2b - tau0)*dI1 + (tau0 - 0.5*I1)/(I2b - tau0)^2*dI2b
   ie.SetJacobian(Jpt.GetData());
   const double c1 = 1.0/(ie.Get_I2b() - tau0);
   Add(c1/2, ie.Get_dI1(), (tau0 - ie.Get_I1()/2)*c1*c1, ie.Get_dI2b(), P);
}

void TMOP_Metric_022::AssembleH(const DenseMatrix &Jpt,
                                const DenseMatrix &DS,
                                const double weight,
                                DenseMatrix &A) const
{
   // P  = 0.5/(I2b - tau0)*dI1 + (tau0 - 0.5*I1)/(I2b - tau0)^2*dI2b
   // dP = -0.5/(I2b - tau0)^2*(dI1 x dI2b) + 0.5/(I2b - tau0)*ddI1
   //      + (dI2b x dz) + z*ddI2b
   //
   // z  = (tau0 - 0.5*I1)/(I2b - tau0)^2
   // dz = -0.5/(I2b - tau0)^2*dI1 - 2*(tau0 - 0.5*I1)/(I2b - tau0)^3*dI2b
   //
   // dP = -0.5/(I2b - tau0)^2*(dI1 x dI2b + dI2b x dI1)
   //      -2*z/(I2b - tau0)*(dI2b x dI2b)
   //      +0.5/(I2b - tau0)*ddI1 + z*ddI2b
   ie.SetJacobian(Jpt.GetData());
   ie.SetDerivativeMatrix(DS.Height(), DS.GetData());
   const double c1 = 1.0/(ie.Get_I2b() - tau0);
   const double c2 = weight*c1/2;
   const double c3 = c1*c2;
   const double c4 = (2*tau0 - ie.Get_I1())*c3; // weight*z
   ie.Assemble_TProd(-c3, ie.Get_dI1(), ie.Get_dI2b(), A.GetData());
   ie.Assemble_TProd(-2*c1*c4, ie.Get_dI2b(), A.GetData());
   ie.Assemble_ddI1(c2, A.GetData());
   ie.Assemble_ddI2b(c4, A.GetData());
}

double TMOP_Metric_050::EvalW(const DenseMatrix &Jpt) const
{
   // mu_50 = 0.5*|J^t J|^2/det(J)^2 - 1
   //       = 0.5*(l1^4 + l2^4)/(l1*l2)^2 - 1
   //       = 0.5*((l1/l2)^2 + (l2/l1)^2) - 1 = 0.5*(l1/l2 - l2/l1)^2
   //       = 0.5*(l1/l2 + l2/l1)^2 - 2 = 0.5*I1b^2 - 2
   ie.SetJacobian(Jpt.GetData());
   const double I1b = ie.Get_I1b();
   return 0.5*I1b*I1b - 2.0;
}

void TMOP_Metric_050::EvalP(const DenseMatrix &Jpt, DenseMatrix &P) const
{
   // mu_50 = 0.5*I1b^2 - 2
   // P = I1b*dI1b
   ie.SetJacobian(Jpt.GetData());
   P.Set(ie.Get_I1b(), ie.Get_dI1b());
}

void TMOP_Metric_050::AssembleH(const DenseMatrix &Jpt,
                                const DenseMatrix &DS,
                                const double weight,
                                DenseMatrix &A) const
{
   // P  = I1b*dI1b
   // dP = dI1b x dI1b + I1b*ddI1b
   ie.SetJacobian(Jpt.GetData());
   ie.SetDerivativeMatrix(DS.Height(), DS.GetData());
   ie.Assemble_TProd(weight, ie.Get_dI1b(), A.GetData());
   ie.Assemble_ddI1b(weight*ie.Get_I1b(), A.GetData());
}

double TMOP_Metric_055::EvalW(const DenseMatrix &Jpt) const
{
   // mu_55 = (det(J) - 1)^2 = (I2b - 1)^2
   ie.SetJacobian(Jpt.GetData());
   const double c1 = ie.Get_I2b() - 1.0;
   return c1*c1;
}

void TMOP_Metric_055::EvalP(const DenseMatrix &Jpt, DenseMatrix &P) const
{
   // mu_55 = (I2b - 1)^2
   // P = 2*(I2b - 1)*dI2b
   ie.SetJacobian(Jpt.GetData());
   P.Set(2*(ie.Get_I2b() - 1.0), ie.Get_dI2b());
}

void TMOP_Metric_055::AssembleH(const DenseMatrix &Jpt,
                                const DenseMatrix &DS,
                                const double weight,
                                DenseMatrix &A) const
{
   // P  = 2*(I2b - 1)*dI2b
   // dP = 2*(dI2b x dI2b) + 2*(I2b - 1)*ddI2b
   ie.SetJacobian(Jpt.GetData());
   ie.SetDerivativeMatrix(DS.Height(), DS.GetData());
   ie.Assemble_TProd(2*weight, ie.Get_dI2b(), A.GetData());
   ie.Assemble_ddI2b(2*weight*(ie.Get_I2b() - 1.0), A.GetData());
}

double TMOP_Metric_056::EvalW(const DenseMatrix &Jpt) const
{
   // mu_56 = 0.5*(I2b + 1/I2b) - 1
   ie.SetJacobian(Jpt.GetData());
   const double I2b = ie.Get_I2b();
   return 0.5*(I2b + 1.0/I2b) - 1.0;
}

void TMOP_Metric_056::EvalP(const DenseMatrix &Jpt, DenseMatrix &P) const
{
   // mu_56 = 0.5*(I2b + 1/I2b) - 1
   // P = 0.5*(1 - 1/I2b^2)*dI2b
   ie.SetJacobian(Jpt.GetData());
   P.Set(0.5 - 0.5/ie.Get_I2(), ie.Get_dI2b());
}

void TMOP_Metric_056::AssembleH(const DenseMatrix &Jpt,
                                const DenseMatrix &DS,
                                const double weight,
                                DenseMatrix &A) const
{
   // P  = 0.5*(1 - 1/I2b^2)*dI2b
   // dP = (1/I2b^3)*(dI2b x dI2b) + (0.5 - 0.5/I2)*ddI2b
   ie.SetJacobian(Jpt.GetData());
   ie.SetDerivativeMatrix(DS.Height(), DS.GetData());
   ie.Assemble_TProd(weight/(ie.Get_I2()*ie.Get_I2b()),
                     ie.Get_dI2b(), A.GetData());
   ie.Assemble_ddI2b(weight*(0.5 - 0.5/ie.Get_I2()), A.GetData());
}

double TMOP_Metric_058::EvalW(const DenseMatrix &Jpt) const
{
   // mu_58 = I1b*(I1b - 2)
   ie.SetJacobian(Jpt.GetData());
   const double I1b = ie.Get_I1b();
   return I1b*(I1b - 1.0);
}

void TMOP_Metric_058::EvalP(const DenseMatrix &Jpt, DenseMatrix &P) const
{
   // mu_58 = I1b*(I1b - 2)
   // P = (2*I1b - 2)*dI1b
   ie.SetJacobian(Jpt.GetData());
   P.Set(2*ie.Get_I1b() - 2.0, ie.Get_dI1b());
}

void TMOP_Metric_058::AssembleH(const DenseMatrix &Jpt,
                                const DenseMatrix &DS,
                                const double weight,
                                DenseMatrix &A) const
{
   // P  = (2*I1b - 2)*dI1b
   // dP =  2*(dI1b x dI1b) + (2*I1b - 2)*ddI1b
   ie.SetJacobian(Jpt.GetData());
   ie.SetDerivativeMatrix(DS.Height(), DS.GetData());
   ie.Assemble_TProd(2*weight, ie.Get_dI1b(), A.GetData());
   ie.Assemble_ddI1b(weight*(2*ie.Get_I1b() - 2.0), A.GetData());
}

double TMOP_Metric_077::EvalW(const DenseMatrix &Jpt) const
{
   ie.SetJacobian(Jpt.GetData());
   const double I2 = ie.Get_I2b();
   return  0.5*(I2*I2 + 1./(I2*I2) - 2.);
}

void TMOP_Metric_077::EvalP(const DenseMatrix &Jpt, DenseMatrix &P) const
{
   // Using I2b^2 = I2.
   // dmu77_dJ = 1/2 (1 - 1/I2^2) dI2_dJ.
   ie.SetJacobian(Jpt.GetData());
   const double I2 = ie.Get_I2();
   P.Set(0.5 * (1.0 - 1.0 / (I2 * I2)), ie.Get_dI2());
}

void TMOP_Metric_077::AssembleH(const DenseMatrix &Jpt,
                                const DenseMatrix &DS,
                                const double weight,
                                DenseMatrix &A) const
{
   ie.SetJacobian(Jpt.GetData());
   ie.SetDerivativeMatrix(DS.Height(), DS.GetData());
   const double I2 = ie.Get_I2(), I2inv_sq = 1.0 / (I2 * I2);
   ie.Assemble_ddI2(weight*0.5*(1.0 - I2inv_sq), A.GetData());
   ie.Assemble_TProd(weight * I2inv_sq / I2, ie.Get_dI2(), A.GetData());
}

double TMOP_Metric_211::EvalW(const DenseMatrix &Jpt) const
{
   // mu_211 = (det(J) - 1)^2 - det(J) + (det(J)^2 + eps)^{1/2}
   //        = (I2b - 1)^2 - I2b + sqrt(I2b^2 + eps)
   ie.SetJacobian(Jpt.GetData());
   const double I2b = ie.Get_I2b();
   return (I2b - 1.0)*(I2b - 1.0) - I2b + std::sqrt(I2b*I2b + eps);
}

void TMOP_Metric_211::EvalP(const DenseMatrix &Jpt, DenseMatrix &P) const
{
   MFEM_ABORT("Metric not implemented yet. Use metric mu_55 instead.");
}

void TMOP_Metric_211::AssembleH(const DenseMatrix &Jpt,
                                const DenseMatrix &DS,
                                const double weight,
                                DenseMatrix &A) const
{
   MFEM_ABORT("Metric not implemented yet. Use metric mu_55 instead.");
}

double TMOP_Metric_252::EvalW(const DenseMatrix &Jpt) const
{
   // mu_252 = 0.5*(det(J) - 1)^2 / (det(J) - tau0).
   ie.SetJacobian(Jpt.GetData());
   const double I2b = ie.Get_I2b();
   return 0.5*(I2b - 1.0)*(I2b - 1.0)/(I2b - tau0);
}

void TMOP_Metric_252::EvalP(const DenseMatrix &Jpt, DenseMatrix &P) const
{
   // mu_252 = 0.5*(det(J) - 1)^2 / (det(J) - tau0)
   // P = (c - 0.5*c*c ) * dI2b
   //
   // c = (I2b - 1)/(I2b - tau0), see TMOP_Metric_352 for details
   ie.SetJacobian(Jpt.GetData());
   const double I2b = ie.Get_I2b();
   const double c = (I2b - 1.0)/(I2b - tau0);
   P.Set(c - 0.5*c*c, ie.Get_dI2b());
}

void TMOP_Metric_252::AssembleH(const DenseMatrix &Jpt,
                                const DenseMatrix &DS,
                                const double weight,
                                DenseMatrix &A) const
{
   // c = (I2b - 1)/(I2b - tau0), see TMOP_Metric_352 for details
   //
   // P  = (c - 0.5*c*c ) * dI2b
   // dP = (1 - c)^2/(I2b - tau0)*(dI2b x dI2b) + (c - 0.5*c*c)*ddI2b
   ie.SetJacobian(Jpt.GetData());
   ie.SetDerivativeMatrix(DS.Height(), DS.GetData());
   const double I2b = ie.Get_I2b();
   const double c0 = 1.0/(I2b - tau0);
   const double c = c0*(I2b - 1.0);
   ie.Assemble_TProd(weight*c0*(1.0 - c)*(1.0 - c), ie.Get_dI2b(), A.GetData());
   ie.Assemble_ddI2b(weight*(c - 0.5*c*c), A.GetData());
}

double TMOP_Metric_301::EvalW(const DenseMatrix &Jpt) const
{
   ie.SetJacobian(Jpt.GetData());
   return std::sqrt(ie.Get_I1b()*ie.Get_I2b())/3. - 1.;
}

void TMOP_Metric_301::EvalP(const DenseMatrix &Jpt, DenseMatrix &P) const
{
   //  W = (1/3)*sqrt(I1b*I2b) - 1
   // dW = (1/6)/sqrt(I1b*I2b)*[I2b*dI1b + I1b*dI2b]
   ie.SetJacobian(Jpt.GetData());
   const double a = 1./(6.*std::sqrt(ie.Get_I1b()*ie.Get_I2b()));
   Add(a*ie.Get_I2b(), ie.Get_dI1b(), a*ie.Get_I1b(), ie.Get_dI2b(), P);
}

void TMOP_Metric_301::AssembleH(const DenseMatrix &Jpt,
                                const DenseMatrix &DS,
                                const double weight,
                                DenseMatrix &A) const
{
   //  dW = (1/6)/sqrt(I1b*I2b)*[I2b*dI1b + I1b*dI2b]
   //  dW = (1/6)*[z2*dI1b + z1*dI2b], z1 = sqrt(I1b/I2b), z2 = sqrt(I2b/I1b)
   // ddW = (1/6)*[dI1b x dz2 + z2*ddI1b + dI2b x dz1 + z1*ddI2b]
   //
   // dz1 = (1/2)*sqrt(I2b/I1b) [ (1/I2b)*dI1b + (I1b/(I2b*I2b))*dI2b ]
   //     = (1/2)/sqrt(I1b*I2b) [ dI1b + (I1b/I2b)*dI2b ]
   // dz2 = (1/2)/sqrt(I1b*I2b) [ (I2b/I1b)*dI1b + dI2b ]
   //
   // dI1b x dz2 + dI2b x dz1 =
   //    (1/2)/sqrt(I1b*I2b) dI1b x [ (I2b/I1b)*dI1b + dI2b ] +
   //    (1/2)/sqrt(I1b*I2b) dI2b x [ dI1b + (I1b/I2b)*dI2b ] =
   //    (1/2)/sqrt(I1b*I2b) [sqrt(I2b/I1b)*dI1b + sqrt(I1b/I2b)*dI2b] x
   //                        [sqrt(I2b/I1b)*dI1b + sqrt(I1b/I2b)*dI2b] =
   //    (1/2)/sqrt(I1b*I2b) [ 6*dW x 6*dW ] =
   //    (1/2)*(I1b*I2b)^{-3/2} (I2b*dI1b + I1b*dI2b) x (I2b*dI1b + I1b*dI2b)
   //
   // z1 = I1b/sqrt(I1b*I2b), z2 = I2b/sqrt(I1b*I2b)

   ie.SetJacobian(Jpt.GetData());
   ie.SetDerivativeMatrix(DS.Height(), DS.GetData());
   double d_I1b_I2b_data[9];
   DenseMatrix d_I1b_I2b(d_I1b_I2b_data, 3, 3);
   Add(ie.Get_I2b(), ie.Get_dI1b(), ie.Get_I1b(), ie.Get_dI2b(), d_I1b_I2b);
   const double I1b_I2b = ie.Get_I1b()*ie.Get_I2b();
   const double a = weight/(6*std::sqrt(I1b_I2b));
   ie.Assemble_ddI1b(a*ie.Get_I2b(), A.GetData());
   ie.Assemble_ddI2b(a*ie.Get_I1b(), A.GetData());
   ie.Assemble_TProd(a/(2*I1b_I2b), d_I1b_I2b_data, A.GetData());
}

double TMOP_Metric_302::EvalW(const DenseMatrix &Jpt) const
{
   // mu_2 = |J|^2 |J^{-1}|^2 / 9 - 1
   //      = (l1^2 + l2^2 + l3^3)*(l1^{-2} + l2^{-2} + l3^{-2}) / 9 - 1
   //      = I1*(l2^2*l3^2 + l1^2*l3^2 + l1^2*l2^2)/l1^2/l2^2/l3^2/9 - 1
   //      = I1*I2/det(J)^2/9 - 1 = I1b*I2b/9-1
   ie.SetJacobian(Jpt.GetData());
   return ie.Get_I1b()*ie.Get_I2b()/9. - 1.;
}

void TMOP_Metric_302::EvalP(const DenseMatrix &Jpt, DenseMatrix &P) const
{
   // mu_2 = I1b*I2b/9-1
   // P = (I1b/9)*dI2b + (I2b/9)*dI1b
   ie.SetJacobian(Jpt.GetData());
   Add(ie.Get_I1b()/9, ie.Get_dI2b(), ie.Get_I2b()/9, ie.Get_dI1b(), P);
}

void TMOP_Metric_302::AssembleH(const DenseMatrix &Jpt,
                                const DenseMatrix &DS,
                                const double weight,
                                DenseMatrix &A) const
{
   // P  = (I1b/9)*dI2b + (I2b/9)*dI1b
   // dP = (dI2b x dI1b)/9 + (I1b/9)*ddI2b + (dI1b x dI2b)/9 + (I2b/9)*ddI1b
   //    = (dI2b x dI1b + dI1b x dI2b)/9 + (I1b/9)*ddI2b + (I2b/9)*ddI1b
   ie.SetJacobian(Jpt.GetData());
   ie.SetDerivativeMatrix(DS.Height(), DS.GetData());
   const double c1 = weight/9;
   ie.Assemble_TProd(c1, ie.Get_dI1b(), ie.Get_dI2b(), A.GetData());
   ie.Assemble_ddI2b(c1*ie.Get_I1b(), A.GetData());
   ie.Assemble_ddI1b(c1*ie.Get_I2b(), A.GetData());
}

double TMOP_Metric_303::EvalW(const DenseMatrix &Jpt) const
{
   ie.SetJacobian(Jpt.GetData());
   return ie.Get_I1b()/3.0 - 1.0;
}

void TMOP_Metric_303::EvalP(const DenseMatrix &Jpt, DenseMatrix &P) const
{
   ie.SetJacobian(Jpt.GetData());
   P.Set(1./3., ie.Get_dI1b());
}

void TMOP_Metric_303::AssembleH(const DenseMatrix &Jpt,
                                const DenseMatrix &DS,
                                const double weight,
                                DenseMatrix &A) const
{
   ie.SetJacobian(Jpt.GetData());
   ie.SetDerivativeMatrix(DS.Height(), DS.GetData());
   ie.Assemble_ddI1b(weight/3., A.GetData());
}

double TMOP_Metric_315::EvalW(const DenseMatrix &Jpt) const
{
   // mu_315 = mu_15_3D = (det(J) - 1)^2
   ie.SetJacobian(Jpt.GetData());
   const double c1 = ie.Get_I3b() - 1.0;
   return c1*c1;
}

void TMOP_Metric_315::EvalP(const DenseMatrix &Jpt, DenseMatrix &P) const
{
   // mu_315 = (I3b - 1)^2
   // P = 2*(I3b - 1)*dI3b
   ie.SetJacobian(Jpt.GetData());
   P.Set(2*(ie.Get_I3b() - 1.0), ie.Get_dI3b());
}

void TMOP_Metric_315::AssembleH(const DenseMatrix &Jpt,
                                const DenseMatrix &DS,
                                const double weight,
                                DenseMatrix &A) const
{
   // P  = 2*(I3b - 1)*dI3b
   // dP = 2*(dI3b x dI3b) + 2*(I3b - 1)*ddI3b
   ie.SetJacobian(Jpt.GetData());
   ie.SetDerivativeMatrix(DS.Height(), DS.GetData());
   ie.Assemble_TProd(2*weight, ie.Get_dI3b(), A.GetData());
   ie.Assemble_ddI3b(2*weight*(ie.Get_I3b() - 1.0), A.GetData());
}

double TMOP_Metric_316::EvalW(const DenseMatrix &Jpt) const
{
   // mu_316 = mu_16_3D = 0.5*(I3b + 1/I3b) - 1
   ie.SetJacobian(Jpt.GetData());
   const double I3b = ie.Get_I3b();
   return 0.5*(I3b + 1.0/I3b) - 1.0;
}

void TMOP_Metric_316::EvalP(const DenseMatrix &Jpt, DenseMatrix &P) const
{
   // mu_316 = mu_16_3D = 0.5*(I3b + 1/I3b) - 1
   // P = 0.5*(1 - 1/I3b^2)*dI3b = (0.5 - 0.5/I3)*dI3b
   ie.SetJacobian(Jpt.GetData());
   P.Set(0.5 - 0.5/ie.Get_I3(), ie.Get_dI3b());
}

void TMOP_Metric_316::AssembleH(const DenseMatrix &Jpt,
                                const DenseMatrix &DS,
                                const double weight,
                                DenseMatrix &A) const
{
   // P  = 0.5*(1 - 1/I3b^2)*dI3b = (0.5 - 0.5/I3)*dI3b
   // dP = (1/I3b^3)*(dI3b x dI3b) + (0.5 - 0.5/I3)*ddI3b
   ie.SetJacobian(Jpt.GetData());
   ie.SetDerivativeMatrix(DS.Height(), DS.GetData());
   ie.Assemble_TProd(weight/(ie.Get_I3()*ie.Get_I3b()),
                     ie.Get_dI3b(), A.GetData());
   ie.Assemble_ddI3b(weight*(0.5 - 0.5/ie.Get_I3()), A.GetData());
}

double TMOP_Metric_321::EvalW(const DenseMatrix &Jpt) const
{
   // mu_321 = mu_21_3D = |J - J^{-t}|^2
   //        = |J|^2 + |J^{-1}|^2 - 6
   //        = |J|^2 + (l1^{-2} + l2^{-2} + l3^{-2}) - 6
   //        = |J|^2 + (l2^2*l3^2 + l1^2*l3^2 + l1^2*l2^2)/det(J)^2 - 6
   //        = I1 + I2/I3b^2 - 6 = I1 + I2/I3 - 6
   ie.SetJacobian(Jpt.GetData());
   return ie.Get_I1() + ie.Get_I2()/ie.Get_I3() - 6.0;
}

void TMOP_Metric_321::EvalP(const DenseMatrix &Jpt, DenseMatrix &P) const
{
   // mu_321 = I1 + I2/I3b^2 - 6 = I1 + I2/I3 - 6
   // P = dI1 + (1/I3)*dI2 - (2*I2/I3b^3)*dI3b
   ie.SetJacobian(Jpt.GetData());
   const double I3 = ie.Get_I3();
   Add(1.0/I3, ie.Get_dI2(),
       -2*ie.Get_I2()/(I3*ie.Get_I3b()), ie.Get_dI3b(), P);
   P += ie.Get_dI1();
}

void TMOP_Metric_321::AssembleH(const DenseMatrix &Jpt,
                                const DenseMatrix &DS,
                                const double weight,
                                DenseMatrix &A) const
{
   // P  = dI1 + (1/I3)*dI2 - (2*I2/I3b^3)*dI3b
   // dP = ddI1 + (-2/I3b^3)*(dI2 x dI3b) + (1/I3)*ddI2 + (dI3b x dz) + z*ddI3b
   //
   // z  = -2*I2/I3b^3
   // dz = (-2/I3b^3)*dI2 + (2*I2)*(3/I3b^4)*dI3b
   //
   // dP = ddI1 + (-2/I3b^3)*(dI2 x dI3b + dI3b x dI2) + (1/I3)*ddI2
   //      + (6*I2/I3b^4)*(dI3b x dI3b) + (-2*I2/I3b^3)*ddI3b
   ie.SetJacobian(Jpt.GetData());
   ie.SetDerivativeMatrix(DS.Height(), DS.GetData());
   const double c0 = 1.0/ie.Get_I3b();
   const double c1 = weight*c0*c0;
   const double c2 = -2*c0*c1;
   const double c3 = c2*ie.Get_I2();
   ie.Assemble_ddI1(weight, A.GetData());
   ie.Assemble_ddI2(c1, A.GetData());
   ie.Assemble_ddI3b(c3, A.GetData());
   ie.Assemble_TProd(c2, ie.Get_dI2(), ie.Get_dI3b(), A.GetData());
   ie.Assemble_TProd(-3*c0*c3, ie.Get_dI3b(), A.GetData());
}

double TMOP_Metric_352::EvalW(const DenseMatrix &Jpt) const
{
   // mu_352 = 0.5*(det(J) - 1)^2 / (det(J) - tau0)
   ie.SetJacobian(Jpt.GetData());
   const double I3b = ie.Get_I3b();
   return 0.5*(I3b - 1.0)*(I3b - 1.0)/(I3b - tau0);
}

void TMOP_Metric_352::EvalP(const DenseMatrix &Jpt, DenseMatrix &P) const
{
   // mu_352 = 0.5*(det(J) - 1)^2 / (det(J) - tau0)
   // P = (I3b - 1)/(I3b - tau0)*dI3b + 0.5*(I3b - 1)^2*(-1/(I3b - tau0)^2)*dI3b
   //   = [ (I3b - 1)/(I3b - tau0) - 0.5*(I3b - 1)^2/(I3b - tau0)^2 ] * dI3b
   //   = (c - 0.5*c*c) * dI3b
   ie.SetJacobian(Jpt.GetData());
   const double I3b = ie.Get_I3b();
   const double c = (I3b - 1.0)/(I3b - tau0);
   P.Set(c - 0.5*c*c, ie.Get_dI3b());
}

void TMOP_Metric_352::AssembleH(const DenseMatrix &Jpt,
                                const DenseMatrix &DS,
                                const double weight,
                                DenseMatrix &A) const
{
   // c = (I3b - 1)/(I3b - tau0)
   //
   // P  = (c - 0.5*c*c) * dI3b
   // dP = (1 - c)*(dI3b x dc) + (c - 0.5*c*c)*ddI3b
   //
   // dc = 1/(I3b - tau0)*dI3b - (I3b - 1)/(I3b - tau)^2*dI3b =
   //    = (1 - c)/(I3b - tau0)*dI3b
   //
   // dP = (1 - c)^2/(I3b - tau0)*(dI3b x dI3b) + (c - 0.5*c*c)*ddI3b
   ie.SetJacobian(Jpt.GetData());
   ie.SetDerivativeMatrix(DS.Height(), DS.GetData());
   const double I3b = ie.Get_I3b();
   const double c0 = 1.0/(I3b - tau0);
   const double c = c0*(I3b - 1.0);
   ie.Assemble_TProd(weight*c0*(1.0 - c)*(1.0 - c), ie.Get_dI3b(), A.GetData());
   ie.Assemble_ddI3b(weight*(c - 0.5*c*c), A.GetData());
}


void TargetConstructor::ComputeAvgVolume() const
{
   MFEM_VERIFY(nodes, "Nodes are not given!");
   MFEM_ASSERT(avg_volume == 0.0, "The average volume is already computed!");

   Mesh *mesh = nodes->FESpace()->GetMesh();
   const int NE = mesh->GetNE();
   IsoparametricTransformation Tr;
   double volume = 0.0;

   for (int i = 0; i < NE; i++)
   {
      mesh->GetElementTransformation(i, *nodes, &Tr);
      const IntegrationRule &ir =
         IntRules.Get(mesh->GetElementBaseGeometry(i), Tr.OrderJ());
      for (int j = 0; j < ir.GetNPoints(); j++)
      {
         const IntegrationPoint &ip = ir.IntPoint(j);
         Tr.SetIntPoint(&ip);
         volume += ip.weight * Tr.Weight();
      }
   }

   NCMesh *ncmesh = mesh->ncmesh;
   if (Parallel() == false)
   {
      avg_volume = (ncmesh == NULL) ?
                   volume / NE : volume / ncmesh->GetNumRootElements();

   }
#ifdef MFEM_USE_MPI
   else
   {
      double area_NE[4];
      area_NE[0] = volume; area_NE[1] = NE;
      MPI_Allreduce(area_NE, area_NE + 2, 2, MPI_DOUBLE, MPI_SUM, comm);
      avg_volume = (ncmesh == NULL) ?
                   area_NE[2] / area_NE[3] : area_NE[2] / ncmesh->GetNumRootElements();
   }
#endif
}

// virtual method
void TargetConstructor::ComputeElementTargets(int e_id, const FiniteElement &fe,
                                              const IntegrationRule &ir,
                                              const Vector &elfun,
                                              DenseTensor &Jtr) const
{
   MFEM_ASSERT(target_type == IDEAL_SHAPE_UNIT_SIZE || nodes != NULL, "");

   const FiniteElement *nfe = (target_type != IDEAL_SHAPE_UNIT_SIZE) ?
                              nodes->FESpace()->GetFE(e_id) : NULL;
   const DenseMatrix &Wideal =
      Geometries.GetGeomToPerfGeomJac(fe.GetGeomType());
   MFEM_ASSERT(Wideal.Height() == Jtr.SizeI(), "");
   MFEM_ASSERT(Wideal.Width() == Jtr.SizeJ(), "");

   switch (target_type)
   {
      case IDEAL_SHAPE_UNIT_SIZE:
      {
         for (int i = 0; i < ir.GetNPoints(); i++) { Jtr(i) = Wideal; }
         break;
      }
      case IDEAL_SHAPE_EQUAL_SIZE:
      {
         if (avg_volume == 0.0) { ComputeAvgVolume(); }
         DenseMatrix W(Wideal.Height());

         NCMesh *ncmesh = nodes->FESpace()->GetMesh()->ncmesh;
         double el_volume = avg_volume;
         if (ncmesh)
         {
            el_volume = avg_volume / ncmesh->GetElementSizeReduction(e_id);
         }

         W.Set(std::pow(volume_scale * el_volume / Wideal.Det(),
                        1./W.Height()), Wideal);
         for (int i = 0; i < ir.GetNPoints(); i++) { Jtr(i) = W; }
         break;
      }
      case IDEAL_SHAPE_GIVEN_SIZE:
      case GIVEN_SHAPE_AND_SIZE:
      {
         const int dim = nfe->GetDim(), dof = nfe->GetDof();
         MFEM_ASSERT(dim == nodes->FESpace()->GetVDim(), "");
         DenseMatrix dshape(dof, dim), pos(dof, dim);
         Array<int> xdofs(dof * dim);
         Vector posV(pos.Data(), dof * dim);
         double detW;

         // always initialize detW to suppress a warning:
         detW = (target_type == IDEAL_SHAPE_GIVEN_SIZE) ? Wideal.Det() : 0.0;
         nodes->FESpace()->GetElementVDofs(e_id, xdofs);
         nodes->GetSubVector(xdofs, posV);
         for (int i = 0; i < ir.GetNPoints(); i++)
         {
            nfe->CalcDShape(ir.IntPoint(i), dshape);
            MultAtB(pos, dshape, Jtr(i));
            if (target_type == IDEAL_SHAPE_GIVEN_SIZE)
            {
               const double det = Jtr(i).Det();
               MFEM_VERIFY(det > 0.0, "The given mesh is inverted!");
               Jtr(i).Set(std::pow(det / detW, 1./dim), Wideal);
            }
         }
         break;
      }
      default:
         MFEM_ABORT("invalid target type!");
   }
}

void TargetConstructor::ComputeElementTargetsGradient(int e_id,
                                                      const FiniteElement &fe,
                                                      const IntegrationRule &ir,
                                                      const Vector &elfun,
                                                      IsoparametricTransformation &Tpr,
                                                      DenseTensor &dJtr) const
{
   MFEM_ASSERT(target_type == IDEAL_SHAPE_UNIT_SIZE || nodes != NULL, "");

   for (int i = 0; i < fe.GetDim()*ir.GetNPoints(); i++) { dJtr(i) = 0.; }
}

void AnalyticAdaptTC::SetAnalyticTargetSpec(Coefficient *sspec,
                                            VectorCoefficient *vspec,
                                            TMOPMatrixCoefficient *mspec)
{
   scalar_tspec = sspec;
   vector_tspec = vspec;
   matrix_tspec = mspec;
}

void AnalyticAdaptTC::ComputeElementTargets(int e_id, const FiniteElement &fe,
                                            const IntegrationRule &ir,
                                            const Vector &elfun,
                                            DenseTensor &Jtr) const
{
   DenseMatrix point_mat;
   point_mat.UseExternalData(elfun.GetData(), fe.GetDof(), fe.GetDim());

   switch (target_type)
   {
      case GIVEN_FULL:
      {
         MFEM_VERIFY(matrix_tspec != NULL,
                     "Target type GIVEN_FULL requires a MatrixCoefficient.");

         IsoparametricTransformation Tpr;
         Tpr.SetFE(&fe);
         Tpr.ElementNo = e_id;
         Tpr.ElementType = ElementTransformation::ELEMENT;
         Tpr.GetPointMat().Transpose(point_mat);

         for (int i = 0; i < ir.GetNPoints(); i++)
         {
            const IntegrationPoint &ip = ir.IntPoint(i);
            Tpr.SetIntPoint(&ip);
            matrix_tspec->Eval(Jtr(i), Tpr, ip);
         }
         break;
      }
      default:
         MFEM_ABORT("Incompatible target type for analytic adaptation!");
   }
}

<<<<<<< HEAD
void AnalyticAdaptTC::ComputeElementTargetsGradient(int e_id,
                                                    const FiniteElement &fe,
                                                    const IntegrationRule &ir,
                                                    const Vector &elfun,
                                                    IsoparametricTransformation &Tpr,
                                                    DenseTensor &dJtr) const
{
   DenseMatrix point_mat;
   point_mat.UseExternalData(elfun.GetData(), fe.GetDof(), fe.GetDim());

   switch (target_type)
   {
      case GIVEN_FULL:
      {
         MFEM_VERIFY(matrix_tspec != NULL,
                     "Target type GIVEN_FULL requires a MatrixCoefficient.");

         IsoparametricTransformation Tpr;
         Tpr.SetFE(&fe);
         Tpr.ElementNo = e_id;
         Tpr.GetPointMat().Transpose(point_mat);

         for (int d = 0; d < fe.GetDim(); d++)
         {
            for (int i = 0; i < ir.GetNPoints(); i++)
            {
               const IntegrationPoint &ip = ir.IntPoint(i);
               Tpr.SetIntPoint(&ip);
               DenseMatrix &dJtr_i = dJtr(i + d*ir.GetNPoints());
               matrix_tspec->EvalP(dJtr_i, Tpr, ip, d);
            }
         }
         break;
      }
      default:
         MFEM_ABORT("Incompatible target type for analytic adaptation!");
   }
}

#ifdef MFEM_USE_MPI
void DiscreteAdaptTC::FinalizeParDiscreteTargetSpec(const ParGridFunction
                                                    &tspec_)
{
   MFEM_VERIFY(adapt_eval, "SetAdaptivityEvaluator() has not been called!")
   MFEM_VERIFY(ncomp > 0, "No target specifications have been set!");

   ParFiniteElementSpace *ptspec_fes = tspec_.ParFESpace();

=======
#ifdef MFEM_USE_MPI
void DiscreteAdaptTC::FinalizeParDiscreteTargetSpec(const ParGridFunction
                                                    &tspec_)
{
   MFEM_VERIFY(adapt_eval, "SetAdaptivityEvaluator() has not been called!")
   MFEM_VERIFY(ncomp > 0, "No target specifications have been set!");

   ParFiniteElementSpace *ptspec_fes = tspec_.ParFESpace();

>>>>>>> 21401db8
   adapt_eval->SetParMetaInfo(*ptspec_fes->GetParMesh(),
                              *ptspec_fes->FEColl(), ncomp);
   adapt_eval->SetInitialField(*tspec_fes->GetMesh()->GetNodes(), tspec);

   tspec_sav = tspec;

   delete tspec_fesv;
   tspec_fesv = new FiniteElementSpace(tspec_fes->GetMesh(),
                                       tspec_fes->FEColl(), ncomp);
}

void DiscreteAdaptTC::SetTspecAtIndex(int idx, const ParGridFunction &tspec_)
{
   const int vdim     = tspec_.FESpace()->GetVDim(),
             dof_cnt  = tspec_.Size()/vdim;
   for (int i = 0; i < dof_cnt*vdim; i++)
   {
      tspec(i+idx*dof_cnt) = tspec_(i);
   }

   FinalizeParDiscreteTargetSpec(tspec_);
}

void DiscreteAdaptTC::SetParDiscreteTargetSize(const ParGridFunction &tspec_)
{
   if (sizeidx > -1) { SetTspecAtIndex(sizeidx, tspec_); return; }
   sizeidx = ncomp;
   SetDiscreteTargetBase(tspec_);
   FinalizeParDiscreteTargetSpec(tspec_);
}

void DiscreteAdaptTC::SetParDiscreteTargetSkew(const ParGridFunction &tspec_)
{
   if (skewidx > -1) { SetTspecAtIndex(skewidx, tspec_); return; }
   skewidx = ncomp;
   SetDiscreteTargetBase(tspec_);
   FinalizeParDiscreteTargetSpec(tspec_);
}

void DiscreteAdaptTC::SetParDiscreteTargetAspectRatio(const ParGridFunction
                                                      &tspec_)
{
   if (aspectratioidx > -1) { SetTspecAtIndex(aspectratioidx, tspec_); return; }
   aspectratioidx = ncomp;
   SetDiscreteTargetBase(tspec_);
   FinalizeParDiscreteTargetSpec(tspec_);
}

void DiscreteAdaptTC::SetParDiscreteTargetOrientation(const ParGridFunction
                                                      &tspec_)
{
   if (orientationidx > -1) { SetTspecAtIndex(orientationidx, tspec_); return; }
   orientationidx = ncomp;
   SetDiscreteTargetBase(tspec_);
   FinalizeParDiscreteTargetSpec(tspec_);
}

void DiscreteAdaptTC::SetParDiscreteTargetSpec(const ParGridFunction &tspec_)
{
   SetParDiscreteTargetSize(tspec_);
   FinalizeParDiscreteTargetSpec(tspec_);
}
#endif

void DiscreteAdaptTC::SetDiscreteTargetBase(const GridFunction &tspec_)
{
   const int vdim     = tspec_.FESpace()->GetVDim(),
             dof_cnt  = tspec_.Size()/vdim;

   ncomp += vdim;

   delete tspec_fes;
   tspec_fes = new FiniteElementSpace(tspec_.FESpace()->GetMesh(),
                                      tspec_.FESpace()->FEColl(), 1);

   // need to append data to tspec
   // make a copy of tspec->tspec_temp, increase its size, and
   // copy data from tspec_temp -> tspec, then add new entries
   Vector tspec_temp = tspec;
   tspec.SetSize(ncomp*dof_cnt);

   for (int i = 0; i < tspec_temp.Size(); i++)
   {
      tspec(i) = tspec_temp(i);
   }

   for (int i = 0; i < dof_cnt*vdim; i++)
   {
      tspec(i+(ncomp-vdim)*dof_cnt) = tspec_(i);
   }
}

void DiscreteAdaptTC::SetTspecAtIndex(int idx, const GridFunction &tspec_)
<<<<<<< HEAD
{
   const int vdim     = tspec_.FESpace()->GetVDim(),
             dof_cnt  = tspec_.Size()/vdim;
   for (int i = 0; i < dof_cnt*vdim; i++)
   {
      tspec(i+idx*dof_cnt) = tspec_(i);
   }

   FinalizeSerialDiscreteTargetSpec();
}

void DiscreteAdaptTC::SetSerialDiscreteTargetSize(const GridFunction &tspec_)
{

   if (sizeidx > -1) { SetTspecAtIndex(sizeidx, tspec_); return; }
   sizeidx = ncomp;
   SetDiscreteTargetBase(tspec_);
   FinalizeSerialDiscreteTargetSpec();
}

void DiscreteAdaptTC::SetSerialDiscreteTargetSkew(const GridFunction &tspec_)
{
   if (skewidx > -1) { SetTspecAtIndex(skewidx, tspec_); return; }
   skewidx = ncomp;
   SetDiscreteTargetBase(tspec_);
   FinalizeSerialDiscreteTargetSpec();
}

void DiscreteAdaptTC::SetSerialDiscreteTargetAspectRatio(
   const GridFunction &tspec_)
{
   if (aspectratioidx > -1) { SetTspecAtIndex(aspectratioidx, tspec_); return; }
   aspectratioidx = ncomp;
   SetDiscreteTargetBase(tspec_);
   FinalizeSerialDiscreteTargetSpec();
}

void DiscreteAdaptTC::SetSerialDiscreteTargetOrientation(
   const GridFunction &tspec_)
{
   if (orientationidx > -1) { SetTspecAtIndex(orientationidx, tspec_); return; }
   orientationidx = ncomp;
   SetDiscreteTargetBase(tspec_);
   FinalizeSerialDiscreteTargetSpec();
}

void DiscreteAdaptTC::FinalizeSerialDiscreteTargetSpec()
{
   MFEM_VERIFY(adapt_eval, "SetAdaptivityEvaluator() has not been called!")
   MFEM_VERIFY(ncomp > 0, "No target specifications have been set!");

=======
{
   const int vdim     = tspec_.FESpace()->GetVDim(),
             dof_cnt  = tspec_.Size()/vdim;
   for (int i = 0; i < dof_cnt*vdim; i++)
   {
      tspec(i+idx*dof_cnt) = tspec_(i);
   }

   FinalizeSerialDiscreteTargetSpec();
}

void DiscreteAdaptTC::SetSerialDiscreteTargetSize(const GridFunction &tspec_)
{

   if (sizeidx > -1) { SetTspecAtIndex(sizeidx, tspec_); return; }
   sizeidx = ncomp;
   SetDiscreteTargetBase(tspec_);
   FinalizeSerialDiscreteTargetSpec();
}

void DiscreteAdaptTC::SetSerialDiscreteTargetSkew(const GridFunction &tspec_)
{
   if (skewidx > -1) { SetTspecAtIndex(skewidx, tspec_); return; }
   skewidx = ncomp;
   SetDiscreteTargetBase(tspec_);
   FinalizeSerialDiscreteTargetSpec();
}

void DiscreteAdaptTC::SetSerialDiscreteTargetAspectRatio(
   const GridFunction &tspec_)
{
   if (aspectratioidx > -1) { SetTspecAtIndex(aspectratioidx, tspec_); return; }
   aspectratioidx = ncomp;
   SetDiscreteTargetBase(tspec_);
   FinalizeSerialDiscreteTargetSpec();
}

void DiscreteAdaptTC::SetSerialDiscreteTargetOrientation(
   const GridFunction &tspec_)
{
   if (orientationidx > -1) { SetTspecAtIndex(orientationidx, tspec_); return; }
   orientationidx = ncomp;
   SetDiscreteTargetBase(tspec_);
   FinalizeSerialDiscreteTargetSpec();
}

void DiscreteAdaptTC::FinalizeSerialDiscreteTargetSpec()
{
   MFEM_VERIFY(adapt_eval, "SetAdaptivityEvaluator() has not been called!")
   MFEM_VERIFY(ncomp > 0, "No target specifications have been set!");

>>>>>>> 21401db8
   adapt_eval->SetSerialMetaInfo(*tspec_fes->GetMesh(),
                                 *tspec_fes->FEColl(), ncomp);
   adapt_eval->SetInitialField(*tspec_fes->GetMesh()->GetNodes(), tspec);

   tspec_sav = tspec;

   delete tspec_fesv;
   tspec_fesv = new FiniteElementSpace(tspec_fes->GetMesh(),
                                       tspec_fes->FEColl(), ncomp);
}

void DiscreteAdaptTC::SetSerialDiscreteTargetSpec(const GridFunction &tspec_)
{
   SetSerialDiscreteTargetSize(tspec_);
   FinalizeSerialDiscreteTargetSpec();
}


void DiscreteAdaptTC::UpdateTargetSpecification(const Vector &new_x,
                                                bool use_flag)
{
   if (use_flag && good_tspec) { return; }

   MFEM_VERIFY(tspec.Size() > 0, "Target specification is not set!");
   adapt_eval->ComputeAtNewPosition(new_x, tspec);
   tspec_sav = tspec;

   good_tspec = use_flag;
}

void DiscreteAdaptTC::UpdateTargetSpecification(Vector &new_x,
                                                Vector &IntData)
{
   adapt_eval->ComputeAtNewPosition(new_x, IntData);
}

void DiscreteAdaptTC::UpdateTargetSpecificationAtNode(const FiniteElement &el,
                                                      ElementTransformation &T,
                                                      int dofidx, int dir,
                                                      const Vector &IntData)
{
   MFEM_VERIFY(tspec.Size() > 0, "Target specification is not set!");

   Array<int> dofs;
   tspec_fes->GetElementDofs(T.ElementNo, dofs);
   const int cnt = tspec.Size()/ncomp; //dofs per scalar-field

   for (int i = 0; i < ncomp; i++)
   {
      tspec(dofs[dofidx]+i*cnt) = IntData(dofs[dofidx] + i*cnt + dir*cnt*ncomp);
   }
}

void DiscreteAdaptTC::RestoreTargetSpecificationAtNode(ElementTransformation &T,
                                                       int dofidx)
{
   MFEM_VERIFY(tspec.Size() > 0, "Target specification is not set!");

   Array<int> dofs;
   tspec_fes->GetElementDofs(T.ElementNo, dofs);
   const int cnt = tspec.Size()/ncomp;
   for (int i = 0; i < ncomp; i++)
   {
      tspec(dofs[dofidx] + i*cnt) = tspec_sav(dofs[dofidx] + i*cnt);
   }
}

void DiscreteAdaptTC::ComputeElementTargets(int e_id, const FiniteElement &fe,
                                            const IntegrationRule &ir,
                                            const Vector &elfun,
                                            DenseTensor &Jtr) const
{
   MFEM_VERIFY(tspec_fesv, "No target specifications have been set.");
<<<<<<< HEAD
   const int dim = fe.GetDim(),
             nqp = ir.GetNPoints();
   Jtrcomp = new DenseTensor(dim, dim, 4*nqp);
=======
>>>>>>> 21401db8

   switch (target_type)
   {
      case IDEAL_SHAPE_GIVEN_SIZE:
      case GIVEN_SHAPE_AND_SIZE:
      {
         const DenseMatrix &Wideal =
            Geometries.GetGeomToPerfGeomJac(fe.GetGeomType());
         const int dim = Wideal.Height(),
                   ndofs = tspec_fes->GetFE(0)->GetDof(),
                   ntspec_dofs = ndofs*ncomp;

         Vector shape(ndofs), tspec_vals(ntspec_dofs), par_vals,
                par_vals_c1(ndofs), par_vals_c2(ndofs), par_vals_c3(ndofs);

         Array<int> dofs;
         DenseMatrix D_rho(dim), Q_phi(dim), R_theta(dim);
         tspec_fesv->GetElementVDofs(e_id, dofs);
         tspec.GetSubVector(dofs, tspec_vals);

         for (int i = 0; i < ir.GetNPoints(); i++)
         {
            const IntegrationPoint &ip = ir.IntPoint(i);
            tspec_fes->GetFE(e_id)->CalcShape(ip, shape);
            Jtr(i) = Wideal; //Initialize to identity
<<<<<<< HEAD
            for (int d = 0; d < 4; d++)
            {
               DenseMatrix Jtrcompi(Jtrcomp->GetData(d + 4*i), dim, dim);
               Jtrcompi = Wideal; // Initialize to identity
            }
=======
>>>>>>> 21401db8

            if (sizeidx != -1) //Set size
            {
               par_vals.SetDataAndSize(tspec_vals.GetData()+sizeidx*ndofs, ndofs);
               const double min_size = par_vals.Min();
               MFEM_VERIFY(min_size > 0.0,
                           "Non-positive size propagated in the target definition.");
               const double size = std::max(shape * par_vals, min_size);
               Jtr(i).Set(std::pow(size, 1.0/dim), Jtr(i));
<<<<<<< HEAD
               DenseMatrix Jtrcompi(Jtrcomp->GetData(0 + 4*i), dim, dim);
               Jtrcompi = Jtr(i);
=======
>>>>>>> 21401db8
            } //Done size

            if (target_type == IDEAL_SHAPE_GIVEN_SIZE) { continue; }

            if (aspectratioidx != -1) //Set aspect ratio
            {
               if (dim == 2)
               {
                  par_vals.SetDataAndSize(tspec_vals.GetData()+
                                          aspectratioidx*ndofs, ndofs);

                  const double aspectratio = shape * par_vals;
                  D_rho = 0.;
                  D_rho(0,0) = 1./pow(aspectratio,0.5);
                  D_rho(1,1) = pow(aspectratio,0.5);
               }
               else
               {
                  par_vals.SetDataAndSize(tspec_vals.GetData()+
                                          aspectratioidx*ndofs, ndofs*3);
                  par_vals_c1.SetData(par_vals.GetData());
                  par_vals_c2.SetData(par_vals.GetData()+ndofs);
                  par_vals_c3.SetData(par_vals.GetData()+2*ndofs);

                  const double rho1 = shape * par_vals_c1;
                  const double rho2 = shape * par_vals_c2;
                  const double rho3 = shape * par_vals_c3;
                  D_rho = 0.;
                  D_rho(0,0) = pow(rho1,2./3.);
                  D_rho(1,1) = pow(rho2,2./3.);
                  D_rho(2,2) = pow(rho3,2./3.);
               }
<<<<<<< HEAD
               DenseMatrix Jtrcompi(Jtrcomp->GetData(1 + 4*i), dim, dim);
               Jtrcompi = D_rho;
=======

>>>>>>> 21401db8
               DenseMatrix Temp = Jtr(i);
               Mult(D_rho, Temp, Jtr(i));
            } //Done aspect ratio

            if (skewidx != -1) //Set skew
            {
               if (dim == 2)
               {
                  par_vals.SetDataAndSize(tspec_vals.GetData()+
                                          skewidx*ndofs, ndofs);

                  const double skew = shape * par_vals;

                  Q_phi = 0.;
                  Q_phi(0,0) = 1.;
                  Q_phi(0,1) = cos(skew);
                  Q_phi(1,1) = sin(skew);
               }
               else
               {
                  par_vals.SetDataAndSize(tspec_vals.GetData()+
                                          skewidx*ndofs, ndofs*3);
                  par_vals_c1.SetData(par_vals.GetData());
                  par_vals_c2.SetData(par_vals.GetData()+ndofs);
                  par_vals_c3.SetData(par_vals.GetData()+2*ndofs);

                  const double phi12  = shape * par_vals_c1;
                  const double phi13  = shape * par_vals_c2;
                  const double chi = shape * par_vals_c3;

                  Q_phi = 0.;
                  Q_phi(0,0) = 1.;
                  Q_phi(0,1) = cos(phi12);
                  Q_phi(0,2) = cos(phi13);

                  Q_phi(1,1) = sin(phi12);
                  Q_phi(1,2) = sin(phi13)*cos(chi);

                  Q_phi(2,2) = sin(phi13)*sin(chi);
               }
<<<<<<< HEAD
               DenseMatrix Jtrcompi(Jtrcomp->GetData(2 + 4*i), dim, dim);
               Jtrcompi = Q_phi;
=======

>>>>>>> 21401db8
               DenseMatrix Temp = Jtr(i);
               Mult(Q_phi, Temp, Jtr(i));
            } // done skew

            if (orientationidx != -1) //Set orientation
            {
               if (dim == 2)
               {
                  par_vals.SetDataAndSize(tspec_vals.GetData()+
                                          orientationidx*ndofs, ndofs);

                  const double theta = shape * par_vals;
                  R_theta(0,0) =  cos(theta);
                  R_theta(0,1) = -sin(theta);
                  R_theta(1,0) =  sin(theta);
                  R_theta(1,1) =  cos(theta);
               }
               else
               {
                  par_vals.SetDataAndSize(tspec_vals.GetData()+
                                          orientationidx*ndofs, ndofs*3);
                  par_vals_c1.SetData(par_vals.GetData());
                  par_vals_c2.SetData(par_vals.GetData()+ndofs);
                  par_vals_c3.SetData(par_vals.GetData()+2*ndofs);

                  const double theta = shape * par_vals_c1;
                  const double psi   = shape * par_vals_c2;
                  const double beta  = shape * par_vals_c3;

<<<<<<< HEAD
                  double ct = cos(theta), st = sin(theta),
                         cp = cos(psi),   sp = sin(psi),
                         cb = cos(beta),  sb = sin(beta);

                  R_theta = 0.;
                  R_theta(0,0) = ct*sp;
                  R_theta(1,0) = st*sp;
                  R_theta(2,0) = cp;

                  R_theta(0,1) = -st*cb + ct*cp*sb;
                  R_theta(1,1) = ct*cb + st*cp*sb;
                  R_theta(2,1) = -sp*sb;

                  R_theta(0,0) = -st*sb - ct*cp*cb;
                  R_theta(1,0) = ct*sb - st*cp*cb;
                  R_theta(2,0) = sp*cb;
               }
               DenseMatrix Jtrcompi(Jtrcomp->GetData(3 + 4*i), dim, dim);
               Jtrcompi = R_theta;
=======
                  DenseMatrix R_tp(dim), R_beta(dim), R_theta(dim);
                  double ct = cos(theta), st = sin(theta),
                         cp = cos(psi),   sp = sin(psi);
                  R_tp(0,0) = ct*sp;
                  R_tp(1,0) = st*sp;
                  R_tp(2,0) = cp;

                  R_tp(0,1) = -(ct*st*sp*sp)/(1+cp);
                  R_tp(1,1) = cp+(pow(ct,2.)*pow(sp,2.))/(1+cp);
                  R_tp(2,1) = -st*sp;

                  R_tp(0,2) = -cp-(pow(st,2.)*pow(sp,2.))/(1+cp);
                  R_tp(1,2) = -R_tp(0,1);
                  R_tp(2,2) =  ct*sp;

                  R_beta = 0.;
                  R_beta(0,0) = 1.;
                  R_beta(1,1) =  cos(beta);
                  R_beta(1,2) = -sin(beta);
                  R_beta(2,1) =  sin(beta);
                  R_beta(2,2) =  cos(beta);

                  Mult(R_tp, R_beta, R_theta);
               }
>>>>>>> 21401db8
               DenseMatrix Temp = Jtr(i);
               Mult(R_theta, Temp, Jtr(i));
            } // done orientation
         }
         break;
      }
      default:
         MFEM_ABORT("Incompatible target type for discrete adaptation!");
<<<<<<< HEAD
   }
}

void DiscreteAdaptTC::ComputeElementTargetsGradient(int e_id,
                                                    const FiniteElement &fe,
                                                    const IntegrationRule &ir,
                                                    const Vector &elfun,
                                                    IsoparametricTransformation &Tpr,
                                                    DenseTensor &dJtr) const
{
   MFEM_ASSERT(target_type == IDEAL_SHAPE_UNIT_SIZE || nodes != NULL, "");

   MFEM_VERIFY(tspec_fesv, "No target specifications have been set.");

   dJtr = 0.;

   switch (target_type)
   {
      case IDEAL_SHAPE_GIVEN_SIZE:
      case GIVEN_SHAPE_AND_SIZE:
      {
         const DenseMatrix &Wideal =
            Geometries.GetGeomToPerfGeomJac(fe.GetGeomType());
         const int dim = Wideal.Height(),
                   ndofs = tspec_fes->GetFE(0)->GetDof(),
                   ntspec_dofs = ndofs*ncomp;

         Vector shape(ndofs), tspec_vals(ntspec_dofs), par_vals,
                par_vals_c1(ndofs), par_vals_c2(ndofs), par_vals_c3(ndofs);

         Array<int> dofs;
         DenseMatrix dD_rho(dim), dQ_phi(dim), dR_theta(dim);
         DenseMatrix dQ_phi13(dim), dQ_phichi(dim); //dQ_phi is used for dQ/dphi12 in 3D
         DenseMatrix dR_psi(dim), dR_beta(dim);
         tspec_fesv->GetElementVDofs(e_id, dofs);
         tspec.GetSubVector(dofs, tspec_vals);

         DenseMatrix grad_e(ndofs, dim);
         Vector grad_ptr(grad_e.GetData(), ndofs*dim);

         DenseMatrix grad_e_c1(ndofs, dim),
                     grad_e_c2(ndofs, dim),
                     grad_e_c3(ndofs, dim);
         Vector grad_ptr_c1(grad_e_c1.GetData(), ndofs*dim),
                grad_ptr_c2(grad_e_c2.GetData(), ndofs*dim),
                grad_ptr_c3(grad_e_c3.GetData(), ndofs*dim);

         DenseMatrix grad_phys; // This will be (dof x dim, dof).
         fe.ProjectGrad(fe, Tpr, grad_phys);

         for (int i = 0; i < ir.GetNPoints(); i++)
         {
            const IntegrationPoint &ip = ir.IntPoint(i);
            DenseMatrix Jtrcomp_s(Jtrcomp->GetData(0 + 4*i), dim, dim); //size
            DenseMatrix Jtrcomp_d(Jtrcomp->GetData(1 + 4*i), dim, dim); //aspect-ratio
            DenseMatrix Jtrcomp_q(Jtrcomp->GetData(2 + 4*i), dim, dim); //skew
            DenseMatrix Jtrcomp_r(Jtrcomp->GetData(3 + 4*i), dim, dim); //orientation
            DenseMatrix work1(dim), work2(dim), work3(dim);

            if (sizeidx != -1) //Set size
            {
               par_vals.SetDataAndSize(tspec_vals.GetData()+sizeidx*ndofs, ndofs);

               grad_phys.Mult(par_vals, grad_ptr);
               Vector grad_q(dim);
               tspec_fes->GetFE(e_id)->CalcShape(ip, shape);
               grad_e.MultTranspose(shape, grad_q);

               const double min_size = par_vals.Min();
               MFEM_VERIFY(min_size > 0.0,
                           "Non-positive size propagated in the target definition.");
               const double size = std::max(shape * par_vals, min_size);
               double sizeval = (1./dim)*pow(size, 1./dim - 1.);

               Mult(Jtrcomp_q, Jtrcomp_d, work1); //Q*D
               Mult(Jtrcomp_r, work1, work2);     //R*Q*D

               for (int d = 0; d < dim; d++)
               {
                  DenseMatrix &dJtr_i = dJtr(i + d*ir.GetNPoints());
                  work1 = Wideal;
                  work1.Set(sizeval, work1);     //dz/dsize
                  work1 *= grad_q(d);            //dz/dsize*dsize/dx
                  AddMult(work1, work2, dJtr_i); //dz/dx*R*Q*D
               }
            } //Done size

            if (target_type == IDEAL_SHAPE_GIVEN_SIZE) { continue; }

            if (aspectratioidx != -1) //Set aspect ratio
            {
               if (dim == 2)
               {
                  par_vals.SetDataAndSize(tspec_vals.GetData()+
                                          aspectratioidx*ndofs, ndofs);

                  grad_phys.Mult(par_vals, grad_ptr);
                  Vector grad_q(dim);
                  tspec_fes->GetFE(e_id)->CalcShape(ip, shape);
                  grad_e.MultTranspose(shape, grad_q);

                  const double aspectratio = shape * par_vals;
                  dD_rho = 0.;
                  dD_rho(0,0) = -0.5*pow(aspectratio,-1.5);
                  dD_rho(1,1) = 0.5*pow(aspectratio,-0.5);

                  Mult(Jtrcomp_s, Jtrcomp_r, work1); //z*R
                  Mult(work1, Jtrcomp_q, work2);     //z*R*Q

                  for (int d = 0; d < dim; d++)
                  {
                     DenseMatrix &dJtr_i = dJtr(i + d*ir.GetNPoints());
                     work1 = dD_rho;
                     work1 *= grad_q(d); //work1 = dD/drho*drho/dx
                     AddMult(work2, work1, dJtr_i); //z*R*Q*dD/dx
                  }
               }
               else // 3D
               {
                  par_vals.SetDataAndSize(tspec_vals.GetData()+
                                          aspectratioidx*ndofs, ndofs*3);
                  par_vals_c1.SetData(par_vals.GetData());
                  par_vals_c2.SetData(par_vals.GetData()+ndofs);
                  par_vals_c3.SetData(par_vals.GetData()+2*ndofs);

                  grad_phys.Mult(par_vals_c1, grad_ptr_c1);
                  grad_phys.Mult(par_vals_c2, grad_ptr_c2);
                  grad_phys.Mult(par_vals_c3, grad_ptr_c3);
                  Vector grad_q1(dim), grad_q2(dim), grad_q3(dim);
                  tspec_fes->GetFE(e_id)->CalcShape(ip, shape);
                  grad_e_c1.MultTranspose(shape, grad_q1);
                  grad_e_c2.MultTranspose(shape, grad_q2);
                  grad_e_c3.MultTranspose(shape, grad_q3);

                  const double rho1 = shape * par_vals_c1;
                  const double rho2 = shape * par_vals_c2;
                  const double rho3 = shape * par_vals_c3;
                  dD_rho = 0.;
                  dD_rho(0,0) = (2./3.)*pow(rho1,-1./3.);
                  dD_rho(1,1) = (2./3.)*pow(rho2,-1./3.);
                  dD_rho(2,2) = (2./3.)*pow(rho3,-1./3.);

                  Mult(Jtrcomp_s, Jtrcomp_r, work1); //z*R
                  Mult(work1, Jtrcomp_q, work2);     //z*R*Q


                  for (int d = 0; d < dim; d++)
                  {
                     DenseMatrix &dJtr_i = dJtr(i + d*ir.GetNPoints());
                     work1 = dD_rho;
                     work1(0,0) *= grad_q1(d);
                     work1(1,2) *= grad_q2(d);
                     work1(2,2) *= grad_q3(d);
                     //work1 = dD/dx = dD/drho1*drho1/dx + dD/drho2*drho2/dx
                     AddMult(work2, work1, dJtr_i); //z*R*Q*dD/dx
                  }
               }
            } //Done aspect ratio

            if (skewidx != -1) //Set skew
            {
               if (dim == 2)
               {
                  par_vals.SetDataAndSize(tspec_vals.GetData()+
                                          skewidx*ndofs, ndofs);

                  grad_phys.Mult(par_vals, grad_ptr);
                  Vector grad_q(dim);
                  tspec_fes->GetFE(e_id)->CalcShape(ip, shape);
                  grad_e.MultTranspose(shape, grad_q);

                  const double skew = shape * par_vals;

                  dQ_phi = 0.;
                  dQ_phi(0,0) = 1.;
                  dQ_phi(0,1) = -sin(skew);
                  dQ_phi(1,1) = cos(skew);

                  Mult(Jtrcomp_s, Jtrcomp_r, work2); //z*R

                  for (int d = 0; d < dim; d++)
                  {
                     DenseMatrix &dJtr_i = dJtr(i + d*ir.GetNPoints());
                     work1 = dQ_phi;
                     work1 *= grad_q(d); //work1 = dQ/dphi*dphi/dx
                     Mult(work1, Jtrcomp_d, work3); //dQ/dx*D
                     AddMult(work2, work3, dJtr_i); //z*R*dQ/dx*D
                  }
               }
               else
               {
                  par_vals.SetDataAndSize(tspec_vals.GetData()+
                                          skewidx*ndofs, ndofs*3);
                  par_vals_c1.SetData(par_vals.GetData());
                  par_vals_c2.SetData(par_vals.GetData()+ndofs);
                  par_vals_c3.SetData(par_vals.GetData()+2*ndofs);

                  grad_phys.Mult(par_vals_c1, grad_ptr_c1);
                  grad_phys.Mult(par_vals_c2, grad_ptr_c2);
                  grad_phys.Mult(par_vals_c3, grad_ptr_c3);
                  Vector grad_q1(dim), grad_q2(dim), grad_q3(dim);
                  tspec_fes->GetFE(e_id)->CalcShape(ip, shape);
                  grad_e_c1.MultTranspose(shape, grad_q1);
                  grad_e_c2.MultTranspose(shape, grad_q2);
                  grad_e_c3.MultTranspose(shape, grad_q3);

                  const double phi12  = shape * par_vals_c1;
                  const double phi13  = shape * par_vals_c2;
                  const double chi = shape * par_vals_c3;

                  dQ_phi = 0.;
                  dQ_phi(0,0) = 1.;
                  dQ_phi(0,1) = -sin(phi12);
                  dQ_phi(1,1) = cos(phi12);

                  dQ_phi13 = 0.;
                  dQ_phi13(0,2) = -sin(phi13);
                  dQ_phi13(1,2) = cos(phi13)*cos(chi);
                  dQ_phi13(2,2) = cos(phi13)*sin(chi);

                  dQ_phichi = 0.;
                  dQ_phichi(1,2) = -sin(phi13)*sin(chi);
                  dQ_phichi(2,2) =  sin(phi13)*cos(chi);

                  Mult(Jtrcomp_s, Jtrcomp_r, work2); //z*R

                  for (int d = 0; d < dim; d++)
                  {
                     DenseMatrix &dJtr_i = dJtr(i + d*ir.GetNPoints());
                     work1 = dQ_phi;
                     work1 *= grad_q1(d); //work1 = dQ/dphi12*dphi12/dx
                     work1.Add(grad_q2(d), dQ_phi13); // + dQ/dphi13*dphi13/dx
                     work1.Add(grad_q3(d), dQ_phichi);// + dQ/dchi*dchi/dx
                     Mult(work1, Jtrcomp_d, work3); //dQ/dx*D
                     AddMult(work2, work3, dJtr_i); //z*R*dQ/dx*D
                  }
               }
            } // done skew

            if (orientationidx != -1) //Set orientation
            {
               if (dim == 2)
               {
                  par_vals.SetDataAndSize(tspec_vals.GetData()+
                                          orientationidx*ndofs, ndofs);

                  grad_phys.Mult(par_vals, grad_ptr);
                  Vector grad_q(dim);
                  tspec_fes->GetFE(e_id)->CalcShape(ip, shape);
                  grad_e.MultTranspose(shape, grad_q);

                  const double theta = shape * par_vals;
                  dR_theta(0,0) = -sin(theta);
                  dR_theta(0,1) = -cos(theta);
                  dR_theta(1,0) =  cos(theta);
                  dR_theta(1,1) = -sin(theta);

                  Mult(Jtrcomp_q, Jtrcomp_d, work1); //Q*D
                  Mult(Jtrcomp_s, work1, work2);     //z*Q*D
                  for (int d = 0; d < dim; d++)
                  {
                     DenseMatrix &dJtr_i = dJtr(i + d*ir.GetNPoints());
                     work1 = dR_theta;
                     work1 *= grad_q(d); //work1 = dR/dtheta*dtheta/dx
                     AddMult(work1, work2, dJtr_i);  //z*dR/dx*Q*D
                  }
               }
               else
               {
                  par_vals.SetDataAndSize(tspec_vals.GetData()+
                                          orientationidx*ndofs, ndofs*3);
                  par_vals_c1.SetData(par_vals.GetData());
                  par_vals_c2.SetData(par_vals.GetData()+ndofs);
                  par_vals_c3.SetData(par_vals.GetData()+2*ndofs);

                  grad_phys.Mult(par_vals_c1, grad_ptr_c1);
                  grad_phys.Mult(par_vals_c2, grad_ptr_c2);
                  grad_phys.Mult(par_vals_c3, grad_ptr_c3);
                  Vector grad_q1(dim), grad_q2(dim), grad_q3(dim);
                  tspec_fes->GetFE(e_id)->CalcShape(ip, shape);
                  grad_e_c1.MultTranspose(shape, grad_q1);
                  grad_e_c2.MultTranspose(shape, grad_q2);
                  grad_e_c3.MultTranspose(shape, grad_q3);

                  const double theta = shape * par_vals_c1;
                  const double psi   = shape * par_vals_c2;
                  const double beta  = shape * par_vals_c3;

                  const double ct = cos(theta), st = sin(theta),
                               cp = cos(psi),   sp = sin(psi),
                               cb = cos(beta),  sb = sin(beta);

                  dR_theta = 0.;
                  dR_theta(0,0) = -st*sp;
                  dR_theta(1,0) = ct*sp;
                  dR_theta(2,0) = 0;

                  dR_theta(0,1) = -ct*cb - st*cp*sb;
                  dR_theta(1,1) = -st*cb + ct*cp*sb;
                  dR_theta(2,1) = 0.;

                  dR_theta(0,0) = -ct*sb + st*cp*cb;
                  dR_theta(1,0) = -st*sb - ct*cp*cb;
                  dR_theta(2,0) = 0.;

                  dR_beta = 0.;
                  dR_beta(0,0) = 0.;
                  dR_beta(1,0) = 0.;
                  dR_beta(2,0) = 0.;

                  dR_beta(0,1) = st*sb + ct*cp*cb;
                  dR_beta(1,1) = -ct*sb + st*cp*cb;
                  dR_beta(2,1) = -sp*cb;

                  dR_beta(0,0) = -st*cb + ct*cp*sb;
                  dR_beta(1,0) = ct*cb + st*cp*sb;
                  dR_beta(2,0) = 0.;

                  dR_psi = 0.;
                  dR_psi(0,0) = ct*cp;
                  dR_psi(1,0) = st*cp;
                  dR_psi(2,0) = -sp;

                  dR_psi(0,1) = 0. - ct*sp*sb;
                  dR_psi(1,1) = 0. + st*sp*sb;
                  dR_psi(2,1) = -cp*sb;

                  dR_psi(0,0) = 0. + ct*sp*cb;
                  dR_psi(1,0) = 0. + st*sp*cb;
                  dR_psi(2,0) = cp*cb;

                  Mult(Jtrcomp_q, Jtrcomp_d, work1); //Q*D
                  Mult(Jtrcomp_s, work1, work2);     //z*Q*D
                  for (int d = 0; d < dim; d++)
                  {
                     DenseMatrix &dJtr_i = dJtr(i + d*ir.GetNPoints());
                     work1 = dR_theta;
                     work1 *= grad_q1(d); //work1 = dR/dtheta*dtheta/dx
                     work1.Add(grad_q2(d), dR_psi); //+dR/dpsi*dpsi/dx
                     work1.Add(grad_q3(d), dR_beta);//+dR/dbeta*dbeta/dx
                     AddMult(work1, work2, dJtr_i);  //z*dR/dx*Q*D
                  }
               }
            } // done orientation
         }
         break;
      }
      default:
         MFEM_ABORT("Incompatible target type for discrete adaptation!");
=======
>>>>>>> 21401db8
   }
   delete Jtrcomp;
}

void DiscreteAdaptTC::UpdateGradientTargetSpecification(const Vector &x,
                                                        const double dx,
                                                        bool use_flag)
{
   if (use_flag && good_tspec_grad) { return; }

   const int dim = tspec_fes->GetFE(0)->GetDim(),
             cnt = x.Size()/dim;

   tspec_pert1h.SetSize(x.Size()*ncomp);

   Vector TSpecTemp;
   Vector xtemp = x;
   for (int j = 0; j < dim; j++)
   {
      for (int i = 0; i < cnt; i++) { xtemp(j*cnt+i) += dx; }

      TSpecTemp.NewDataAndSize(tspec_pert1h.GetData() + j*cnt*ncomp, cnt*ncomp);
      UpdateTargetSpecification(xtemp, TSpecTemp);

      for (int i = 0; i < cnt; i++) { xtemp(j*cnt+i) -= dx; }
   }

   good_tspec_grad = use_flag;
}

void DiscreteAdaptTC::UpdateHessianTargetSpecification(const Vector &x,
                                                       double dx, bool use_flag)
{

   if (use_flag && good_tspec_hess) { return; }

   const int dim    = tspec_fes->GetFE(0)->GetDim(),
             cnt    = x.Size()/dim,
             totmix = 1+2*(dim-2);

   tspec_pert2h.SetSize(cnt*dim*ncomp);
   tspec_pertmix.SetSize(cnt*totmix*ncomp);

   Vector TSpecTemp;
   Vector xtemp = x;

   // T(x+2h)
   for (int j = 0; j < dim; j++)
   {
      for (int i = 0; i < cnt; i++) { xtemp(j*cnt+i) += 2*dx; }

      TSpecTemp.NewDataAndSize(tspec_pert2h.GetData() + j*cnt*ncomp, cnt*ncomp);
      UpdateTargetSpecification(xtemp, TSpecTemp);

      for (int i = 0; i < cnt; i++) { xtemp(j*cnt+i) -= 2*dx; }
   }

   // T(x+h,y+h)
   int j = 0;
   for (int k1 = 0; k1 < dim; k1++)
   {
      for (int k2 = 0; (k1 != k2) && (k2 < dim); k2++)
      {
         for (int i = 0; i < cnt; i++)
         {
            xtemp(k1*cnt+i) += dx;
            xtemp(k2*cnt+i) += dx;
         }

         TSpecTemp.NewDataAndSize(tspec_pertmix.GetData() + j*cnt*ncomp, cnt*ncomp);
         UpdateTargetSpecification(xtemp, TSpecTemp);

         for (int i = 0; i < cnt; i++)
         {
            xtemp(k1*cnt+i) -= dx;
            xtemp(k2*cnt+i) -= dx;
         }
         j++;
      }
   }

   good_tspec_hess = use_flag;
}

void AdaptivityEvaluator::SetSerialMetaInfo(const Mesh &m,
                                            const FiniteElementCollection &fec,
                                            int num_comp)
{
   delete fes;
   delete mesh;
   mesh = new Mesh(m, true);
   fes = new FiniteElementSpace(mesh, &fec, num_comp);
   dim = fes->GetFE(0)->GetDim();
   ncomp = num_comp;
}

#ifdef MFEM_USE_MPI
void AdaptivityEvaluator::SetParMetaInfo(const ParMesh &m,
                                         const FiniteElementCollection &fec,
                                         int num_comp)
{
   delete pfes;
   delete pmesh;
   pmesh = new ParMesh(m, true);
   pfes  = new ParFiniteElementSpace(pmesh, &fec, num_comp);
   dim = pfes->GetFE(0)->GetDim();
   ncomp = num_comp;
}
#endif

AdaptivityEvaluator::~AdaptivityEvaluator()
{
   delete fes;
   delete mesh;
#ifdef MFEM_USE_MPI
   delete pfes;
   delete pmesh;
#endif
}

void TMOP_Integrator::EnableLimiting(const GridFunction &n0,
                                     const GridFunction &dist, Coefficient &w0,
                                     TMOP_LimiterFunction *lfunc)
{
   EnableLimiting(n0, w0, lfunc);
   lim_dist = &dist;
}
void TMOP_Integrator::EnableLimiting(const GridFunction &n0, Coefficient &w0,
                                     TMOP_LimiterFunction *lfunc)
{
   nodes0 = &n0;
   coeff0 = &w0;
   lim_dist = NULL;

   delete lim_func;
   if (lfunc)
   {
      lim_func = lfunc;
   }
   else
   {
      lim_func = new TMOP_QuadraticLimiter;
   }
}

double TMOP_Integrator::GetElementEnergy(const FiniteElement &el,
                                         ElementTransformation &T,
                                         const Vector &elfun)
{
   int dof = el.GetDof(), dim = el.GetDim();
   double energy;

   DSh.SetSize(dof, dim);
   Jrt.SetSize(dim);
   Jpr.SetSize(dim);
   Jpt.SetSize(dim);
   PMatI.UseExternalData(elfun.GetData(), dof, dim);

   const IntegrationRule *ir = IntRule;
   if (!ir)
   {
      ir = &(IntRules.Get(el.GetGeomType(), 2*el.GetOrder() + 3)); // <---
   }

   energy = 0.0;
   DenseTensor Jtr(dim, dim, ir->GetNPoints());
   targetC->ComputeElementTargets(T.ElementNo, el, *ir, elfun, Jtr);

   // Limited case.
   Vector shape, p, p0, d_vals;
   DenseMatrix pos0;
   if (coeff0)
   {
      shape.SetSize(dof);
      p.SetSize(dim);
      p0.SetSize(dim);
      pos0.SetSize(dof, dim);
      Vector pos0V(pos0.Data(), dof * dim);
      Array<int> pos_dofs;
      nodes0->FESpace()->GetElementVDofs(T.ElementNo, pos_dofs);
      nodes0->GetSubVector(pos_dofs, pos0V);
      if (lim_dist)
      {
         lim_dist->GetValues(T.ElementNo, *ir, d_vals);
      }
      else
      {
         d_vals.SetSize(ir->GetNPoints()); d_vals = 1.0;
      }
   }

   // Define ref->physical transformation, when a Coefficient is specified.
   IsoparametricTransformation *Tpr = NULL;
   if (coeff1 || coeff0)
   {
      Tpr = new IsoparametricTransformation;
      Tpr->SetFE(&el);
      Tpr->ElementNo = T.ElementNo;
      Tpr->ElementType = ElementTransformation::ELEMENT;
      Tpr->Attribute = T.Attribute;
      Tpr->GetPointMat().Transpose(PMatI); // PointMat = PMatI^T
   }
   // TODO: computing the coefficients 'coeff1' and 'coeff0' in physical
   //       coordinates means that, generally, the gradient and Hessian of the
   //       TMOP_Integrator will depend on the derivatives of the coefficients.
   //
   //       In some cases the coefficients are independent of any movement of
   //       the physical coordinates (i.e. changes in 'elfun'), e.g. when the
   //       coefficient is a ConstantCoefficient or a GridFunctionCoefficient.

   for (int i = 0; i < ir->GetNPoints(); i++)
   {
      const IntegrationPoint &ip = ir->IntPoint(i);
      const DenseMatrix &Jtr_i = Jtr(i);
      metric->SetTargetJacobian(Jtr_i);
      CalcInverse(Jtr_i, Jrt);
      const double weight = ip.weight * Jtr_i.Det();

      el.CalcDShape(ip, DSh);
      MultAtB(PMatI, DSh, Jpr);
      Mult(Jpr, Jrt, Jpt);

      double val = metric_normal * metric->EvalW(Jpt);
      if (coeff1) { val *= coeff1->Eval(*Tpr, ip); }

      if (coeff0)
      {
         el.CalcShape(ip, shape);
         PMatI.MultTranspose(shape, p);
         pos0.MultTranspose(shape, p0);
         val += lim_normal *
                lim_func->Eval(p, p0, d_vals(i)) * coeff0->Eval(*Tpr, ip);
      }
      energy += weight * val;
   }
   delete Tpr;

   return energy;
}
void TMOP_Integrator::AssembleElementVector(const FiniteElement &el,
                                            ElementTransformation &T,
                                            const Vector &elfun, Vector &elvect)
{
   if (!fdflag)
   {
      AssembleElementVectorExact(el, T, elfun, elvect);
   }
   else
   {
      AssembleElementVectorFD(el, T, elfun, elvect);
   }
}

void TMOP_Integrator::AssembleElementGrad(const FiniteElement &el,
                                          ElementTransformation &T,
                                          const Vector &elfun,
                                          DenseMatrix &elmat)
{
   if (!fdflag)
   {
      AssembleElementGradExact(el, T, elfun, elmat);
   }
   else
   {
      AssembleElementGradFD(el, T, elfun, elmat);
   }
}

void TMOP_Integrator::AssembleElementVectorExact(const FiniteElement &el,
                                                 ElementTransformation &T,
                                                 const Vector &elfun, Vector &elvect)
{
   int dof = el.GetDof(), dim = el.GetDim();

   DenseMatrix Amat(dim), work1(dim), work2(dim);
   DSh.SetSize(dof, dim);
   DS.SetSize(dof, dim);
   Jrt.SetSize(dim);
   Jpt.SetSize(dim);
   P.SetSize(dim);
   PMatI.UseExternalData(elfun.GetData(), dof, dim);
   elvect.SetSize(dof*dim);
   PMatO.UseExternalData(elvect.GetData(), dof, dim);

   const IntegrationRule *ir = IntRule;
   if (!ir)
   {
      ir = &(IntRules.Get(el.GetGeomType(), 2*el.GetOrder() + 3)); // <---
   }

   elvect = 0.0;
   DenseTensor Jtr(dim, dim, ir->GetNPoints());
   DenseTensor dJtr(dim, dim, dim*ir->GetNPoints());
   targetC->ComputeElementTargets(T.ElementNo, el, *ir, elfun, Jtr);

   // Limited case.
   DenseMatrix pos0;
   Vector shape, p, p0, d_vals, grad;
   shape.SetSize(dof);
   if (coeff0)
   {
      p.SetSize(dim);
      p0.SetSize(dim);
      pos0.SetSize(dof, dim);
      Vector pos0V(pos0.Data(), dof * dim);
      Array<int> pos_dofs;
      nodes0->FESpace()->GetElementVDofs(T.ElementNo, pos_dofs);
      nodes0->GetSubVector(pos_dofs, pos0V);
      if (lim_dist)
      {
         lim_dist->GetValues(T.ElementNo, *ir, d_vals);
      }
      else
      {
         d_vals.SetSize(ir->GetNPoints()); d_vals = 1.0;
      }
   }

   // Define ref->physical transformation, when a Coefficient is specified.
   IsoparametricTransformation *Tpr = NULL;
<<<<<<< HEAD
   Tpr = new IsoparametricTransformation;
   Tpr->SetFE(&el);
   Tpr->ElementNo = T.ElementNo;
   Tpr->Attribute = T.Attribute;
   Tpr->GetPointMat().Transpose(PMatI); // PointMat = PMatI^T
   targetC->ComputeElementTargetsGradient(T.ElementNo, el, *ir, elfun, *Tpr, dJtr);

   Vector firstterm(dim);
   Vector secondterm(dim);
=======
   if (coeff1 || coeff0)
   {
      Tpr = new IsoparametricTransformation;
      Tpr->SetFE(&el);
      Tpr->ElementNo = T.ElementNo;
      Tpr->ElementType = ElementTransformation::ELEMENT;
      Tpr->Attribute = T.Attribute;
      Tpr->GetPointMat().Transpose(PMatI); // PointMat = PMatI^T
   }
>>>>>>> 21401db8

   for (int i = 0; i < ir->GetNPoints(); i++)
   {
      const IntegrationPoint &ip = ir->IntPoint(i);
      const DenseMatrix &Jtr_i = Jtr(i);
      metric->SetTargetJacobian(Jtr_i);
      CalcInverse(Jtr_i, Jrt);
      const double weight = ip.weight * Jtr_i.Det();
      double weight_m = weight * metric_normal;

      el.CalcDShape(ip, DSh);
      Mult(DSh, Jrt, DS);
      MultAtB(PMatI, DS, Jpt);

      metric->EvalP(Jpt, P);

      if (coeff1) { weight_m *= coeff1->Eval(*Tpr, ip); }

      P *= weight_m;
      AddMultABt(DS, P, PMatO); // w_q det(W) dmu/dx : dA/dx Winv

      el.CalcShape(ip, shape);
      // Derivatives of adaptivity-based targets.
      // First term: w_q d*(Det W)/dx * mu(T)
      // d(Det W)/dx = det(W)*Tr[Winv*dW/dx]
      DenseMatrix dwdx(dim);
      for (int d = 0; d < dim; d++)
      {
         const DenseMatrix &dJtr_i = dJtr(i + d*ir->GetNPoints());
         Mult(Jrt, dJtr_i, dwdx );
         firstterm(d) = dwdx.Trace();
      }
      firstterm *= weight_m*metric->EvalW(Jpt); // *[w_q*det(W)]*mu(T)

      // Second term: w_q det(W) dmu/dx : AdWinv/dx
      // dWinv/dx = -Winv*dW/dx*Winv
      MultAtB(PMatI, DSh, Amat);
      for (int d = 0; d < dim; d++)
      {
         const DenseMatrix &dJtr_i = dJtr(i + d*ir->GetNPoints());
         Mult(Jrt, dJtr_i, work1); //Winv*dw/dx
         Mult(work1, Jrt, work2);  //Winv*dw/dx*Winv
         Mult(Amat, work2, work1); //A*Winv*dw/dx*Winv
         MultAtB(P, work1, work2); //dmu/dt^T*A*Winv*dw/dx*Winv
         secondterm(d) = work2.Trace(); //Tr[dmu/dt : AWinv*dw/dx*Winv]
      }
      secondterm *= -weight_m; //Include (-) factor as well

      firstterm += secondterm;
      AddMultVWt(shape, firstterm, PMatO);

      if (coeff0)
      {
         PMatI.MultTranspose(shape, p);
         pos0.MultTranspose(shape, p0);
         lim_func->Eval_d1(p, p0, d_vals(i), grad);
         grad *= weight * lim_normal * coeff0->Eval(*Tpr, ip);
         AddMultVWt(shape, grad, PMatO);
      }
   }
   delete Tpr;
}

void TMOP_Integrator::AssembleElementGradExact(const FiniteElement &el,
                                               ElementTransformation &T,
                                               const Vector &elfun,
                                               DenseMatrix &elmat)
{
   int dof = el.GetDof(), dim = el.GetDim();

   DSh.SetSize(dof, dim);
   DS.SetSize(dof, dim);
   Jrt.SetSize(dim);
   Jpt.SetSize(dim);
   PMatI.UseExternalData(elfun.GetData(), dof, dim);
   elmat.SetSize(dof*dim);

   const IntegrationRule *ir = IntRule;
   if (!ir)
   {
      ir = &(IntRules.Get(el.GetGeomType(), 2*el.GetOrder() + 3)); // <---
   }

   elmat = 0.0;
   DenseTensor Jtr(dim, dim, ir->GetNPoints());
   targetC->ComputeElementTargets(T.ElementNo, el, *ir, elfun, Jtr);

   // Limited case.
   DenseMatrix pos0, grad_grad;
   Vector shape, p, p0, d_vals;
   if (coeff0)
   {
      shape.SetSize(dof);
      p.SetSize(dim);
      p0.SetSize(dim);
      pos0.SetSize(dof, dim);
      Vector pos0V(pos0.Data(), dof * dim);
      Array<int> pos_dofs;
      nodes0->FESpace()->GetElementVDofs(T.ElementNo, pos_dofs);
      nodes0->GetSubVector(pos_dofs, pos0V);
      if (lim_dist)
      {
         lim_dist->GetValues(T.ElementNo, *ir, d_vals);
      }
      else
      {
         d_vals.SetSize(ir->GetNPoints()); d_vals = 1.0;
      }
   }

   // Define ref->physical transformation, when a Coefficient is specified.
   IsoparametricTransformation *Tpr = NULL;
   if (coeff1 || coeff0)
   {
      Tpr = new IsoparametricTransformation;
      Tpr->SetFE(&el);
      Tpr->ElementNo = T.ElementNo;
      Tpr->ElementType = ElementTransformation::ELEMENT;
      Tpr->Attribute = T.Attribute;
      Tpr->GetPointMat().Transpose(PMatI);
   }

   for (int i = 0; i < ir->GetNPoints(); i++)
   {
      const IntegrationPoint &ip = ir->IntPoint(i);
      const DenseMatrix &Jtr_i = Jtr(i);
      metric->SetTargetJacobian(Jtr_i);
      CalcInverse(Jtr_i, Jrt);
      const double weight = ip.weight * Jtr_i.Det();
      double weight_m = weight * metric_normal;

      el.CalcDShape(ip, DSh);
      Mult(DSh, Jrt, DS);
      MultAtB(PMatI, DS, Jpt);

      if (coeff1) { weight_m *= coeff1->Eval(*Tpr, ip); }

      metric->AssembleH(Jpt, DS, weight_m, elmat);

      // TODO: derivatives of adaptivity-based targets.

      if (coeff0)
      {
         el.CalcShape(ip, shape);
         PMatI.MultTranspose(shape, p);
         pos0.MultTranspose(shape, p0);
         weight_m = weight * lim_normal * coeff0->Eval(*Tpr, ip);
         lim_func->Eval_d2(p, p0, d_vals(i), grad_grad);
         for (int i = 0; i < dof; i++)
         {
            const double w_shape_i = weight_m * shape(i);
            for (int j = 0; j < dof; j++)
            {
               const double w = w_shape_i * shape(j);
               for (int d1 = 0; d1 < dim; d1++)
               {
                  for (int d2 = 0; d2 < dim; d2++)
                  {
                     elmat(d1*dof + i, d2*dof + j) += w * grad_grad(d1, d2);
                  }
               }
            }
         }
      }
   }
   delete Tpr;
}

double TMOP_Integrator::GetFDDerivative(const FiniteElement &el,
                                        ElementTransformation &T,
                                        Vector &elfun, const int dofidx,
                                        const int dir, const double e_fx,
                                        bool update_stored)
{
   int dof = el.GetDof();
   int idx = dir*dof+dofidx;
   elfun[idx]    += dx;
   double e_fxph  = GetElementEnergy(el, T, elfun);
   elfun[idx]    -= dx;
   double dfdx    = (e_fxph-e_fx)/dx;

   if (update_stored)
   {
      (*(ElemPertEnergy[T.ElementNo]))(idx) = e_fxph;
      (*(ElemDer[T.ElementNo]))(idx) = dfdx;
   }

   return dfdx;
}

void TMOP_Integrator::AssembleElementVectorFD(const FiniteElement &el,
                                              ElementTransformation &T,
                                              const Vector &elfun,
                                              Vector &elvect)
{
   const int dof = el.GetDof(), dim = el.GetDim(), elnum = T.ElementNo;
   if (elnum>=ElemDer.Size())
   {
      ElemDer.Append(new Vector);
      ElemPertEnergy.Append(new Vector);
      ElemDer[elnum]->SetSize(dof*dim);
      ElemPertEnergy[elnum]->SetSize(dof*dim);
   }

   elvect.SetSize(dof*dim);
   Vector elfunmod(elfun);

   // Energy for unperturbed configuration
   double e_fx = GetElementEnergy(el, T, elfun);

   for (int j = 0; j < dim; j++)
   {
      for (int i = 0; i < dof; i++)
      {
         if (discr_tc)
         {
            discr_tc->UpdateTargetSpecificationAtNode(
               el, T, i, j, discr_tc->GetTspecPert1H());
         }
         elvect(j*dof+i) = GetFDDerivative(el, T, elfunmod, i, j, e_fx, true);
         if (discr_tc) { discr_tc->RestoreTargetSpecificationAtNode(T, i); }
      }
   }
}

void TMOP_Integrator::AssembleElementGradFD(const FiniteElement &el,
                                            ElementTransformation &T,
                                            const Vector &elfun,
                                            DenseMatrix &elmat)
{
   const int dof = el.GetDof(), dim = el.GetDim();

   elmat.SetSize(dof*dim);
   Vector elfunmod(elfun);

   const Vector &ElemDerLoc = *(ElemDer[T.ElementNo]);
   const Vector &ElemPertLoc = *(ElemPertEnergy[T.ElementNo]);

   for (int i = 0; i < dof; i++)
   {
      for (int j = 0; j < i+1; j++)
      {
         for (int k1 = 0; k1 < dim; k1++)
         {
            for (int k2 = 0; k2 < dim; k2++)
            {
               elfunmod(k2*dof+j) += dx;

               if (discr_tc)
               {
                  discr_tc->UpdateTargetSpecificationAtNode(
                     el, T, j, k2, discr_tc->GetTspecPert1H());
                  if (j != i)
                  {
                     discr_tc->UpdateTargetSpecificationAtNode(
                        el, T, i, k1, discr_tc->GetTspecPert1H());
                  }
                  else // j==i
                  {
                     if (k1 != k2)
                     {
                        int idx = k1+k2-1;
                        discr_tc->UpdateTargetSpecificationAtNode(
                           el, T, i, idx, discr_tc->GetTspecPertMixH());
                     }
                     else // j==i && k1==k2
                     {
                        discr_tc->UpdateTargetSpecificationAtNode(
                           el, T, i, k1, discr_tc->GetTspecPert2H());
                     }
                  }
               }

               double e_fx   = ElemPertLoc(k2*dof+j);
               double e_fpxph = GetFDDerivative(el, T, elfunmod, i, k1, e_fx,
                                                false);
               elfunmod(k2*dof+j) -= dx;
               double e_fpx = ElemDerLoc(k1*dof+i);

               elmat(k1*dof+i, k2*dof+j) = (e_fpxph - e_fpx) / dx;
               elmat(k2*dof+j, k1*dof+i) = (e_fpxph - e_fpx) / dx;

               if (discr_tc)
               {
                  discr_tc->RestoreTargetSpecificationAtNode(T, i);
                  discr_tc->RestoreTargetSpecificationAtNode(T, j);
               }
            }
         }
      }
   }
}

void TMOP_Integrator::EnableNormalization(const GridFunction &x)
{
   ComputeNormalizationEnergies(x, metric_normal, lim_normal);
   metric_normal = 1.0 / metric_normal;
   lim_normal = 1.0 / lim_normal;
}

#ifdef MFEM_USE_MPI
void TMOP_Integrator::ParEnableNormalization(const ParGridFunction &x)
{
   double loc[2];
   ComputeNormalizationEnergies(x, loc[0], loc[1]);
   double rdc[2];
   MPI_Allreduce(loc, rdc, 2, MPI_DOUBLE, MPI_SUM, x.ParFESpace()->GetComm());
   metric_normal = 1.0 / rdc[0]; lim_normal = 1.0 / rdc[1];
}
#endif

void TMOP_Integrator::ComputeNormalizationEnergies(const GridFunction &x,
                                                   double &metric_energy,
                                                   double &lim_energy)
{
   Array<int> vdofs;
   Vector x_vals;
   const FiniteElementSpace* const fes = x.FESpace();
   const FiniteElement *fe = fes->GetFE(0);

   const int dof = fes->GetFE(0)->GetDof(), dim = fes->GetFE(0)->GetDim();

   DSh.SetSize(dof, dim);
   Jrt.SetSize(dim);
   Jpr.SetSize(dim);
   Jpt.SetSize(dim);

   const IntegrationRule *ir = IntRule;
   if (!ir)
   {
      ir = &(IntRules.Get(fe->GetGeomType(), 2*fe->GetOrder() + 3)); // <---
   }

   DenseTensor Jtr(dim, dim, ir->GetNPoints());

   metric_energy = 0.0;
   lim_energy = 0.0;
   for (int i = 0; i < fes->GetNE(); i++)
   {
      fe = fes->GetFE(i);
      fes->GetElementVDofs(i, vdofs);
      x.GetSubVector(vdofs, x_vals);
      PMatI.UseExternalData(x_vals.GetData(), dof, dim);

      targetC->ComputeElementTargets(i, *fe, *ir, x_vals, Jtr);

      for (int i = 0; i < ir->GetNPoints(); i++)
      {
         const IntegrationPoint &ip = ir->IntPoint(i);
         metric->SetTargetJacobian(Jtr(i));
         CalcInverse(Jtr(i), Jrt);
         const double weight = ip.weight * Jtr(i).Det();

         fe->CalcDShape(ip, DSh);
         MultAtB(PMatI, DSh, Jpr);
         Mult(Jpr, Jrt, Jpt);

         metric_energy += weight * metric->EvalW(Jpt);
         lim_energy += weight;
      }
   }
}

void TMOP_Integrator::ComputeMinJac(const Vector &x,
                                    const FiniteElementSpace &fes)
{
   const IntegrationRule *ir = IntRule;
   if (!ir)
   {
      ir = &(IntRules.Get(fes.GetFE(0)->GetGeomType(),
                          2*fes.GetFE(0)->GetOrder() + 3)); // <---
   }
   const int NE = fes.GetMesh()->GetNE(), dim = fes.GetFE(0)->GetDim(),
             dof = fes.GetFE(0)->GetDof(), nsp = ir->GetNPoints();

   Array<int> xdofs(dof * dim);
   DenseMatrix Jpr(dim), dshape(dof, dim), pos(dof, dim);
   Vector posV(pos.Data(), dof * dim);

   dx = std::numeric_limits<float>::max();

   double detv_sum;
   double detv_avg_min = std::numeric_limits<float>::max();
   for (int i = 0; i < NE; i++)
   {
      fes.GetElementVDofs(i, xdofs);
      x.GetSubVector(xdofs, posV);
      detv_sum = 0.;
      for (int j = 0; j < nsp; j++)
      {
         fes.GetFE(i)->CalcDShape(ir->IntPoint(j), dshape);
         MultAtB(pos, dshape, Jpr);
         detv_sum += std::fabs(Jpr.Det());
      }
      double detv_avg = pow(detv_sum/nsp, 1./dim);
      detv_avg_min = std::min(detv_avg, detv_avg_min);
   }
   dx = detv_avg_min / dxscale;
}

void TMOP_Integrator::ComputeFDh(const Vector &x, const FiniteElementSpace &fes)
{
   if (!fdflag) { return; }
   ComputeMinJac(x, fes);
}

#ifdef MFEM_USE_MPI
void TMOP_Integrator::ComputeFDh(const Vector &x,
                                 const ParFiniteElementSpace &pfes)
{
   if (!fdflag) { return; }
   ComputeMinJac(x, pfes);
   double min_jac_all;
   MPI_Allreduce(&dx, &min_jac_all, 1, MPI_DOUBLE, MPI_MIN, pfes.GetComm());
   dx = min_jac_all;
}
#endif

void TMOP_Integrator::EnableFiniteDifferences(const GridFunction &x)
{
   fdflag = true;
   const FiniteElementSpace *fes = x.FESpace();
   ComputeFDh(x,*fes);
   if (discr_tc)
   {
      discr_tc->UpdateTargetSpecification(x);
      discr_tc->UpdateGradientTargetSpecification(x, dx);
      discr_tc->UpdateHessianTargetSpecification(x, dx);
   }
}

#ifdef MFEM_USE_MPI
void TMOP_Integrator::EnableFiniteDifferences(const ParGridFunction &x)
{
   fdflag = true;
   const ParFiniteElementSpace *pfes = x.ParFESpace();
   ComputeFDh(x,*pfes);
   if (discr_tc)
   {
      discr_tc->UpdateTargetSpecification(x);
      discr_tc->UpdateGradientTargetSpecification(x, dx);
      discr_tc->UpdateHessianTargetSpecification(x, dx);
   }
}
#endif

void TMOPComboIntegrator::EnableLimiting(const GridFunction &n0,
                                         const GridFunction &dist,
                                         Coefficient &w0,
                                         TMOP_LimiterFunction *lfunc)
{
   MFEM_VERIFY(tmopi.Size() > 0, "No TMOP_Integrators were added.");

   tmopi[0]->EnableLimiting(n0, dist, w0, lfunc);
   for (int i = 1; i < tmopi.Size(); i++) { tmopi[i]->DisableLimiting(); }
}

void TMOPComboIntegrator::EnableLimiting(const GridFunction &n0,
                                         Coefficient &w0,
                                         TMOP_LimiterFunction *lfunc)
{
   MFEM_VERIFY(tmopi.Size() > 0, "No TMOP_Integrators were added.");

   tmopi[0]->EnableLimiting(n0, w0, lfunc);
   for (int i = 1; i < tmopi.Size(); i++) { tmopi[i]->DisableLimiting(); }
}

void TMOPComboIntegrator::SetLimitingNodes(const GridFunction &n0)
{
   MFEM_VERIFY(tmopi.Size() > 0, "No TMOP_Integrators were added.");

   tmopi[0]->SetLimitingNodes(n0);
   for (int i = 1; i < tmopi.Size(); i++) { tmopi[i]->DisableLimiting(); }
}

double TMOPComboIntegrator::GetElementEnergy(const FiniteElement &el,
                                             ElementTransformation &T,
                                             const Vector &elfun)
{
   double energy= 0.0;
   for (int i = 0; i < tmopi.Size(); i++)
   {
      energy += tmopi[i]->GetElementEnergy(el, T, elfun);
   }
   return energy;
}

void TMOPComboIntegrator::AssembleElementVector(const FiniteElement &el,
                                                ElementTransformation &T,
                                                const Vector &elfun,
                                                Vector &elvect)
{
   MFEM_VERIFY(tmopi.Size() > 0, "No TMOP_Integrators were added.");

   tmopi[0]->AssembleElementVector(el, T, elfun, elvect);
   for (int i = 1; i < tmopi.Size(); i++)
   {
      Vector elvect_i;
      tmopi[i]->AssembleElementVector(el, T, elfun, elvect_i);
      elvect += elvect_i;
   }
}

void TMOPComboIntegrator::AssembleElementGrad(const FiniteElement &el,
                                              ElementTransformation &T,
                                              const Vector &elfun,
                                              DenseMatrix &elmat)
{
   MFEM_VERIFY(tmopi.Size() > 0, "No TMOP_Integrators were added.");

   tmopi[0]->AssembleElementGrad(el, T, elfun, elmat);
   for (int i = 1; i < tmopi.Size(); i++)
   {
      DenseMatrix elmat_i;
      tmopi[i]->AssembleElementGrad(el, T, elfun, elmat_i);
      elmat += elmat_i;
   }
}

void TMOPComboIntegrator::EnableNormalization(const GridFunction &x)
{
   const int cnt = tmopi.Size();
   double total_integral = 0.0;
   for (int i = 0; i < cnt; i++)
   {
      tmopi[i]->EnableNormalization(x);
      total_integral += 1.0 / tmopi[i]->metric_normal;
   }
   for (int i = 0; i < cnt; i++)
   {
      tmopi[i]->metric_normal = 1.0 / total_integral;
   }
}

#ifdef MFEM_USE_MPI
void TMOPComboIntegrator::ParEnableNormalization(const ParGridFunction &x)
{
   const int cnt = tmopi.Size();
   double total_integral = 0.0;
   for (int i = 0; i < cnt; i++)
   {
      tmopi[i]->ParEnableNormalization(x);
      total_integral += 1.0 / tmopi[i]->metric_normal;
   }
   for (int i = 0; i < cnt; i++)
   {
      tmopi[i]->metric_normal = 1.0 / total_integral;
   }
}
#endif


void InterpolateTMOP_QualityMetric(TMOP_QualityMetric &metric,
                                   const TargetConstructor &tc,
                                   const Mesh &mesh, GridFunction &metric_gf)
{
   const int NE = mesh.GetNE();
   const GridFunction &nodes = *mesh.GetNodes();
   const int dim = mesh.Dimension();
   DenseMatrix Winv(dim), T(dim), A(dim), dshape, pos;
   Array<int> pos_dofs, gf_dofs;
   DenseTensor W;
   Vector posV;

   for (int i = 0; i < NE; i++)
   {
      const FiniteElement &fe_pos = *nodes.FESpace()->GetFE(i);
      const IntegrationRule &ir = metric_gf.FESpace()->GetFE(i)->GetNodes();
      const int nsp = ir.GetNPoints(), dof = fe_pos.GetDof();

      dshape.SetSize(dof, dim);
      pos.SetSize(dof, dim);
      posV.SetDataAndSize(pos.Data(), dof * dim);

      metric_gf.FESpace()->GetElementDofs(i, gf_dofs);
      nodes.FESpace()->GetElementVDofs(i, pos_dofs);
      nodes.GetSubVector(pos_dofs, posV);

      W.SetSize(dim, dim, nsp);
      tc.ComputeElementTargets(i, fe_pos, ir, posV, W);

      for (int j = 0; j < nsp; j++)
      {
         const DenseMatrix &Wj = W(j);
         metric.SetTargetJacobian(Wj);
         CalcInverse(Wj, Winv);

         const IntegrationPoint &ip = ir.IntPoint(j);
         fe_pos.CalcDShape(ip, dshape);
         MultAtB(pos, dshape, A);
         Mult(A, Winv, T);

         metric_gf(gf_dofs[j]) = metric.EvalW(T);
      }
   }
}
} // namespace mfem<|MERGE_RESOLUTION|>--- conflicted
+++ resolved
@@ -969,7 +969,6 @@
    }
 }
 
-<<<<<<< HEAD
 void AnalyticAdaptTC::ComputeElementTargetsGradient(int e_id,
                                                     const FiniteElement &fe,
                                                     const IntegrationRule &ir,
@@ -1018,17 +1017,6 @@
 
    ParFiniteElementSpace *ptspec_fes = tspec_.ParFESpace();
 
-=======
-#ifdef MFEM_USE_MPI
-void DiscreteAdaptTC::FinalizeParDiscreteTargetSpec(const ParGridFunction
-                                                    &tspec_)
-{
-   MFEM_VERIFY(adapt_eval, "SetAdaptivityEvaluator() has not been called!")
-   MFEM_VERIFY(ncomp > 0, "No target specifications have been set!");
-
-   ParFiniteElementSpace *ptspec_fes = tspec_.ParFESpace();
-
->>>>>>> 21401db8
    adapt_eval->SetParMetaInfo(*ptspec_fes->GetParMesh(),
                               *ptspec_fes->FEColl(), ncomp);
    adapt_eval->SetInitialField(*tspec_fes->GetMesh()->GetNodes(), tspec);
@@ -1122,7 +1110,6 @@
 }
 
 void DiscreteAdaptTC::SetTspecAtIndex(int idx, const GridFunction &tspec_)
-<<<<<<< HEAD
 {
    const int vdim     = tspec_.FESpace()->GetVDim(),
              dof_cnt  = tspec_.Size()/vdim;
@@ -1174,59 +1161,6 @@
    MFEM_VERIFY(adapt_eval, "SetAdaptivityEvaluator() has not been called!")
    MFEM_VERIFY(ncomp > 0, "No target specifications have been set!");
 
-=======
-{
-   const int vdim     = tspec_.FESpace()->GetVDim(),
-             dof_cnt  = tspec_.Size()/vdim;
-   for (int i = 0; i < dof_cnt*vdim; i++)
-   {
-      tspec(i+idx*dof_cnt) = tspec_(i);
-   }
-
-   FinalizeSerialDiscreteTargetSpec();
-}
-
-void DiscreteAdaptTC::SetSerialDiscreteTargetSize(const GridFunction &tspec_)
-{
-
-   if (sizeidx > -1) { SetTspecAtIndex(sizeidx, tspec_); return; }
-   sizeidx = ncomp;
-   SetDiscreteTargetBase(tspec_);
-   FinalizeSerialDiscreteTargetSpec();
-}
-
-void DiscreteAdaptTC::SetSerialDiscreteTargetSkew(const GridFunction &tspec_)
-{
-   if (skewidx > -1) { SetTspecAtIndex(skewidx, tspec_); return; }
-   skewidx = ncomp;
-   SetDiscreteTargetBase(tspec_);
-   FinalizeSerialDiscreteTargetSpec();
-}
-
-void DiscreteAdaptTC::SetSerialDiscreteTargetAspectRatio(
-   const GridFunction &tspec_)
-{
-   if (aspectratioidx > -1) { SetTspecAtIndex(aspectratioidx, tspec_); return; }
-   aspectratioidx = ncomp;
-   SetDiscreteTargetBase(tspec_);
-   FinalizeSerialDiscreteTargetSpec();
-}
-
-void DiscreteAdaptTC::SetSerialDiscreteTargetOrientation(
-   const GridFunction &tspec_)
-{
-   if (orientationidx > -1) { SetTspecAtIndex(orientationidx, tspec_); return; }
-   orientationidx = ncomp;
-   SetDiscreteTargetBase(tspec_);
-   FinalizeSerialDiscreteTargetSpec();
-}
-
-void DiscreteAdaptTC::FinalizeSerialDiscreteTargetSpec()
-{
-   MFEM_VERIFY(adapt_eval, "SetAdaptivityEvaluator() has not been called!")
-   MFEM_VERIFY(ncomp > 0, "No target specifications have been set!");
-
->>>>>>> 21401db8
    adapt_eval->SetSerialMetaInfo(*tspec_fes->GetMesh(),
                                  *tspec_fes->FEColl(), ncomp);
    adapt_eval->SetInitialField(*tspec_fes->GetMesh()->GetNodes(), tspec);
@@ -1300,12 +1234,9 @@
                                             DenseTensor &Jtr) const
 {
    MFEM_VERIFY(tspec_fesv, "No target specifications have been set.");
-<<<<<<< HEAD
    const int dim = fe.GetDim(),
              nqp = ir.GetNPoints();
    Jtrcomp = new DenseTensor(dim, dim, 4*nqp);
-=======
->>>>>>> 21401db8
 
    switch (target_type)
    {
@@ -1331,14 +1262,11 @@
             const IntegrationPoint &ip = ir.IntPoint(i);
             tspec_fes->GetFE(e_id)->CalcShape(ip, shape);
             Jtr(i) = Wideal; //Initialize to identity
-<<<<<<< HEAD
             for (int d = 0; d < 4; d++)
             {
                DenseMatrix Jtrcompi(Jtrcomp->GetData(d + 4*i), dim, dim);
                Jtrcompi = Wideal; // Initialize to identity
             }
-=======
->>>>>>> 21401db8
 
             if (sizeidx != -1) //Set size
             {
@@ -1348,11 +1276,8 @@
                            "Non-positive size propagated in the target definition.");
                const double size = std::max(shape * par_vals, min_size);
                Jtr(i).Set(std::pow(size, 1.0/dim), Jtr(i));
-<<<<<<< HEAD
                DenseMatrix Jtrcompi(Jtrcomp->GetData(0 + 4*i), dim, dim);
                Jtrcompi = Jtr(i);
-=======
->>>>>>> 21401db8
             } //Done size
 
             if (target_type == IDEAL_SHAPE_GIVEN_SIZE) { continue; }
@@ -1385,12 +1310,8 @@
                   D_rho(1,1) = pow(rho2,2./3.);
                   D_rho(2,2) = pow(rho3,2./3.);
                }
-<<<<<<< HEAD
                DenseMatrix Jtrcompi(Jtrcomp->GetData(1 + 4*i), dim, dim);
                Jtrcompi = D_rho;
-=======
-
->>>>>>> 21401db8
                DenseMatrix Temp = Jtr(i);
                Mult(D_rho, Temp, Jtr(i));
             } //Done aspect ratio
@@ -1431,12 +1352,8 @@
 
                   Q_phi(2,2) = sin(phi13)*sin(chi);
                }
-<<<<<<< HEAD
                DenseMatrix Jtrcompi(Jtrcomp->GetData(2 + 4*i), dim, dim);
                Jtrcompi = Q_phi;
-=======
-
->>>>>>> 21401db8
                DenseMatrix Temp = Jtr(i);
                Mult(Q_phi, Temp, Jtr(i));
             } // done skew
@@ -1466,7 +1383,6 @@
                   const double psi   = shape * par_vals_c2;
                   const double beta  = shape * par_vals_c3;
 
-<<<<<<< HEAD
                   double ct = cos(theta), st = sin(theta),
                          cp = cos(psi),   sp = sin(psi),
                          cb = cos(beta),  sb = sin(beta);
@@ -1486,32 +1402,6 @@
                }
                DenseMatrix Jtrcompi(Jtrcomp->GetData(3 + 4*i), dim, dim);
                Jtrcompi = R_theta;
-=======
-                  DenseMatrix R_tp(dim), R_beta(dim), R_theta(dim);
-                  double ct = cos(theta), st = sin(theta),
-                         cp = cos(psi),   sp = sin(psi);
-                  R_tp(0,0) = ct*sp;
-                  R_tp(1,0) = st*sp;
-                  R_tp(2,0) = cp;
-
-                  R_tp(0,1) = -(ct*st*sp*sp)/(1+cp);
-                  R_tp(1,1) = cp+(pow(ct,2.)*pow(sp,2.))/(1+cp);
-                  R_tp(2,1) = -st*sp;
-
-                  R_tp(0,2) = -cp-(pow(st,2.)*pow(sp,2.))/(1+cp);
-                  R_tp(1,2) = -R_tp(0,1);
-                  R_tp(2,2) =  ct*sp;
-
-                  R_beta = 0.;
-                  R_beta(0,0) = 1.;
-                  R_beta(1,1) =  cos(beta);
-                  R_beta(1,2) = -sin(beta);
-                  R_beta(2,1) =  sin(beta);
-                  R_beta(2,2) =  cos(beta);
-
-                  Mult(R_tp, R_beta, R_theta);
-               }
->>>>>>> 21401db8
                DenseMatrix Temp = Jtr(i);
                Mult(R_theta, Temp, Jtr(i));
             } // done orientation
@@ -1520,7 +1410,6 @@
       }
       default:
          MFEM_ABORT("Incompatible target type for discrete adaptation!");
-<<<<<<< HEAD
    }
 }
 
@@ -1870,8 +1759,6 @@
       }
       default:
          MFEM_ABORT("Incompatible target type for discrete adaptation!");
-=======
->>>>>>> 21401db8
    }
    delete Jtrcomp;
 }
@@ -2192,7 +2079,6 @@
 
    // Define ref->physical transformation, when a Coefficient is specified.
    IsoparametricTransformation *Tpr = NULL;
-<<<<<<< HEAD
    Tpr = new IsoparametricTransformation;
    Tpr->SetFE(&el);
    Tpr->ElementNo = T.ElementNo;
@@ -2202,17 +2088,6 @@
 
    Vector firstterm(dim);
    Vector secondterm(dim);
-=======
-   if (coeff1 || coeff0)
-   {
-      Tpr = new IsoparametricTransformation;
-      Tpr->SetFE(&el);
-      Tpr->ElementNo = T.ElementNo;
-      Tpr->ElementType = ElementTransformation::ELEMENT;
-      Tpr->Attribute = T.Attribute;
-      Tpr->GetPointMat().Transpose(PMatI); // PointMat = PMatI^T
-   }
->>>>>>> 21401db8
 
    for (int i = 0; i < ir->GetNPoints(); i++)
    {
