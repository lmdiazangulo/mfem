// Copyright (c) 2010-2020, Lawrence Livermore National Security, LLC. Produced
// at the Lawrence Livermore National Laboratory. All Rights reserved. See files
// LICENSE and NOTICE for details. LLNL-CODE-806117.
//
// This file is part of the MFEM library. For more information and source code
// availability visit https://mfem.org.
//
// MFEM is free software; you can redistribute it and/or modify it under the
// terms of the BSD-3 license. We welcome feedback and contributions, see file
// CONTRIBUTING.md for details.

#include "../general/forall.hpp"
#include "bilininteg.hpp"
#include "gridfunc.hpp"
#include "libceed/diffusion.hpp"

using namespace std;

namespace mfem
{

// PA Diffusion Integrator

// OCCA 2D Assemble kernel
#ifdef MFEM_USE_OCCA
static void OccaPADiffusionSetup2D(const int D1D,
											  const int Q1D,
											  const int NE,
											  const Array<double> &W,
											  const Vector &J,
											  const Vector &C,
											  Vector &op)
{
	occa::properties props;
	props["defines/D1D"] = D1D;
	props["defines/Q1D"] = Q1D;
	const occa::memory o_W = OccaMemoryRead(W.GetMemory(), W.Size());
	const occa::memory o_J = OccaMemoryRead(J.GetMemory(), J.Size());
	const occa::memory o_C = OccaMemoryRead(C.GetMemory(), C.Size());
	occa::memory o_op = OccaMemoryWrite(op.GetMemory(), op.Size());
	const bool const_c = C.Size() == 1;
	const occa_id_t id = std::make_pair(D1D,Q1D);
	static occa_kernel_t OccaDiffSetup2D_ker;
	if (OccaDiffSetup2D_ker.find(id) == OccaDiffSetup2D_ker.end())
	{
		const occa::kernel DiffusionSetup2D =
			mfem::OccaDev().buildKernel("occa://mfem/fem/occa.okl",
												 "DiffusionSetup2D", props);
		OccaDiffSetup2D_ker.emplace(id, DiffusionSetup2D);
	}
	OccaDiffSetup2D_ker.at(id)(NE, o_W, o_J, o_C, o_op, const_c);
}

static void OccaPADiffusionSetup3D(const int D1D,
											  const int Q1D,
											  const int NE,
											  const Array<double> &W,
											  const Vector &J,
											  const Vector &C,
											  Vector &op)
{
	occa::properties props;
	props["defines/D1D"] = D1D;
	props["defines/Q1D"] = Q1D;
	const occa::memory o_W = OccaMemoryRead(W.GetMemory(), W.Size());
	const occa::memory o_J = OccaMemoryRead(J.GetMemory(), J.Size());
	const occa::memory o_C = OccaMemoryRead(C.GetMemory(), C.Size());
	occa::memory o_op = OccaMemoryWrite(op.GetMemory(), op.Size());
	const bool const_c = C.Size() == 1;
	const occa_id_t id = std::make_pair(D1D,Q1D);
	static occa_kernel_t OccaDiffSetup3D_ker;
	if (OccaDiffSetup3D_ker.find(id) == OccaDiffSetup3D_ker.end())
	{
		const occa::kernel DiffusionSetup3D =
			mfem::OccaDev().buildKernel("occa://mfem/fem/occa.okl",
												 "DiffusionSetup3D", props);
		OccaDiffSetup3D_ker.emplace(id, DiffusionSetup3D);
	}
	OccaDiffSetup3D_ker.at(id)(NE, o_W, o_J, o_C, o_op, const_c);
}
#endif // MFEM_USE_OCCA

// PA Diffusion Assemble 2D kernel
template<const int T_SDIM>
static void PADiffusionSetup2D(const int Q1D,
                               const int NE,
                               const Array<double> &w,
                               const Vector &j,
                               const Vector &c,
                               Vector &d);
template<>
void PADiffusionSetup2D<2>(const int Q1D,
                           const int NE,
                           const Array<double> &w,
                           const Vector &j,
                           const Vector &c,
                           Vector &d)
{
<<<<<<< HEAD
	const int NQ = Q1D*Q1D;
	const bool const_c = c.Size() == 1;
	auto W = w.Read();
	auto J = Reshape(j.Read(), NQ, 2, 2, NE);
	auto C = const_c ? Reshape(c.Read(), 1, 1) : Reshape(c.Read(), NQ, NE);
	auto D = Reshape(d.Write(), NQ, 3, NE);

	MFEM_FORALL(e, NE,
	{
		for (int q = 0; q < NQ; ++q)
		{
			const double J11 = J(q,0,0,e);
			const double J21 = J(q,1,0,e);
			const double J12 = J(q,0,1,e);
			const double J22 = J(q,1,1,e);
			const double coeff = const_c ? C(0,0) : C(q,e);
			const double c_detJ = W[q] * coeff / ((J11*J22)-(J21*J12));
			D(q,0,e) =  c_detJ * (J12*J12 + J22*J22); // 1,1
			D(q,1,e) = -c_detJ * (J12*J11 + J22*J21); // 1,2
			D(q,2,e) =  c_detJ * (J11*J11 + J21*J21); // 2,2
		}
	});
=======
   const bool const_c = c.Size() == 1;
   const auto W = Reshape(w.Read(), Q1D,Q1D);
   const auto J = Reshape(j.Read(), Q1D,Q1D,2,2,NE);
   const auto C = const_c ? Reshape(c.Read(), 1,1,1) :
                  Reshape(c.Read(), Q1D,Q1D,NE);
   auto D = Reshape(d.Write(), Q1D,Q1D, 3, NE);
   MFEM_FORALL_2D(e, NE, Q1D,Q1D,1,
   {
      MFEM_FOREACH_THREAD(qx,x,Q1D)
      {
         MFEM_FOREACH_THREAD(qy,y,Q1D)
         {
            const double J11 = J(qx,qy,0,0,e);
            const double J21 = J(qx,qy,1,0,e);
            const double J12 = J(qx,qy,0,1,e);
            const double J22 = J(qx,qy,1,1,e);
            const double coeff = const_c ? C(0,0,0) : C(qx,qy,e);
            const double c_detJ = W(qx,qy) * coeff / ((J11*J22)-(J21*J12));
            D(qx,qy,0,e) =  c_detJ * (J12*J12 + J22*J22); // 1,1
            D(qx,qy,1,e) = -c_detJ * (J12*J11 + J22*J21); // 1,2
            D(qx,qy,2,e) =  c_detJ * (J11*J11 + J21*J21); // 2,2
         }
      }
   });
>>>>>>> bb3c788a
}

// PA Diffusion Assemble 2D kernel with 3D node coords
template<>
void PADiffusionSetup2D<3>(const int Q1D,
                           const int NE,
                           const Array<double> &w,
                           const Vector &j,
                           const Vector &c,
                           Vector &d)
{
   constexpr int DIM = 2;
   constexpr int SDIM = 3;
   const bool const_c = c.Size() == 1;
   const auto W = Reshape(w.Read(), Q1D,Q1D);
   const auto J = Reshape(j.Read(), Q1D,Q1D,SDIM,DIM,NE);
   const auto C = const_c ? Reshape(c.Read(), 1,1,1) :
                  Reshape(c.Read(), Q1D,Q1D,NE);
   auto D = Reshape(d.Write(), Q1D,Q1D, 3, NE);
   MFEM_FORALL_2D(e, NE, Q1D,Q1D,1,
   {
      MFEM_FOREACH_THREAD(qx,x,Q1D)
      {
         MFEM_FOREACH_THREAD(qy,y,Q1D)
         {
            const double wq = W(qx,qy);
            const double J11 = J(qx,qy,0,0,e);
            const double J21 = J(qx,qy,1,0,e);
            const double J31 = J(qx,qy,2,0,e);
            const double J12 = J(qx,qy,0,1,e);
            const double J22 = J(qx,qy,1,1,e);
            const double J32 = J(qx,qy,2,1,e);
            const double E = J11*J11 + J21*J21 + J31*J31;
            const double G = J12*J12 + J22*J22 + J32*J32;
            const double F = J11*J12 + J21*J22 + J31*J32;
            const double iw = 1.0 / sqrt(E*G - F*F);
            const double coeff = const_c ? C(0,0,0) : C(qx,qy,e);
            const double alpha = wq * coeff * iw;
            D(qx,qy,0,e) =  alpha * G; // 1,1
            D(qx,qy,1,e) = -alpha * F; // 1,2
            D(qx,qy,2,e) =  alpha * E; // 2,2
         }
      }
   });
}

// PA Diffusion Assemble 3D kernel
static void PADiffusionSetup3D(const int Q1D,
										 const int NE,
										 const Array<double> &w,
										 const Vector &j,
										 const Vector &c,
										 Vector &d)
{
<<<<<<< HEAD
	const int NQ = Q1D*Q1D*Q1D;
	const bool const_c = c.Size() == 1;
	auto W = w.Read();
	auto J = Reshape(j.Read(), NQ, 3, 3, NE);
	auto C = const_c ? Reshape(c.Read(), 1, 1) : Reshape(c.Read(), NQ, NE);
	auto D = Reshape(d.Write(), NQ, 6, NE);
	MFEM_FORALL(e, NE,
	{
		for (int q = 0; q < NQ; ++q)
		{
			const double J11 = J(q,0,0,e);
			const double J21 = J(q,1,0,e);
			const double J31 = J(q,2,0,e);
			const double J12 = J(q,0,1,e);
			const double J22 = J(q,1,1,e);
			const double J32 = J(q,2,1,e);
			const double J13 = J(q,0,2,e);
			const double J23 = J(q,1,2,e);
			const double J33 = J(q,2,2,e);
			const double detJ = J11 * (J22 * J33 - J32 * J23) -
			/* */               J21 * (J12 * J33 - J32 * J13) +
			/* */               J31 * (J12 * J23 - J22 * J13);
			const double coeff = const_c ? C(0,0) : C(q,e);
			const double c_detJ = W[q] * coeff / detJ;
			// adj(J)
			const double A11 = (J22 * J33) - (J23 * J32);
			const double A12 = (J32 * J13) - (J12 * J33);
			const double A13 = (J12 * J23) - (J22 * J13);
			const double A21 = (J31 * J23) - (J21 * J33);
			const double A22 = (J11 * J33) - (J13 * J31);
			const double A23 = (J21 * J13) - (J11 * J23);
			const double A31 = (J21 * J32) - (J31 * J22);
			const double A32 = (J31 * J12) - (J11 * J32);
			const double A33 = (J11 * J22) - (J12 * J21);
			// detJ J^{-1} J^{-T} = (1/detJ) adj(J) adj(J)^T
			D(q,0,e) = c_detJ * (A11*A11 + A12*A12 + A13*A13); // 1,1
			D(q,1,e) = c_detJ * (A11*A21 + A12*A22 + A13*A23); // 2,1
			D(q,2,e) = c_detJ * (A11*A31 + A12*A32 + A13*A33); // 3,1
			D(q,3,e) = c_detJ * (A21*A21 + A22*A22 + A23*A23); // 2,2
			D(q,4,e) = c_detJ * (A21*A31 + A22*A32 + A23*A33); // 3,2
			D(q,5,e) = c_detJ * (A31*A31 + A32*A32 + A33*A33); // 3,3
		}
	});
=======
   const bool const_c = c.Size() == 1;
   const auto W = Reshape(w.Read(), Q1D,Q1D,Q1D);
   const auto J = Reshape(j.Read(), Q1D,Q1D,Q1D,3,3,NE);
   const auto C = const_c ? Reshape(c.Read(), 1,1,1,1) :
                  Reshape(c.Read(), Q1D,Q1D,Q1D,NE);
   auto D = Reshape(d.Write(), Q1D,Q1D,Q1D, 6, NE);
   MFEM_FORALL_3D(e, NE, Q1D, Q1D, Q1D,
   {
      MFEM_FOREACH_THREAD(qx,x,Q1D)
      {
         MFEM_FOREACH_THREAD(qy,y,Q1D)
         {
            MFEM_FOREACH_THREAD(qz,z,Q1D)
            {
               const double J11 = J(qx,qy,qz,0,0,e);
               const double J21 = J(qx,qy,qz,1,0,e);
               const double J31 = J(qx,qy,qz,2,0,e);
               const double J12 = J(qx,qy,qz,0,1,e);
               const double J22 = J(qx,qy,qz,1,1,e);
               const double J32 = J(qx,qy,qz,2,1,e);
               const double J13 = J(qx,qy,qz,0,2,e);
               const double J23 = J(qx,qy,qz,1,2,e);
               const double J33 = J(qx,qy,qz,2,2,e);
               const double detJ = J11 * (J22 * J33 - J32 * J23) -
               /* */               J21 * (J12 * J33 - J32 * J13) +
               /* */               J31 * (J12 * J23 - J22 * J13);
               const double coeff = const_c ? C(0,0,0,0) : C(qx,qy,qz,e);
               const double c_detJ = W(qx,qy,qz) * coeff / detJ;
               // adj(J)
               const double A11 = (J22 * J33) - (J23 * J32);
               const double A12 = (J32 * J13) - (J12 * J33);
               const double A13 = (J12 * J23) - (J22 * J13);
               const double A21 = (J31 * J23) - (J21 * J33);
               const double A22 = (J11 * J33) - (J13 * J31);
               const double A23 = (J21 * J13) - (J11 * J23);
               const double A31 = (J21 * J32) - (J31 * J22);
               const double A32 = (J31 * J12) - (J11 * J32);
               const double A33 = (J11 * J22) - (J12 * J21);
               // detJ J^{-1} J^{-T} = (1/detJ) adj(J) adj(J)^T
               D(qx,qy,qz,0,e) = c_detJ * (A11*A11 + A12*A12 + A13*A13); // 1,1
               D(qx,qy,qz,1,e) = c_detJ * (A11*A21 + A12*A22 + A13*A23); // 2,1
               D(qx,qy,qz,2,e) = c_detJ * (A11*A31 + A12*A32 + A13*A33); // 3,1
               D(qx,qy,qz,3,e) = c_detJ * (A21*A21 + A22*A22 + A23*A23); // 2,2
               D(qx,qy,qz,4,e) = c_detJ * (A21*A31 + A22*A32 + A23*A33); // 3,2
               D(qx,qy,qz,5,e) = c_detJ * (A31*A31 + A32*A32 + A33*A33); // 3,3
            }
         }
      }
   });
>>>>>>> bb3c788a
}

static void PADiffusionSetup(const int dim,
                             const int sdim,
                             const int D1D,
                             const int Q1D,
                             const int NE,
                             const Array<double> &W,
                             const Vector &J,
                             const Vector &C,
                             Vector &D)
{
	if (dim == 1) { MFEM_ABORT("dim==1 not supported in PADiffusionSetup"); }
	if (dim == 2)
	{
#ifdef MFEM_USE_OCCA
      if (DeviceCanUseOcca())
      {
         OccaPADiffusionSetup2D(D1D, Q1D, NE, W, J, C, D);
         return;
      }
#else
      MFEM_CONTRACT_VAR(D1D);
#endif // MFEM_USE_OCCA
      if (sdim == 2) { PADiffusionSetup2D<2>(Q1D, NE, W, J, C, D); }
      if (sdim == 3) { PADiffusionSetup2D<3>(Q1D, NE, W, J, C, D); }
   }
   if (dim == 3)
   {
#ifdef MFEM_USE_OCCA
		if (DeviceCanUseOcca())
		{
			OccaPADiffusionSetup3D(D1D, Q1D, NE, W, J, C, D);
			return;
		}
#endif // MFEM_USE_OCCA
		PADiffusionSetup3D(Q1D, NE, W, J, C, D);
	}
}

void DiffusionIntegrator::SetupPA(const FiniteElementSpace &fes)
{
	// Assuming the same element type
	fespace = &fes;
	Mesh *mesh = fes.GetMesh();
	if (mesh->GetNE() == 0) { return; }
	const FiniteElement &el = *fes.GetFE(0);
	const IntegrationRule *ir = IntRule ? IntRule : &GetRule(el, el);
#ifdef MFEM_USE_CEED
   if (DeviceCanUseCeed())
   {
      if (ceedDataPtr) { delete ceedDataPtr; }
      CeedData* ptr = new CeedData();
      ceedDataPtr = ptr;
      InitCeedCoeff(Q, ptr);
      return CeedPADiffusionAssemble(fes, *ir, *ptr);
   }
#endif
   const int dims = el.GetDim();
   const int symmDims = (dims * (dims + 1)) / 2; // 1x1: 1, 2x2: 3, 3x3: 6
   const int nq = ir->GetNPoints();
   dim = mesh->Dimension();
   ne = fes.GetNE();
   geom = mesh->GetGeometricFactors(*ir, GeometricFactors::JACOBIANS);
   const int sdim = mesh->SpaceDimension();
   maps = &el.GetDofToQuad(*ir, DofToQuad::TENSOR);
   dofs1D = maps->ndof;
   quad1D = maps->nqpt;
   pa_data.SetSize(symmDims * nq * ne, Device::GetDeviceMemoryType());
   Vector coeff;
   if (Q == nullptr)
   {
      coeff.SetSize(1);
      coeff(0) = 1.0;
   }
   else if (ConstantCoefficient* cQ = dynamic_cast<ConstantCoefficient*>(Q))
   {
      coeff.SetSize(1);
      coeff(0) = cQ->constant;
   }
   else if (QuadratureFunctionCoefficient* cQ =
               dynamic_cast<QuadratureFunctionCoefficient*>(Q))
   {
      const QuadratureFunction &qFun = cQ->GetQuadFunction();
      MFEM_VERIFY(qFun.Size() == ne*nq,
                  "Incompatible QuadratureFunction dimension \n");

      MFEM_VERIFY(ir == &qFun.GetSpace()->GetElementIntRule(0),
                  "IntegrationRule used within integrator and in"
                  " QuadratureFunction appear to be different");
      qFun.Read();
      coeff.MakeRef(const_cast<QuadratureFunction &>(qFun),0);
   }
   else
   {
      coeff.SetSize(nq * ne);
      auto C = Reshape(coeff.HostWrite(), nq, ne);
      for (int e = 0; e < ne; ++e)
      {
         ElementTransformation& T = *fes.GetElementTransformation(e);
         for (int q = 0; q < nq; ++q)
         {
            C(q,e) = Q->Eval(T, ir->IntPoint(q));
         }
      }
   }
   PADiffusionSetup(dim, sdim, dofs1D, quad1D, ne, ir->GetWeights(), geom->J,
                    coeff, pa_data);
}

void DiffusionIntegrator::AssemblePA(const FiniteElementSpace &fes)
{
	SetupPA(fes);
}


template<int T_D1D = 0, int T_Q1D = 0>
static void PADiffusionDiagonal2D(const int NE,
											 const Array<double> &b,
											 const Array<double> &g,
											 const Vector &d,
											 Vector &y,
											 const int d1d = 0,
											 const int q1d = 0)
{
	const int D1D = T_D1D ? T_D1D : d1d;
	const int Q1D = T_Q1D ? T_Q1D : q1d;
	MFEM_VERIFY(D1D <= MAX_D1D, "");
	MFEM_VERIFY(Q1D <= MAX_Q1D, "");
	auto B = Reshape(b.Read(), Q1D, D1D);
	auto G = Reshape(g.Read(), Q1D, D1D);
	// note the different shape for D, this is a (symmetric) matrix so we only
	// store necessary entries
	auto D = Reshape(d.Read(), Q1D*Q1D, 3, NE);
	auto Y = Reshape(y.ReadWrite(), D1D, D1D, NE);
	MFEM_FORALL(e, NE,
	{
		const int D1D = T_D1D ? T_D1D : d1d;
		const int Q1D = T_Q1D ? T_Q1D : q1d;
		constexpr int MD1 = T_D1D ? T_D1D : MAX_D1D;
		constexpr int MQ1 = T_Q1D ? T_Q1D : MAX_Q1D;
		// gradphi \cdot Q \gradphi has four terms
		double QD0[MQ1][MD1];
		double QD1[MQ1][MD1];
		double QD2[MQ1][MD1];
		for (int qx = 0; qx < Q1D; ++qx)
		{
			for (int dy = 0; dy < D1D; ++dy)
			{
				QD0[qx][dy] = 0.0;
				QD1[qx][dy] = 0.0;
				QD2[qx][dy] = 0.0;
				for (int qy = 0; qy < Q1D; ++qy)
				{
					const int q = qx + qy * Q1D;
					const double D0 = D(q,0,e);
					const double D1 = D(q,1,e);
					const double D2 = D(q,2,e);
					QD0[qx][dy] += B(qy, dy) * B(qy, dy) * D0;
					QD1[qx][dy] += B(qy, dy) * G(qy, dy) * D1;
					QD2[qx][dy] += G(qy, dy) * G(qy, dy) * D2;
				}
			}
		}
		for (int dy = 0; dy < D1D; ++dy)
		{
			for (int dx = 0; dx < D1D; ++dx)
			{
				for (int qx = 0; qx < Q1D; ++qx)
				{
					Y(dx,dy,e) += G(qx, dx) * G(qx, dx) * QD0[qx][dy];
					Y(dx,dy,e) += G(qx, dx) * B(qx, dx) * QD1[qx][dy];
					Y(dx,dy,e) += B(qx, dx) * G(qx, dx) * QD1[qx][dy];
					Y(dx,dy,e) += B(qx, dx) * B(qx, dx) * QD2[qx][dy];
				}
			}
		}
	});
}

// Shared memory PA Diffusion Diagonal 2D kernel
template<int T_D1D = 0, int T_Q1D = 0, int T_NBZ = 0>
static void SmemPADiffusionDiagonal2D(const int NE,
												  const Array<double> &b_,
												  const Array<double> &g_,
												  const Vector &d_,
												  Vector &y_,
												  const int d1d = 0,
												  const int q1d = 0)
{
	const int D1D = T_D1D ? T_D1D : d1d;
	const int Q1D = T_Q1D ? T_Q1D : q1d;
	constexpr int NBZ = T_NBZ ? T_NBZ : 1;
	constexpr int MQ1 = T_Q1D ? T_Q1D : MAX_Q1D;
	constexpr int MD1 = T_D1D ? T_D1D : MAX_D1D;
	MFEM_VERIFY(D1D <= MD1, "");
	MFEM_VERIFY(Q1D <= MQ1, "");
	auto b = Reshape(b_.Read(), Q1D, D1D);
	auto g = Reshape(g_.Read(), Q1D, D1D);
	auto D = Reshape(d_.Read(), Q1D*Q1D, 3, NE);
	auto Y = Reshape(y_.ReadWrite(), D1D, D1D, NE);
	MFEM_FORALL_2D(e, NE, Q1D, Q1D, NBZ,
	{
		const int tidz = MFEM_THREAD_ID(z);
		const int D1D = T_D1D ? T_D1D : d1d;
		const int Q1D = T_Q1D ? T_Q1D : q1d;
		constexpr int NBZ = T_NBZ ? T_NBZ : 1;
		constexpr int MQ1 = T_Q1D ? T_Q1D : MAX_Q1D;
		constexpr int MD1 = T_D1D ? T_D1D : MAX_D1D;
		MFEM_SHARED double BG[2][MQ1*MD1];
		double (*B)[MD1] = (double (*)[MD1]) (BG+0);
		double (*G)[MD1] = (double (*)[MD1]) (BG+1);
		MFEM_SHARED double QD[4][NBZ][MD1][MQ1];
		double (*QD0)[MD1] = (double (*)[MD1])(QD[0] + tidz);
		double (*QD1)[MD1] = (double (*)[MD1])(QD[1] + tidz);
		double (*QD2)[MD1] = (double (*)[MD1])(QD[3] + tidz);
		if (tidz == 0)
		{
			MFEM_FOREACH_THREAD(d,y,D1D)
			{
				MFEM_FOREACH_THREAD(q,x,Q1D)
				{
					B[q][d] = b(q,d);
					G[q][d] = g(q,d);
				}
			}
		}
		MFEM_SYNC_THREAD;
		MFEM_FOREACH_THREAD(qx,x,Q1D)
		{
			MFEM_FOREACH_THREAD(dy,y,D1D)
			{
				QD0[qx][dy] = 0.0;
				QD1[qx][dy] = 0.0;
				QD2[qx][dy] = 0.0;
				for (int qy = 0; qy < Q1D; ++qy)
				{
					const int q = qx + qy * Q1D;
					const double D0 = D(q,0,e);
					const double D1 = D(q,1,e);
					const double D2 = D(q,2,e);
					const double By = B[qy][dy];
					const double Gy = G[qy][dy];
					const double BB = By * By;
					const double BG = By * Gy;
					const double GG = Gy * Gy;
					QD0[qx][dy] += BB * D0;
					QD1[qx][dy] += BG * D1;
					QD2[qx][dy] += GG * D2;
				}
			}
		}
		MFEM_SYNC_THREAD;
		MFEM_FOREACH_THREAD(dy,y,D1D)
		{
			MFEM_FOREACH_THREAD(dx,x,D1D)
			{
				for (int qx = 0; qx < Q1D; ++qx)
				{
					const double Bx = B[qx][dx];
					const double Gx = G[qx][dx];
					const double BB = Bx * Bx;
					const double BG = Bx * Gx;
					const double GG = Gx * Gx;
					Y(dx,dy,e) += GG * QD0[qx][dy];
					Y(dx,dy,e) += BG * QD1[qx][dy];
					Y(dx,dy,e) += BG * QD1[qx][dy];
					Y(dx,dy,e) += BB * QD2[qx][dy];
				}
			}
		}
	});
}

template<int T_D1D = 0, int T_Q1D = 0>
static void PADiffusionDiagonal3D(const int NE,
											 const Array<double> &b,
											 const Array<double> &g,
											 const Vector &d,
											 Vector &y,
											 const int d1d = 0,
											 const int q1d = 0)
{
	constexpr int DIM = 3;
	const int D1D = T_D1D ? T_D1D : d1d;
	const int Q1D = T_Q1D ? T_Q1D : q1d;
	constexpr int MQ1 = T_Q1D ? T_Q1D : MAX_Q1D;
	constexpr int MD1 = T_D1D ? T_D1D : MAX_D1D;
	MFEM_VERIFY(D1D <= MD1, "");
	MFEM_VERIFY(Q1D <= MQ1, "");
	auto B = Reshape(b.Read(), Q1D, D1D);
	auto G = Reshape(g.Read(), Q1D, D1D);
	auto Q = Reshape(d.Read(), Q1D*Q1D*Q1D, 6, NE);
	auto Y = Reshape(y.ReadWrite(), D1D, D1D, D1D, NE);
	MFEM_FORALL(e, NE,
	{
		const int D1D = T_D1D ? T_D1D : d1d;
		const int Q1D = T_Q1D ? T_Q1D : q1d;
		constexpr int MD1 = T_D1D ? T_D1D : MAX_D1D;
		constexpr int MQ1 = T_Q1D ? T_Q1D : MAX_Q1D;
		double QQD[MQ1][MQ1][MD1];
		double QDD[MQ1][MD1][MD1];
		for (int i = 0; i < DIM; ++i)
		{
			for (int j = 0; j < DIM; ++j)
			{
				// first tensor contraction, along z direction
				for (int qx = 0; qx < Q1D; ++qx)
				{
					for (int qy = 0; qy < Q1D; ++qy)
					{
						for (int dz = 0; dz < D1D; ++dz)
						{
							QQD[qx][qy][dz] = 0.0;
							for (int qz = 0; qz < Q1D; ++qz)
							{
								const int q = qx + (qy + qz * Q1D) * Q1D;
								const int k = j >= i ?
								3 - (3-i)*(2-i)/2 + j:
								3 - (3-j)*(2-j)/2 + i;
								const double O = Q(q,k,e);
								const double Bz = B(qz,dz);
								const double Gz = G(qz,dz);
								const double L = i==2 ? Gz : Bz;
								const double R = j==2 ? Gz : Bz;
								QQD[qx][qy][dz] += L * O * R;
							}
						}
					}
				}
				// second tensor contraction, along y direction
				for (int qx = 0; qx < Q1D; ++qx)
				{
					for (int dz = 0; dz < D1D; ++dz)
					{
						for (int dy = 0; dy < D1D; ++dy)
						{
							QDD[qx][dy][dz] = 0.0;
							for (int qy = 0; qy < Q1D; ++qy)
							{
								const double By = B(qy,dy);
								const double Gy = G(qy,dy);
								const double L = i==1 ? Gy : By;
								const double R = j==1 ? Gy : By;
								QDD[qx][dy][dz] += L * QQD[qx][qy][dz] * R;
							}
						}
					}
				}
				// third tensor contraction, along x direction
				for (int dz = 0; dz < D1D; ++dz)
				{
					for (int dy = 0; dy < D1D; ++dy)
					{
						for (int dx = 0; dx < D1D; ++dx)
						{
							for (int qx = 0; qx < Q1D; ++qx)
							{
								const double Bx = B(qx,dx);
								const double Gx = G(qx,dx);
								const double L = i==0 ? Gx : Bx;
								const double R = j==0 ? Gx : Bx;
								Y(dx, dy, dz, e) += L * QDD[qx][dy][dz] * R;
							}
						}
					}
				}
			}
		}
	});
}

// Shared memory PA Diffusion Diagonal 3D kernel
template<int T_D1D = 0, int T_Q1D = 0>
static void SmemPADiffusionDiagonal3D(const int NE,
												  const Array<double> &b_,
												  const Array<double> &g_,
												  const Vector &d_,
												  Vector &y_,
												  const int d1d = 0,
												  const int q1d = 0)
{
	constexpr int DIM = 3;
	const int D1D = T_D1D ? T_D1D : d1d;
	const int Q1D = T_Q1D ? T_Q1D : q1d;
	constexpr int MQ1 = T_Q1D ? T_Q1D : MAX_Q1D;
	constexpr int MD1 = T_D1D ? T_D1D : MAX_D1D;
	MFEM_VERIFY(D1D <= MD1, "");
	MFEM_VERIFY(Q1D <= MQ1, "");
	auto b = Reshape(b_.Read(), Q1D, D1D);
	auto g = Reshape(g_.Read(), Q1D, D1D);
	auto D = Reshape(d_.Read(), Q1D*Q1D*Q1D, 6, NE);
	auto Y = Reshape(y_.ReadWrite(), D1D, D1D, D1D, NE);
	MFEM_FORALL_3D(e, NE, Q1D, Q1D, Q1D,
	{
		const int tidz = MFEM_THREAD_ID(z);
		const int D1D = T_D1D ? T_D1D : d1d;
		const int Q1D = T_Q1D ? T_Q1D : q1d;
		constexpr int MQ1 = T_Q1D ? T_Q1D : MAX_Q1D;
		constexpr int MD1 = T_D1D ? T_D1D : MAX_D1D;
		MFEM_SHARED double BG[2][MQ1*MD1];
		double (*B)[MD1] = (double (*)[MD1]) (BG+0);
		double (*G)[MD1] = (double (*)[MD1]) (BG+1);
		MFEM_SHARED double QQD[MQ1][MQ1][MD1];
		MFEM_SHARED double QDD[MQ1][MD1][MD1];
		if (tidz == 0)
		{
			MFEM_FOREACH_THREAD(d,y,D1D)
			{
				MFEM_FOREACH_THREAD(q,x,Q1D)
				{
					B[q][d] = b(q,d);
					G[q][d] = g(q,d);
				}
			}
		}
		MFEM_SYNC_THREAD;
		for (int i = 0; i < DIM; ++i)
		{
			for (int j = 0; j < DIM; ++j)
			{
				// first tensor contraction, along z direction
				MFEM_FOREACH_THREAD(qx,x,Q1D)
				{
					MFEM_FOREACH_THREAD(qy,y,Q1D)
					{
						MFEM_FOREACH_THREAD(dz,z,D1D)
						{
							QQD[qx][qy][dz] = 0.0;
							for (int qz = 0; qz < Q1D; ++qz)
							{
								const int q = qx + (qy + qz * Q1D) * Q1D;
								const int k = j >= i ?
												  3 - (3-i)*(2-i)/2 + j:
												  3 - (3-j)*(2-j)/2 + i;
								const double O = D(q,k,e);
								const double Bz = B[qz][dz];
								const double Gz = G[qz][dz];
								const double L = i==2 ? Gz : Bz;
								const double R = j==2 ? Gz : Bz;
								QQD[qx][qy][dz] += L * O * R;
							}
						}
					}
				}
				MFEM_SYNC_THREAD;
				// second tensor contraction, along y direction
				MFEM_FOREACH_THREAD(qx,x,Q1D)
				{
					MFEM_FOREACH_THREAD(dz,z,D1D)
					{
						MFEM_FOREACH_THREAD(dy,y,D1D)
						{
							QDD[qx][dy][dz] = 0.0;
							for (int qy = 0; qy < Q1D; ++qy)
							{
								const double By = B[qy][dy];
								const double Gy = G[qy][dy];
								const double L = i==1 ? Gy : By;
								const double R = j==1 ? Gy : By;
								QDD[qx][dy][dz] += L * QQD[qx][qy][dz] * R;
							}
						}
					}
				}
				MFEM_SYNC_THREAD;
				// third tensor contraction, along x direction
				MFEM_FOREACH_THREAD(dz,z,D1D)
				{
					MFEM_FOREACH_THREAD(dy,y,D1D)
					{
						MFEM_FOREACH_THREAD(dx,x,D1D)
						{
							for (int qx = 0; qx < Q1D; ++qx)
							{
								const double Bx = B[qx][dx];
								const double Gx = G[qx][dx];
								const double L = i==0 ? Gx : Bx;
								const double R = j==0 ? Gx : Bx;
								Y(dx, dy, dz, e) += L * QDD[qx][dy][dz] * R;
							}
						}
					}
				}
			}
		}
	});
}

static void PADiffusionAssembleDiagonal(const int dim,
													 const int D1D,
													 const int Q1D,
													 const int NE,
													 const Array<double> &B,
													 const Array<double> &G,
													 const Vector &D,
													 Vector &Y)
{
	if (dim == 2)
	{
		switch ((D1D << 4 ) | Q1D)
		{
			case 0x22: return SmemPADiffusionDiagonal2D<2,2,8>(NE,B,G,D,Y);
			case 0x33: return SmemPADiffusionDiagonal2D<3,3,8>(NE,B,G,D,Y);
			case 0x44: return SmemPADiffusionDiagonal2D<4,4,4>(NE,B,G,D,Y);
			case 0x55: return SmemPADiffusionDiagonal2D<5,5,4>(NE,B,G,D,Y);
			case 0x66: return SmemPADiffusionDiagonal2D<6,6,2>(NE,B,G,D,Y);
			case 0x77: return SmemPADiffusionDiagonal2D<7,7,2>(NE,B,G,D,Y);
			case 0x88: return SmemPADiffusionDiagonal2D<8,8,1>(NE,B,G,D,Y);
			case 0x99: return SmemPADiffusionDiagonal2D<9,9,1>(NE,B,G,D,Y);
			default: return PADiffusionDiagonal2D(NE,B,G,D,Y,D1D,Q1D);
		}
	}
	else if (dim == 3)
	{
		switch ((D1D << 4 ) | Q1D)
		{
			case 0x23: return SmemPADiffusionDiagonal3D<2,3>(NE,B,G,D,Y);
			case 0x34: return SmemPADiffusionDiagonal3D<3,4>(NE,B,G,D,Y);
			case 0x45: return SmemPADiffusionDiagonal3D<4,5>(NE,B,G,D,Y);
			case 0x56: return SmemPADiffusionDiagonal3D<5,6>(NE,B,G,D,Y);
			case 0x67: return SmemPADiffusionDiagonal3D<6,7>(NE,B,G,D,Y);
			case 0x78: return SmemPADiffusionDiagonal3D<7,8>(NE,B,G,D,Y);
			case 0x89: return SmemPADiffusionDiagonal3D<8,9>(NE,B,G,D,Y);
			case 0x9A: return SmemPADiffusionDiagonal3D<9,10>(NE,B,G,D,Y);
			default: return PADiffusionDiagonal3D(NE,B,G,D,Y,D1D,Q1D);
		}
	}
	MFEM_ABORT("Unknown kernel.");
}

void DiffusionIntegrator::AssembleDiagonalPA(Vector &diag)
{
   //if (pa_data.Size()==0) { SetupPA(*fespace, true); }
#ifdef MFEM_USE_CEED
   if (DeviceCanUseCeed())
   {
      CeedAssembleDiagonalPA(ceedDataPtr, diag);
   }
   else
#endif
   {
      PADiffusionAssembleDiagonal(dim, dofs1D, quad1D, ne,
                                  maps->B, maps->G, pa_data, diag);
   }
}


#ifdef MFEM_USE_OCCA
// OCCA PA Diffusion Apply 2D kernel
static void OccaPADiffusionApply2D(const int D1D,
											  const int Q1D,
											  const int NE,
											  const Array<double> &B,
											  const Array<double> &G,
											  const Array<double> &Bt,
											  const Array<double> &Gt,
											  const Vector &D,
											  const Vector &X,
											  Vector &Y)
{
	occa::properties props;
	props["defines/D1D"] = D1D;
	props["defines/Q1D"] = Q1D;
	const occa::memory o_B = OccaMemoryRead(B.GetMemory(), B.Size());
	const occa::memory o_G = OccaMemoryRead(G.GetMemory(), G.Size());
	const occa::memory o_Bt = OccaMemoryRead(Bt.GetMemory(), Bt.Size());
	const occa::memory o_Gt = OccaMemoryRead(Gt.GetMemory(), Gt.Size());
	const occa::memory o_D = OccaMemoryRead(D.GetMemory(), D.Size());
	const occa::memory o_X = OccaMemoryRead(X.GetMemory(), X.Size());
	occa::memory o_Y = OccaMemoryReadWrite(Y.GetMemory(), Y.Size());
	const occa_id_t id = std::make_pair(D1D,Q1D);
	if (!Device::Allows(Backend::OCCA_CUDA))
	{
		static occa_kernel_t OccaDiffApply2D_cpu;
		if (OccaDiffApply2D_cpu.find(id) == OccaDiffApply2D_cpu.end())
		{
			const occa::kernel DiffusionApply2D_CPU =
				mfem::OccaDev().buildKernel("occa://mfem/fem/occa.okl",
													 "DiffusionApply2D_CPU", props);
			OccaDiffApply2D_cpu.emplace(id, DiffusionApply2D_CPU);
		}
		OccaDiffApply2D_cpu.at(id)(NE, o_B, o_G, o_Bt, o_Gt, o_D, o_X, o_Y);
	}
	else
	{
		static occa_kernel_t OccaDiffApply2D_gpu;
		if (OccaDiffApply2D_gpu.find(id) == OccaDiffApply2D_gpu.end())
		{
			const occa::kernel DiffusionApply2D_GPU =
				mfem::OccaDev().buildKernel("occa://mfem/fem/occa.okl",
													 "DiffusionApply2D_GPU", props);
			OccaDiffApply2D_gpu.emplace(id, DiffusionApply2D_GPU);
		}
		OccaDiffApply2D_gpu.at(id)(NE, o_B, o_G, o_Bt, o_Gt, o_D, o_X, o_Y);
	}
}

// OCCA PA Diffusion Apply 3D kernel
static void OccaPADiffusionApply3D(const int D1D,
											  const int Q1D,
											  const int NE,
											  const Array<double> &B,
											  const Array<double> &G,
											  const Array<double> &Bt,
											  const Array<double> &Gt,
											  const Vector &D,
											  const Vector &X,
											  Vector &Y)
{
	occa::properties props;
	props["defines/D1D"] = D1D;
	props["defines/Q1D"] = Q1D;
	const occa::memory o_B = OccaMemoryRead(B.GetMemory(), B.Size());
	const occa::memory o_G = OccaMemoryRead(G.GetMemory(), G.Size());
	const occa::memory o_Bt = OccaMemoryRead(Bt.GetMemory(), Bt.Size());
	const occa::memory o_Gt = OccaMemoryRead(Gt.GetMemory(), Gt.Size());
	const occa::memory o_D = OccaMemoryRead(D.GetMemory(), D.Size());
	const occa::memory o_X = OccaMemoryRead(X.GetMemory(), X.Size());
	occa::memory o_Y = OccaMemoryReadWrite(Y.GetMemory(), Y.Size());
	const occa_id_t id = std::make_pair(D1D,Q1D);
	if (!Device::Allows(Backend::OCCA_CUDA))
	{
		static occa_kernel_t OccaDiffApply3D_cpu;
		if (OccaDiffApply3D_cpu.find(id) == OccaDiffApply3D_cpu.end())
		{
			const occa::kernel DiffusionApply3D_CPU =
				mfem::OccaDev().buildKernel("occa://mfem/fem/occa.okl",
													 "DiffusionApply3D_CPU", props);
			OccaDiffApply3D_cpu.emplace(id, DiffusionApply3D_CPU);
		}
		OccaDiffApply3D_cpu.at(id)(NE, o_B, o_G, o_Bt, o_Gt, o_D, o_X, o_Y);
	}
	else
	{
		static occa_kernel_t OccaDiffApply3D_gpu;
		if (OccaDiffApply3D_gpu.find(id) == OccaDiffApply3D_gpu.end())
		{
			const occa::kernel DiffusionApply3D_GPU =
				mfem::OccaDev().buildKernel("occa://mfem/fem/occa.okl",
													 "DiffusionApply3D_GPU", props);
			OccaDiffApply3D_gpu.emplace(id, DiffusionApply3D_GPU);
		}
		OccaDiffApply3D_gpu.at(id)(NE, o_B, o_G, o_Bt, o_Gt, o_D, o_X, o_Y);
	}
}
#endif // MFEM_USE_OCCA

// PA Diffusion Apply 2D kernel
template<int T_D1D = 0, int T_Q1D = 0>
static void PADiffusionApply2D(const int NE,
										 const Array<double> &b_,
										 const Array<double> &g_,
										 const Array<double> &bt_,
										 const Array<double> &gt_,
										 const Vector &d_,
										 const Vector &x_,
										 Vector &y_,
										 const int d1d = 0,
										 const int q1d = 0)
{
	const int D1D = T_D1D ? T_D1D : d1d;
	const int Q1D = T_Q1D ? T_Q1D : q1d;
	MFEM_VERIFY(D1D <= MAX_D1D, "");
	MFEM_VERIFY(Q1D <= MAX_Q1D, "");
	auto B = Reshape(b_.Read(), Q1D, D1D);
	auto G = Reshape(g_.Read(), Q1D, D1D);
	auto Bt = Reshape(bt_.Read(), D1D, Q1D);
	auto Gt = Reshape(gt_.Read(), D1D, Q1D);
	auto D = Reshape(d_.Read(), Q1D*Q1D, 3, NE);
	auto X = Reshape(x_.Read(), D1D, D1D, NE);
	auto Y = Reshape(y_.ReadWrite(), D1D, D1D, NE);
	MFEM_FORALL(e, NE,
	{
		const int D1D = T_D1D ? T_D1D : d1d;
		const int Q1D = T_Q1D ? T_Q1D : q1d;
		// the following variables are evaluated at compile time
		constexpr int max_D1D = T_D1D ? T_D1D : MAX_D1D;
		constexpr int max_Q1D = T_Q1D ? T_Q1D : MAX_Q1D;

		double grad[max_Q1D][max_Q1D][2];
		for (int qy = 0; qy < Q1D; ++qy)
		{
			for (int qx = 0; qx < Q1D; ++qx)
			{
				grad[qy][qx][0] = 0.0;
				grad[qy][qx][1] = 0.0;
			}
		}
		for (int dy = 0; dy < D1D; ++dy)
		{
			double gradX[max_Q1D][2];
			for (int qx = 0; qx < Q1D; ++qx)
			{
				gradX[qx][0] = 0.0;
				gradX[qx][1] = 0.0;
			}
			for (int dx = 0; dx < D1D; ++dx)
			{
				const double s = X(dx,dy,e);
				for (int qx = 0; qx < Q1D; ++qx)
				{
					gradX[qx][0] += s * B(qx,dx);
					gradX[qx][1] += s * G(qx,dx);
				}
			}
			for (int qy = 0; qy < Q1D; ++qy)
			{
				const double wy  = B(qy,dy);
				const double wDy = G(qy,dy);
				for (int qx = 0; qx < Q1D; ++qx)
				{
					grad[qy][qx][0] += gradX[qx][1] * wy;
					grad[qy][qx][1] += gradX[qx][0] * wDy;
				}
			}
		}
		// Calculate Dxy, xDy in plane
		for (int qy = 0; qy < Q1D; ++qy)
		{
			for (int qx = 0; qx < Q1D; ++qx)
			{
				const int q = qx + qy * Q1D;

				const double O11 = D(q,0,e);
				const double O12 = D(q,1,e);
				const double O22 = D(q,2,e);

				const double gradX = grad[qy][qx][0];
				const double gradY = grad[qy][qx][1];

				grad[qy][qx][0] = (O11 * gradX) + (O12 * gradY);
				grad[qy][qx][1] = (O12 * gradX) + (O22 * gradY);
			}
		}
		for (int qy = 0; qy < Q1D; ++qy)
		{
			double gradX[max_D1D][2];
			for (int dx = 0; dx < D1D; ++dx)
			{
				gradX[dx][0] = 0;
				gradX[dx][1] = 0;
			}
			for (int qx = 0; qx < Q1D; ++qx)
			{
				const double gX = grad[qy][qx][0];
				const double gY = grad[qy][qx][1];
				for (int dx = 0; dx < D1D; ++dx)
				{
					const double wx  = Bt(dx,qx);
					const double wDx = Gt(dx,qx);
					gradX[dx][0] += gX * wDx;
					gradX[dx][1] += gY * wx;
				}
			}
			for (int dy = 0; dy < D1D; ++dy)
			{
				const double wy  = Bt(dy,qy);
				const double wDy = Gt(dy,qy);
				for (int dx = 0; dx < D1D; ++dx)
				{
					Y(dx,dy,e) += ((gradX[dx][0] * wy) + (gradX[dx][1] * wDy));
				}
			}
		}
	});
}

// Shared memory PA Diffusion Apply 2D kernel
template<int T_D1D = 0, int T_Q1D = 0, int T_NBZ = 0>
static void SmemPADiffusionApply2D(const int NE,
                                   const Array<double> &b_,
                                   const Array<double> &g_,
                                   const Vector &d_,
                                   const Vector &x_,
                                   Vector &y_,
                                   const int d1d = 0,
                                   const int q1d = 0)
{
	const int D1D = T_D1D ? T_D1D : d1d;
	const int Q1D = T_Q1D ? T_Q1D : q1d;
	constexpr int NBZ = T_NBZ ? T_NBZ : 1;
	constexpr int MQ1 = T_Q1D ? T_Q1D : MAX_Q1D;
	constexpr int MD1 = T_D1D ? T_D1D : MAX_D1D;
	MFEM_VERIFY(D1D <= MD1, "");
	MFEM_VERIFY(Q1D <= MQ1, "");
	auto b = Reshape(Runtime::Name("B", b_.Read()), Q1D, D1D);
	auto g = Reshape(Runtime::Name("G", g_.Read()), Q1D, D1D);
	auto D = Reshape(Runtime::Name("Diff_D", d_.Read()), Q1D*Q1D, 3, NE);
	auto x = Reshape(Runtime::Name("Diff_X", x_.Read()), D1D, D1D, NE);
	auto Y = Reshape(Runtime::Name("Diff_Y", y_.ReadWrite()), D1D, D1D, NE);
	MFEM_FORALL_2D(e, NE, Q1D, Q1D, NBZ,
	{
		const int tidz = MFEM_THREAD_ID(z);
		const int D1D = T_D1D ? T_D1D : d1d;
		const int Q1D = T_Q1D ? T_Q1D : q1d;
		constexpr int NBZ = T_NBZ ? T_NBZ : 1;
		constexpr int MQ1 = T_Q1D ? T_Q1D : MAX_Q1D;
		constexpr int MD1 = T_D1D ? T_D1D : MAX_D1D;
		MFEM_SHARED double sBG[2][MQ1*MD1];
		double (*B)[MD1] = (double (*)[MD1]) (sBG+0);
		double (*G)[MD1] = (double (*)[MD1]) (sBG+1);
		double (*Bt)[MQ1] = (double (*)[MQ1]) (sBG+0);
		double (*Gt)[MQ1] = (double (*)[MQ1]) (sBG+1);
		MFEM_SHARED double Xz[NBZ][MD1][MD1];
		MFEM_SHARED double GD[2][NBZ][MD1][MQ1];
		MFEM_SHARED double GQ[2][NBZ][MD1][MQ1];
		double (*X)[MD1] = (double (*)[MD1])(Xz + tidz);
		double (*DQ0)[MD1] = (double (*)[MD1])(GD[0] + tidz);
		double (*DQ1)[MD1] = (double (*)[MD1])(GD[1] + tidz);
		double (*QQ0)[MD1] = (double (*)[MD1])(GQ[0] + tidz);
		double (*QQ1)[MD1] = (double (*)[MD1])(GQ[1] + tidz);
		MFEM_FOREACH_THREAD(dy,y,D1D)
		{
			MFEM_FOREACH_THREAD(dx,x,D1D)
			{
				X[dy][dx] = x(dx,dy,e);
			}
		}
		if (tidz == 0)
		{
			MFEM_FOREACH_THREAD(dy,y,D1D)
			{
				MFEM_FOREACH_THREAD(q,x,Q1D)
				{
					B[q][dy] = b(q,dy);
					G[q][dy] = g(q,dy);
				}
			}
		}
		MFEM_SYNC_THREAD;
		MFEM_FOREACH_THREAD(dy,y,D1D)
		{
			MFEM_FOREACH_THREAD(qx,x,Q1D)
			{
				double u = 0.0;
				double v = 0.0;
				for (int dx = 0; dx < D1D; ++dx)
				{
					const double coords = X[dy][dx];
					u += B[qx][dx] * coords;
					v += G[qx][dx] * coords;
				}
				DQ0[dy][qx] = u;
				DQ1[dy][qx] = v;
			}
		}
		MFEM_SYNC_THREAD;
		MFEM_FOREACH_THREAD(qy,y,Q1D)
		{
			MFEM_FOREACH_THREAD(qx,x,Q1D)
			{
				double u = 0.0;
				double v = 0.0;
				for (int dy = 0; dy < D1D; ++dy)
				{
					u += DQ1[dy][qx] * B[qy][dy];
					v += DQ0[dy][qx] * G[qy][dy];
				}
				QQ0[qy][qx] = u;
				QQ1[qy][qx] = v;
			}
		}
		MFEM_SYNC_THREAD;
		MFEM_FOREACH_THREAD(qy,y,Q1D)
		{
			MFEM_FOREACH_THREAD(qx,x,Q1D)
			{
				const int q = (qx + ((qy) * Q1D));
				const double O11 = D(q,0,e);
				const double O12 = D(q,1,e);
				const double O22 = D(q,2,e);
				const double gX = QQ0[qy][qx];
				const double gY = QQ1[qy][qx];
				QQ0[qy][qx] = (O11 * gX) + (O12 * gY);
				QQ1[qy][qx] = (O12 * gX) + (O22 * gY);
			}
		}
		MFEM_SYNC_THREAD;
		if (tidz == 0)
		{
			MFEM_FOREACH_THREAD(dy,y,D1D)
			{
				MFEM_FOREACH_THREAD(q,x,Q1D)
				{
					Bt[dy][q] = b(q,dy);
					Gt[dy][q] = g(q,dy);
				}
			}
		}
		MFEM_SYNC_THREAD;
		MFEM_FOREACH_THREAD(qy,y,Q1D)
		{
			MFEM_FOREACH_THREAD(dx,x,D1D)
			{
				double u = 0.0;
				double v = 0.0;
				for (int qx = 0; qx < Q1D; ++qx)
				{
					u += Gt[dx][qx] * QQ0[qy][qx];
					v += Bt[dx][qx] * QQ1[qy][qx];
				}
				DQ0[qy][dx] = u;
				DQ1[qy][dx] = v;
			}
		}
		MFEM_SYNC_THREAD;
		MFEM_FOREACH_THREAD(dy,y,D1D)
		{
			MFEM_FOREACH_THREAD(dx,x,D1D)
			{
				double u = 0.0;
				double v = 0.0;
				for (int qy = 0; qy < Q1D; ++qy)
				{
					u += DQ0[qy][dx] * Bt[dy][qy];
					v += DQ1[qy][dx] * Gt[dy][qy];
				}
				Y(dx,dy,e) += (u + v);
			}
		}
	});
}

// PA Diffusion Apply 3D kernel
template<int T_D1D = 0, int T_Q1D = 0>
static void PADiffusionApply3D(const int NE,
										 const Array<double> &b,
										 const Array<double> &g,
										 const Array<double> &bt,
										 const Array<double> &gt,
										 const Vector &d_,
										 const Vector &x_,
										 Vector &y_,
										 int d1d = 0, int q1d = 0)
{
	const int D1D = T_D1D ? T_D1D : d1d;
	const int Q1D = T_Q1D ? T_Q1D : q1d;
	MFEM_VERIFY(D1D <= MAX_D1D, "");
	MFEM_VERIFY(Q1D <= MAX_Q1D, "");
	auto B = Reshape(b.Read(), Q1D, D1D);
	auto G = Reshape(g.Read(), Q1D, D1D);
	auto Bt = Reshape(bt.Read(), D1D, Q1D);
	auto Gt = Reshape(gt.Read(), D1D, Q1D);
	auto D = Reshape(d_.Read(), Q1D*Q1D*Q1D, 6, NE);
	auto X = Reshape(x_.Read(), D1D, D1D, D1D, NE);
	auto Y = Reshape(y_.ReadWrite(), D1D, D1D, D1D, NE);
	MFEM_FORALL(e, NE,
	{
		const int D1D = T_D1D ? T_D1D : d1d;
		const int Q1D = T_Q1D ? T_Q1D : q1d;
		constexpr int max_D1D = T_D1D ? T_D1D : MAX_D1D;
		constexpr int max_Q1D = T_Q1D ? T_Q1D : MAX_Q1D;
		double grad[max_Q1D][max_Q1D][max_Q1D][3];
		for (int qz = 0; qz < Q1D; ++qz)
		{
			for (int qy = 0; qy < Q1D; ++qy)
			{
				for (int qx = 0; qx < Q1D; ++qx)
				{
					grad[qz][qy][qx][0] = 0.0;
					grad[qz][qy][qx][1] = 0.0;
					grad[qz][qy][qx][2] = 0.0;
				}
			}
		}
		for (int dz = 0; dz < D1D; ++dz)
		{
			double gradXY[max_Q1D][max_Q1D][3];
			for (int qy = 0; qy < Q1D; ++qy)
			{
				for (int qx = 0; qx < Q1D; ++qx)
				{
					gradXY[qy][qx][0] = 0.0;
					gradXY[qy][qx][1] = 0.0;
					gradXY[qy][qx][2] = 0.0;
				}
			}
			for (int dy = 0; dy < D1D; ++dy)
			{
				double gradX[max_Q1D][2];
				for (int qx = 0; qx < Q1D; ++qx)
				{
					gradX[qx][0] = 0.0;
					gradX[qx][1] = 0.0;
				}
				for (int dx = 0; dx < D1D; ++dx)
				{
					const double s = X(dx,dy,dz,e);
					for (int qx = 0; qx < Q1D; ++qx)
					{
						gradX[qx][0] += s * B(qx,dx);
						gradX[qx][1] += s * G(qx,dx);
					}
				}
				for (int qy = 0; qy < Q1D; ++qy)
				{
					const double wy  = B(qy,dy);
					const double wDy = G(qy,dy);
					for (int qx = 0; qx < Q1D; ++qx)
					{
						const double wx  = gradX[qx][0];
						const double wDx = gradX[qx][1];
						gradXY[qy][qx][0] += wDx * wy;
						gradXY[qy][qx][1] += wx  * wDy;
						gradXY[qy][qx][2] += wx  * wy;
					}
				}
			}
			for (int qz = 0; qz < Q1D; ++qz)
			{
				const double wz  = B(qz,dz);
				const double wDz = G(qz,dz);
				for (int qy = 0; qy < Q1D; ++qy)
				{
					for (int qx = 0; qx < Q1D; ++qx)
					{
						grad[qz][qy][qx][0] += gradXY[qy][qx][0] * wz;
						grad[qz][qy][qx][1] += gradXY[qy][qx][1] * wz;
						grad[qz][qy][qx][2] += gradXY[qy][qx][2] * wDz;
					}
				}
			}
		}
		// Calculate Dxyz, xDyz, xyDz in plane
		for (int qz = 0; qz < Q1D; ++qz)
		{
			for (int qy = 0; qy < Q1D; ++qy)
			{
				for (int qx = 0; qx < Q1D; ++qx)
				{
					const int q = qx + (qy + qz * Q1D) * Q1D;
					const double O11 = D(q,0,e);
					const double O12 = D(q,1,e);
					const double O13 = D(q,2,e);
					const double O22 = D(q,3,e);
					const double O23 = D(q,4,e);
					const double O33 = D(q,5,e);
					const double gradX = grad[qz][qy][qx][0];
					const double gradY = grad[qz][qy][qx][1];
					const double gradZ = grad[qz][qy][qx][2];
					grad[qz][qy][qx][0] = (O11*gradX)+(O12*gradY)+(O13*gradZ);
					grad[qz][qy][qx][1] = (O12*gradX)+(O22*gradY)+(O23*gradZ);
					grad[qz][qy][qx][2] = (O13*gradX)+(O23*gradY)+(O33*gradZ);
				}
			}
		}
		for (int qz = 0; qz < Q1D; ++qz)
		{
			double gradXY[max_D1D][max_D1D][3];
			for (int dy = 0; dy < D1D; ++dy)
			{
				for (int dx = 0; dx < D1D; ++dx)
				{
					gradXY[dy][dx][0] = 0;
					gradXY[dy][dx][1] = 0;
					gradXY[dy][dx][2] = 0;
				}
			}
			for (int qy = 0; qy < Q1D; ++qy)
			{
				double gradX[max_D1D][3];
				for (int dx = 0; dx < D1D; ++dx)
				{
					gradX[dx][0] = 0;
					gradX[dx][1] = 0;
					gradX[dx][2] = 0;
				}
				for (int qx = 0; qx < Q1D; ++qx)
				{
					const double gX = grad[qz][qy][qx][0];
					const double gY = grad[qz][qy][qx][1];
					const double gZ = grad[qz][qy][qx][2];
					for (int dx = 0; dx < D1D; ++dx)
					{
						const double wx  = Bt(dx,qx);
						const double wDx = Gt(dx,qx);
						gradX[dx][0] += gX * wDx;
						gradX[dx][1] += gY * wx;
						gradX[dx][2] += gZ * wx;
					}
				}
				for (int dy = 0; dy < D1D; ++dy)
				{
					const double wy  = Bt(dy,qy);
					const double wDy = Gt(dy,qy);
					for (int dx = 0; dx < D1D; ++dx)
					{
						gradXY[dy][dx][0] += gradX[dx][0] * wy;
						gradXY[dy][dx][1] += gradX[dx][1] * wDy;
						gradXY[dy][dx][2] += gradX[dx][2] * wy;
					}
				}
			}
			for (int dz = 0; dz < D1D; ++dz)
			{
				const double wz  = Bt(dz,qz);
				const double wDz = Gt(dz,qz);
				for (int dy = 0; dy < D1D; ++dy)
				{
					for (int dx = 0; dx < D1D; ++dx)
					{
						Y(dx,dy,dz,e) +=
							((gradXY[dy][dx][0] * wz) +
							 (gradXY[dy][dx][1] * wz) +
							 (gradXY[dy][dx][2] * wDz));
					}
				}
			}
		}
	});
}

// Half of B and G are stored in shared to get B, Bt, G and Gt.
// Indices computation for SmemPADiffusionApply3D.
static MFEM_HOST_DEVICE inline int qi(const int q, const int d, const int Q)
{
   return (q<=d) ? q : Q-1-q;
}

static MFEM_HOST_DEVICE inline int dj(const int q, const int d, const int D)
{
   return (q<=d) ? d : D-1-d;
}

static MFEM_HOST_DEVICE inline int qk(const int q, const int d, const int Q)
{
   return (q<=d) ? Q-1-q : q;
}

static MFEM_HOST_DEVICE inline int dl(const int q, const int d, const int D)
{
   return (q<=d) ? D-1-d : d;
}

static MFEM_HOST_DEVICE inline double sign(const int q, const int d)
{
   return (q<=d) ? -1.0 : 1.0;
}

template<int T_D1D = 0, int T_Q1D = 0>
static void SmemPADiffusionApply3D(const int NE,
                                   const Array<double> &b_,
                                   const Array<double> &g_,
                                   const Vector &d_,
                                   const Vector &x_,
                                   Vector &y_,
                                   const int d1d = 0,
                                   const int q1d = 0)
{
   const int D1D = T_D1D ? T_D1D : d1d;
   const int Q1D = T_Q1D ? T_Q1D : q1d;
   constexpr int M1Q = T_Q1D ? T_Q1D : MAX_Q1D;
   constexpr int M1D = T_D1D ? T_D1D : MAX_D1D;
   MFEM_VERIFY(D1D <= M1D, "");
   MFEM_VERIFY(Q1D <= M1Q, "");
   auto b = Reshape(b_.Read(), Q1D, D1D);
   auto g = Reshape(g_.Read(), Q1D, D1D);
   auto d = Reshape(d_.Read(), Q1D, Q1D, Q1D, 6, NE);
   auto x = Reshape(x_.Read(), D1D, D1D, D1D, NE);
   auto y = Reshape(y_.ReadWrite(), D1D, D1D, D1D, NE);
   MFEM_FORALL_3D(e, NE, Q1D, Q1D, 1,
   {
      const int D1D = T_D1D ? T_D1D : d1d;
      const int Q1D = T_Q1D ? T_Q1D : q1d;
      constexpr int MQ1 = T_Q1D ? T_Q1D : MAX_Q1D;
      constexpr int MD1 = T_D1D ? T_D1D : MAX_D1D;
      constexpr int MDQ = (MQ1 > MD1) ? MQ1 : MD1;
      MFEM_SHARED double sBG[MQ1*MD1];
      double (*B)[MD1] = (double (*)[MD1]) sBG;
      double (*G)[MD1] = (double (*)[MD1]) sBG;
      double (*Bt)[MQ1] = (double (*)[MQ1]) sBG;
      double (*Gt)[MQ1] = (double (*)[MQ1]) sBG;
      MFEM_SHARED double sm0[3][MDQ*MDQ*MDQ];
      MFEM_SHARED double sm1[3][MDQ*MDQ*MDQ];
      double (*X)[MD1][MD1]    = (double (*)[MD1][MD1]) (sm0+2);
      double (*DDQ0)[MD1][MQ1] = (double (*)[MD1][MQ1]) (sm0+0);
      double (*DDQ1)[MD1][MQ1] = (double (*)[MD1][MQ1]) (sm0+1);
      double (*DQQ0)[MQ1][MQ1] = (double (*)[MQ1][MQ1]) (sm1+0);
      double (*DQQ1)[MQ1][MQ1] = (double (*)[MQ1][MQ1]) (sm1+1);
      double (*DQQ2)[MQ1][MQ1] = (double (*)[MQ1][MQ1]) (sm1+2);
      double (*QQQ0)[MQ1][MQ1] = (double (*)[MQ1][MQ1]) (sm0+0);
      double (*QQQ1)[MQ1][MQ1] = (double (*)[MQ1][MQ1]) (sm0+1);
      double (*QQQ2)[MQ1][MQ1] = (double (*)[MQ1][MQ1]) (sm0+2);
      double (*QQD0)[MQ1][MD1] = (double (*)[MQ1][MD1]) (sm1+0);
      double (*QQD1)[MQ1][MD1] = (double (*)[MQ1][MD1]) (sm1+1);
      double (*QQD2)[MQ1][MD1] = (double (*)[MQ1][MD1]) (sm1+2);
      double (*QDD0)[MD1][MD1] = (double (*)[MD1][MD1]) (sm0+0);
      double (*QDD1)[MD1][MD1] = (double (*)[MD1][MD1]) (sm0+1);
      double (*QDD2)[MD1][MD1] = (double (*)[MD1][MD1]) (sm0+2);
      MFEM_FOREACH_THREAD(dy,y,D1D)
      {
         MFEM_FOREACH_THREAD(dx,x,D1D)
         {
            MFEM_UNROLL(MD1)
            for (int dz = 0; dz < D1D; ++dz)
            {
               X[dz][dy][dx] = x(dx,dy,dz,e);
            }
         }
         MFEM_FOREACH_THREAD(qx,x,Q1D)
         {
            const int i = qi(qx,dy,Q1D);
            const int j = dj(qx,dy,D1D);
            const int k = qk(qx,dy,Q1D);
            const int l = dl(qx,dy,D1D);
            B[i][j] = b(qx,dy);
            G[k][l] = g(qx,dy) * sign(qx,dy);
         }
      }
      MFEM_SYNC_THREAD;
      MFEM_FOREACH_THREAD(dy,y,D1D)
      {
         MFEM_FOREACH_THREAD(qx,x,Q1D)
         {
            double u[D1D], v[D1D];
            MFEM_UNROLL(MD1)
            for (int dz = 0; dz < D1D; dz++) { u[dz] = v[dz] = 0.0; }
            MFEM_UNROLL(MD1)
            for (int dx = 0; dx < D1D; ++dx)
            {
               const int i = qi(qx,dx,Q1D);
               const int j = dj(qx,dx,D1D);
               const int k = qk(qx,dx,Q1D);
               const int l = dl(qx,dx,D1D);
               const double s = sign(qx,dx);
               MFEM_UNROLL(MD1)
               for (int dz = 0; dz < D1D; ++dz)
               {
                  const double coords = X[dz][dy][dx];
                  u[dz] += coords * B[i][j];
                  v[dz] += coords * G[k][l] * s;
               }
            }
            MFEM_UNROLL(MD1)
            for (int dz = 0; dz < D1D; ++dz)
            {
               DDQ0[dz][dy][qx] = u[dz];
               DDQ1[dz][dy][qx] = v[dz];
            }
         }
      }
      MFEM_SYNC_THREAD;
      MFEM_FOREACH_THREAD(qy,y,Q1D)
      {
         MFEM_FOREACH_THREAD(qx,x,Q1D)
         {
            double u[D1D], v[D1D], w[D1D];
            MFEM_UNROLL(MD1)
            for (int dz = 0; dz < D1D; dz++) { u[dz] = v[dz] = w[dz] = 0.0; }
            MFEM_UNROLL(MD1)
            for (int dy = 0; dy < D1D; ++dy)
            {
               const int i = qi(qy,dy,Q1D);
               const int j = dj(qy,dy,D1D);
               const int k = qk(qy,dy,Q1D);
               const int l = dl(qy,dy,D1D);
               const double s = sign(qy,dy);
               MFEM_UNROLL(MD1)
               for (int dz = 0; dz < D1D; dz++)
               {
                  u[dz] += DDQ1[dz][dy][qx] * B[i][j];
                  v[dz] += DDQ0[dz][dy][qx] * G[k][l] * s;
                  w[dz] += DDQ0[dz][dy][qx] * B[i][j];
               }
            }
            MFEM_UNROLL(MD1)
            for (int dz = 0; dz < D1D; dz++)
            {
               DQQ0[dz][qy][qx] = u[dz];
               DQQ1[dz][qy][qx] = v[dz];
               DQQ2[dz][qy][qx] = w[dz];
            }
         }
      }
      MFEM_SYNC_THREAD;
      MFEM_FOREACH_THREAD(qy,y,Q1D)
      {
         MFEM_FOREACH_THREAD(qx,x,Q1D)
         {
            double u[Q1D], v[Q1D], w[Q1D];
            MFEM_UNROLL(MQ1)
            for (int qz = 0; qz < Q1D; qz++) { u[qz] = v[qz] = w[qz] = 0.0; }
            MFEM_UNROLL(MD1)
            for (int dz = 0; dz < D1D; ++dz)
            {
               MFEM_UNROLL(MQ1)
               for (int qz = 0; qz < Q1D; qz++)
               {
                  const int i = qi(qz,dz,Q1D);
                  const int j = dj(qz,dz,D1D);
                  const int k = qk(qz,dz,Q1D);
                  const int l = dl(qz,dz,D1D);
                  const double s = sign(qz,dz);
                  u[qz] += DQQ0[dz][qy][qx] * B[i][j];
                  v[qz] += DQQ1[dz][qy][qx] * B[i][j];
                  w[qz] += DQQ2[dz][qy][qx] * G[k][l] * s;
               }
            }
            MFEM_UNROLL(MQ1)
            for (int qz = 0; qz < Q1D; qz++)
            {
               const double O11 = d(qx,qy,qz,0,e);
               const double O12 = d(qx,qy,qz,1,e);
               const double O13 = d(qx,qy,qz,2,e);
               const double O22 = d(qx,qy,qz,3,e);
               const double O23 = d(qx,qy,qz,4,e);
               const double O33 = d(qx,qy,qz,5,e);
               const double gX = u[qz];
               const double gY = v[qz];
               const double gZ = w[qz];
               QQQ0[qz][qy][qx] = (O11*gX) + (O12*gY) + (O13*gZ);
               QQQ1[qz][qy][qx] = (O12*gX) + (O22*gY) + (O23*gZ);
               QQQ2[qz][qy][qx] = (O13*gX) + (O23*gY) + (O33*gZ);
            }
         }
      }
      MFEM_SYNC_THREAD;
      MFEM_FOREACH_THREAD(d,y,D1D)
      {
         MFEM_FOREACH_THREAD(q,x,Q1D)
         {
            const int i = qi(q,d,Q1D);
            const int j = dj(q,d,D1D);
            const int k = qk(q,d,Q1D);
            const int l = dl(q,d,D1D);
            Bt[j][i] = b(q,d);
            Gt[l][k] = g(q,d) * sign(q,d);
         }
      }
      MFEM_SYNC_THREAD;
      MFEM_FOREACH_THREAD(qy,y,Q1D)
      {
         MFEM_FOREACH_THREAD(dx,x,D1D)
         {
            double u[Q1D], v[Q1D], w[Q1D];
            MFEM_UNROLL(MQ1)
            for (int qz = 0; qz < Q1D; ++qz) { u[qz] = v[qz] = w[qz] = 0.0; }
            MFEM_UNROLL(MQ1)
            for (int qx = 0; qx < Q1D; ++qx)
            {
               const int i = qi(qx,dx,Q1D);
               const int j = dj(qx,dx,D1D);
               const int k = qk(qx,dx,Q1D);
               const int l = dl(qx,dx,D1D);
               const double s = sign(qx,dx);
               MFEM_UNROLL(MQ1)
               for (int qz = 0; qz < Q1D; ++qz)
               {
                  u[qz] += QQQ0[qz][qy][qx] * Gt[l][k] * s;
                  v[qz] += QQQ1[qz][qy][qx] * Bt[j][i];
                  w[qz] += QQQ2[qz][qy][qx] * Bt[j][i];
               }
            }
            MFEM_UNROLL(MQ1)
            for (int qz = 0; qz < Q1D; ++qz)
            {
               QQD0[qz][qy][dx] = u[qz];
               QQD1[qz][qy][dx] = v[qz];
               QQD2[qz][qy][dx] = w[qz];
            }
         }
      }
      MFEM_SYNC_THREAD;
      MFEM_FOREACH_THREAD(dy,y,D1D)
      {
         MFEM_FOREACH_THREAD(dx,x,D1D)
         {
            double u[Q1D], v[Q1D], w[Q1D];
            MFEM_UNROLL(MQ1)
            for (int qz = 0; qz < Q1D; ++qz) { u[qz] = v[qz] = w[qz] = 0.0; }
            MFEM_UNROLL(MQ1)
            for (int qy = 0; qy < Q1D; ++qy)
            {
               const int i = qi(qy,dy,Q1D);
               const int j = dj(qy,dy,D1D);
               const int k = qk(qy,dy,Q1D);
               const int l = dl(qy,dy,D1D);
               const double s = sign(qy,dy);
               MFEM_UNROLL(MQ1)
               for (int qz = 0; qz < Q1D; ++qz)
               {
                  u[qz] += QQD0[qz][qy][dx] * Bt[j][i];
                  v[qz] += QQD1[qz][qy][dx] * Gt[l][k] * s;
                  w[qz] += QQD2[qz][qy][dx] * Bt[j][i];
               }
            }
            MFEM_UNROLL(MQ1)
            for (int qz = 0; qz < Q1D; ++qz)
            {
               QDD0[qz][dy][dx] = u[qz];
               QDD1[qz][dy][dx] = v[qz];
               QDD2[qz][dy][dx] = w[qz];
            }
         }
      }
      MFEM_SYNC_THREAD;
      MFEM_FOREACH_THREAD(dy,y,D1D)
      {
         MFEM_FOREACH_THREAD(dx,x,D1D)
         {
            double u[D1D], v[D1D], w[D1D];
            MFEM_UNROLL(MD1)
            for (int dz = 0; dz < D1D; ++dz) { u[dz] = v[dz] = w[dz] = 0.0; }
            MFEM_UNROLL(MQ1)
            for (int qz = 0; qz < Q1D; ++qz)
            {
               MFEM_UNROLL(MD1)
               for (int dz = 0; dz < D1D; ++dz)
               {
                  const int i = qi(qz,dz,Q1D);
                  const int j = dj(qz,dz,D1D);
                  const int k = qk(qz,dz,Q1D);
                  const int l = dl(qz,dz,D1D);
                  const double s = sign(qz,dz);
                  u[dz] += QDD0[qz][dy][dx] * Bt[j][i];
                  v[dz] += QDD1[qz][dy][dx] * Bt[j][i];
                  w[dz] += QDD2[qz][dy][dx] * Gt[l][k] * s;
               }
            }
            MFEM_UNROLL(MD1)
            for (int dz = 0; dz < D1D; ++dz)
            {
               y(dx,dy,dz,e) += (u[dz] + v[dz] + w[dz]);
            }
         }
      }
   });
}

static void PADiffusionApply(const int dim,
									  const int D1D,
									  const int Q1D,
									  const int NE,
									  const Array<double> &B,
									  const Array<double> &G,
									  const Array<double> &Bt,
									  const Array<double> &Gt,
									  const Vector &D,
									  const Vector &X,
									  Vector &Y)
{
#ifdef MFEM_USE_OCCA
	if (DeviceCanUseOcca())
	{
		if (dim == 2)
		{
			OccaPADiffusionApply2D(D1D,Q1D,NE,B,G,Bt,Gt,D,X,Y);
			return;
		}
		if (dim == 3)
		{
			OccaPADiffusionApply3D(D1D,Q1D,NE,B,G,Bt,Gt,D,X,Y);
			return;
		}
		MFEM_ABORT("OCCA PADiffusionApply unknown kernel!");
	}
#endif // MFEM_USE_OCCA
   const int ID = (D1D << 4 ) | Q1D;

   if (dim == 2)
   {
      switch (ID)
      {
         case 0x22: return SmemPADiffusionApply2D<2,2,16>(NE,B,G,D,X,Y);
         case 0x33: return SmemPADiffusionApply2D<3,3,16>(NE,B,G,D,X,Y);
         case 0x44: return SmemPADiffusionApply2D<4,4,8>(NE,B,G,D,X,Y);
         case 0x55: return SmemPADiffusionApply2D<5,5,8>(NE,B,G,D,X,Y);
         case 0x66: return SmemPADiffusionApply2D<6,6,4>(NE,B,G,D,X,Y);
         case 0x77: return SmemPADiffusionApply2D<7,7,4>(NE,B,G,D,X,Y);
         case 0x88: return SmemPADiffusionApply2D<8,8,2>(NE,B,G,D,X,Y);
         case 0x99: return SmemPADiffusionApply2D<9,9,2>(NE,B,G,D,X,Y);
         default:   return PADiffusionApply2D(NE,B,G,Bt,Gt,D,X,Y,D1D,Q1D);
      }
   }

   if (dim == 3)
   {
      switch (ID)
      {
         case 0x23: return SmemPADiffusionApply3D<2,3>(NE,B,G,D,X,Y);
         case 0x34: return SmemPADiffusionApply3D<3,4>(NE,B,G,D,X,Y);
         case 0x45: return SmemPADiffusionApply3D<4,5>(NE,B,G,D,X,Y);
         case 0x46: return SmemPADiffusionApply3D<4,6>(NE,B,G,D,X,Y);
         case 0x56: return SmemPADiffusionApply3D<5,6>(NE,B,G,D,X,Y);
         case 0x58: return SmemPADiffusionApply3D<5,8>(NE,B,G,D,X,Y);
         case 0x67: return SmemPADiffusionApply3D<6,7>(NE,B,G,D,X,Y);
         case 0x78: return SmemPADiffusionApply3D<7,8>(NE,B,G,D,X,Y);
         case 0x89: return SmemPADiffusionApply3D<8,9>(NE,B,G,D,X,Y);
         default:   return PADiffusionApply3D(NE,B,G,Bt,Gt,D,X,Y,D1D,Q1D);
      }
   }
   MFEM_ABORT("Unknown kernel.");
}

// PA Diffusion Apply kernel
void DiffusionIntegrator::AddMultPA(const Vector &x, Vector &y) const
{
#ifdef MFEM_USE_CEED
   if (DeviceCanUseCeed())
   {
      CeedAddMultPA(ceedDataPtr, x, y);
   }
   else
#endif
	{
		PADiffusionApply(dim, dofs1D, quad1D, ne,
							  maps->B, maps->G, maps->Bt, maps->Gt,
							  pa_data, x, y);
	}
}

} // namespace mfem<|MERGE_RESOLUTION|>--- conflicted
+++ resolved
@@ -96,30 +96,6 @@
                            const Vector &c,
                            Vector &d)
 {
-<<<<<<< HEAD
-	const int NQ = Q1D*Q1D;
-	const bool const_c = c.Size() == 1;
-	auto W = w.Read();
-	auto J = Reshape(j.Read(), NQ, 2, 2, NE);
-	auto C = const_c ? Reshape(c.Read(), 1, 1) : Reshape(c.Read(), NQ, NE);
-	auto D = Reshape(d.Write(), NQ, 3, NE);
-
-	MFEM_FORALL(e, NE,
-	{
-		for (int q = 0; q < NQ; ++q)
-		{
-			const double J11 = J(q,0,0,e);
-			const double J21 = J(q,1,0,e);
-			const double J12 = J(q,0,1,e);
-			const double J22 = J(q,1,1,e);
-			const double coeff = const_c ? C(0,0) : C(q,e);
-			const double c_detJ = W[q] * coeff / ((J11*J22)-(J21*J12));
-			D(q,0,e) =  c_detJ * (J12*J12 + J22*J22); // 1,1
-			D(q,1,e) = -c_detJ * (J12*J11 + J22*J21); // 1,2
-			D(q,2,e) =  c_detJ * (J11*J11 + J21*J21); // 2,2
-		}
-	});
-=======
    const bool const_c = c.Size() == 1;
    const auto W = Reshape(w.Read(), Q1D,Q1D);
    const auto J = Reshape(j.Read(), Q1D,Q1D,2,2,NE);
@@ -144,7 +120,6 @@
          }
       }
    });
->>>>>>> bb3c788a
 }
 
 // PA Diffusion Assemble 2D kernel with 3D node coords
@@ -199,51 +174,6 @@
 										 const Vector &c,
 										 Vector &d)
 {
-<<<<<<< HEAD
-	const int NQ = Q1D*Q1D*Q1D;
-	const bool const_c = c.Size() == 1;
-	auto W = w.Read();
-	auto J = Reshape(j.Read(), NQ, 3, 3, NE);
-	auto C = const_c ? Reshape(c.Read(), 1, 1) : Reshape(c.Read(), NQ, NE);
-	auto D = Reshape(d.Write(), NQ, 6, NE);
-	MFEM_FORALL(e, NE,
-	{
-		for (int q = 0; q < NQ; ++q)
-		{
-			const double J11 = J(q,0,0,e);
-			const double J21 = J(q,1,0,e);
-			const double J31 = J(q,2,0,e);
-			const double J12 = J(q,0,1,e);
-			const double J22 = J(q,1,1,e);
-			const double J32 = J(q,2,1,e);
-			const double J13 = J(q,0,2,e);
-			const double J23 = J(q,1,2,e);
-			const double J33 = J(q,2,2,e);
-			const double detJ = J11 * (J22 * J33 - J32 * J23) -
-			/* */               J21 * (J12 * J33 - J32 * J13) +
-			/* */               J31 * (J12 * J23 - J22 * J13);
-			const double coeff = const_c ? C(0,0) : C(q,e);
-			const double c_detJ = W[q] * coeff / detJ;
-			// adj(J)
-			const double A11 = (J22 * J33) - (J23 * J32);
-			const double A12 = (J32 * J13) - (J12 * J33);
-			const double A13 = (J12 * J23) - (J22 * J13);
-			const double A21 = (J31 * J23) - (J21 * J33);
-			const double A22 = (J11 * J33) - (J13 * J31);
-			const double A23 = (J21 * J13) - (J11 * J23);
-			const double A31 = (J21 * J32) - (J31 * J22);
-			const double A32 = (J31 * J12) - (J11 * J32);
-			const double A33 = (J11 * J22) - (J12 * J21);
-			// detJ J^{-1} J^{-T} = (1/detJ) adj(J) adj(J)^T
-			D(q,0,e) = c_detJ * (A11*A11 + A12*A12 + A13*A13); // 1,1
-			D(q,1,e) = c_detJ * (A11*A21 + A12*A22 + A13*A23); // 2,1
-			D(q,2,e) = c_detJ * (A11*A31 + A12*A32 + A13*A33); // 3,1
-			D(q,3,e) = c_detJ * (A21*A21 + A22*A22 + A23*A23); // 2,2
-			D(q,4,e) = c_detJ * (A21*A31 + A22*A32 + A23*A33); // 3,2
-			D(q,5,e) = c_detJ * (A31*A31 + A32*A32 + A33*A33); // 3,3
-		}
-	});
-=======
    const bool const_c = c.Size() == 1;
    const auto W = Reshape(w.Read(), Q1D,Q1D,Q1D);
    const auto J = Reshape(j.Read(), Q1D,Q1D,Q1D,3,3,NE);
@@ -293,7 +223,6 @@
          }
       }
    });
->>>>>>> bb3c788a
 }
 
 static void PADiffusionSetup(const int dim,
