--- conflicted
+++ resolved
@@ -24,59 +24,59 @@
 // OCCA 2D Assemble kernel
 #ifdef MFEM_USE_OCCA
 static void OccaPADiffusionSetup2D(const int D1D,
-											  const int Q1D,
-											  const int NE,
-											  const Array<double> &W,
-											  const Vector &J,
-											  const Vector &C,
-											  Vector &op)
-{
-	occa::properties props;
-	props["defines/D1D"] = D1D;
-	props["defines/Q1D"] = Q1D;
-	const occa::memory o_W = OccaMemoryRead(W.GetMemory(), W.Size());
-	const occa::memory o_J = OccaMemoryRead(J.GetMemory(), J.Size());
-	const occa::memory o_C = OccaMemoryRead(C.GetMemory(), C.Size());
-	occa::memory o_op = OccaMemoryWrite(op.GetMemory(), op.Size());
-	const bool const_c = C.Size() == 1;
-	const occa_id_t id = std::make_pair(D1D,Q1D);
-	static occa_kernel_t OccaDiffSetup2D_ker;
-	if (OccaDiffSetup2D_ker.find(id) == OccaDiffSetup2D_ker.end())
-	{
-		const occa::kernel DiffusionSetup2D =
-			mfem::OccaDev().buildKernel("occa://mfem/fem/occa.okl",
-												 "DiffusionSetup2D", props);
-		OccaDiffSetup2D_ker.emplace(id, DiffusionSetup2D);
-	}
-	OccaDiffSetup2D_ker.at(id)(NE, o_W, o_J, o_C, o_op, const_c);
+                                   const int Q1D,
+                                   const int NE,
+                                   const Array<double> &W,
+                                   const Vector &J,
+                                   const Vector &C,
+                                   Vector &op)
+{
+   occa::properties props;
+   props["defines/D1D"] = D1D;
+   props["defines/Q1D"] = Q1D;
+   const occa::memory o_W = OccaMemoryRead(W.GetMemory(), W.Size());
+   const occa::memory o_J = OccaMemoryRead(J.GetMemory(), J.Size());
+   const occa::memory o_C = OccaMemoryRead(C.GetMemory(), C.Size());
+   occa::memory o_op = OccaMemoryWrite(op.GetMemory(), op.Size());
+   const bool const_c = C.Size() == 1;
+   const occa_id_t id = std::make_pair(D1D,Q1D);
+   static occa_kernel_t OccaDiffSetup2D_ker;
+   if (OccaDiffSetup2D_ker.find(id) == OccaDiffSetup2D_ker.end())
+   {
+      const occa::kernel DiffusionSetup2D =
+         mfem::OccaDev().buildKernel("occa://mfem/fem/occa.okl",
+                                     "DiffusionSetup2D", props);
+      OccaDiffSetup2D_ker.emplace(id, DiffusionSetup2D);
+   }
+   OccaDiffSetup2D_ker.at(id)(NE, o_W, o_J, o_C, o_op, const_c);
 }
 
 static void OccaPADiffusionSetup3D(const int D1D,
-											  const int Q1D,
-											  const int NE,
-											  const Array<double> &W,
-											  const Vector &J,
-											  const Vector &C,
-											  Vector &op)
-{
-	occa::properties props;
-	props["defines/D1D"] = D1D;
-	props["defines/Q1D"] = Q1D;
-	const occa::memory o_W = OccaMemoryRead(W.GetMemory(), W.Size());
-	const occa::memory o_J = OccaMemoryRead(J.GetMemory(), J.Size());
-	const occa::memory o_C = OccaMemoryRead(C.GetMemory(), C.Size());
-	occa::memory o_op = OccaMemoryWrite(op.GetMemory(), op.Size());
-	const bool const_c = C.Size() == 1;
-	const occa_id_t id = std::make_pair(D1D,Q1D);
-	static occa_kernel_t OccaDiffSetup3D_ker;
-	if (OccaDiffSetup3D_ker.find(id) == OccaDiffSetup3D_ker.end())
-	{
-		const occa::kernel DiffusionSetup3D =
-			mfem::OccaDev().buildKernel("occa://mfem/fem/occa.okl",
-												 "DiffusionSetup3D", props);
-		OccaDiffSetup3D_ker.emplace(id, DiffusionSetup3D);
-	}
-	OccaDiffSetup3D_ker.at(id)(NE, o_W, o_J, o_C, o_op, const_c);
+                                   const int Q1D,
+                                   const int NE,
+                                   const Array<double> &W,
+                                   const Vector &J,
+                                   const Vector &C,
+                                   Vector &op)
+{
+   occa::properties props;
+   props["defines/D1D"] = D1D;
+   props["defines/Q1D"] = Q1D;
+   const occa::memory o_W = OccaMemoryRead(W.GetMemory(), W.Size());
+   const occa::memory o_J = OccaMemoryRead(J.GetMemory(), J.Size());
+   const occa::memory o_C = OccaMemoryRead(C.GetMemory(), C.Size());
+   occa::memory o_op = OccaMemoryWrite(op.GetMemory(), op.Size());
+   const bool const_c = C.Size() == 1;
+   const occa_id_t id = std::make_pair(D1D,Q1D);
+   static occa_kernel_t OccaDiffSetup3D_ker;
+   if (OccaDiffSetup3D_ker.find(id) == OccaDiffSetup3D_ker.end())
+   {
+      const occa::kernel DiffusionSetup3D =
+         mfem::OccaDev().buildKernel("occa://mfem/fem/occa.okl",
+                                     "DiffusionSetup3D", props);
+      OccaDiffSetup3D_ker.emplace(id, DiffusionSetup3D);
+   }
+   OccaDiffSetup3D_ker.at(id)(NE, o_W, o_J, o_C, o_op, const_c);
 }
 #endif // MFEM_USE_OCCA
 
@@ -193,14 +193,6 @@
 }
 
 // PA Diffusion Assemble 3D kernel
-<<<<<<< HEAD
-static void PADiffusionSetup3D(const int Q1D,
-										 const int NE,
-										 const Array<double> &w,
-										 const Vector &j,
-										 const Vector &c,
-										 Vector &d)
-=======
 void PADiffusionSetup3D(const int Q1D,
                         const int coeffDim,
                         const int NE,
@@ -208,7 +200,6 @@
                         const Vector &j,
                         const Vector &c,
                         Vector &d)
->>>>>>> 37efde9e
 {
    const bool symmetric = (coeffDim != 9);
    const bool const_c = c.Size() == 1;
@@ -330,9 +321,9 @@
                              const Vector &C,
                              Vector &D)
 {
-	if (dim == 1) { MFEM_ABORT("dim==1 not supported in PADiffusionSetup"); }
-	if (dim == 2)
-	{
+   if (dim == 1) { MFEM_ABORT("dim==1 not supported in PADiffusionSetup"); }
+   if (dim == 2)
+   {
 #ifdef MFEM_USE_OCCA
       if (DeviceCanUseOcca())
       {
@@ -348,39 +339,24 @@
    if (dim == 3)
    {
 #ifdef MFEM_USE_OCCA
-		if (DeviceCanUseOcca())
-		{
-			OccaPADiffusionSetup3D(D1D, Q1D, NE, W, J, C, D);
-			return;
-		}
+      if (DeviceCanUseOcca())
+      {
+         OccaPADiffusionSetup3D(D1D, Q1D, NE, W, J, C, D);
+         return;
+      }
 #endif // MFEM_USE_OCCA
-<<<<<<< HEAD
-		PADiffusionSetup3D(Q1D, NE, W, J, C, D);
-	}
-=======
       PADiffusionSetup3D(Q1D, coeffDim, NE, W, J, C, D);
    }
->>>>>>> 37efde9e
 }
 
 void DiffusionIntegrator::AssemblePA(const FiniteElementSpace &fes)
 {
-<<<<<<< HEAD
-	// Assuming the same element type
-	fespace = &fes;
-	Mesh *mesh = fes.GetMesh();
-	if (mesh->GetNE() == 0) { return; }
-	const FiniteElement &el = *fes.GetFE(0);
-	const IntegrationRule *ir = IntRule ? IntRule : &GetRule(el, el);
-#ifdef MFEM_USE_CEED
-=======
    // Assuming the same element type
    fespace = &fes;
    Mesh *mesh = fes.GetMesh();
    if (mesh->GetNE() == 0) { return; }
    const FiniteElement &el = *fes.GetFE(0);
    const IntegrationRule *ir = IntRule ? IntRule : &GetRule(el, el);
->>>>>>> 37efde9e
    if (DeviceCanUseCeed())
    {
       delete ceedDataPtr;
@@ -507,86 +483,14 @@
          }
       }
    }
-<<<<<<< HEAD
-   PADiffusionSetup(dim, sdim, dofs1D, quad1D, ne, ir->GetWeights(), geom->J,
-                    coeff, pa_data);
-}
-
-void DiffusionIntegrator::AssemblePA(const FiniteElementSpace &fes)
-{
-	SetupPA(fes);
-=======
    pa_data.SetSize((symmetric ? symmDims : MQfullDim) * nq * ne,
                    Device::GetDeviceMemoryType());
    PADiffusionSetup(dim, sdim, dofs1D, quad1D, coeffDim, ne, ir->GetWeights(),
                     geom->J, coeff, pa_data);
->>>>>>> 37efde9e
 }
 
 template<int T_D1D = 0, int T_Q1D = 0>
 static void PADiffusionDiagonal2D(const int NE,
-<<<<<<< HEAD
-											 const Array<double> &b,
-											 const Array<double> &g,
-											 const Vector &d,
-											 Vector &y,
-											 const int d1d = 0,
-											 const int q1d = 0)
-{
-	const int D1D = T_D1D ? T_D1D : d1d;
-	const int Q1D = T_Q1D ? T_Q1D : q1d;
-	MFEM_VERIFY(D1D <= MAX_D1D, "");
-	MFEM_VERIFY(Q1D <= MAX_Q1D, "");
-	auto B = Reshape(b.Read(), Q1D, D1D);
-	auto G = Reshape(g.Read(), Q1D, D1D);
-	// note the different shape for D, this is a (symmetric) matrix so we only
-	// store necessary entries
-	auto D = Reshape(d.Read(), Q1D*Q1D, 3, NE);
-	auto Y = Reshape(y.ReadWrite(), D1D, D1D, NE);
-	MFEM_FORALL(e, NE,
-	{
-		const int D1D = T_D1D ? T_D1D : d1d;
-		const int Q1D = T_Q1D ? T_Q1D : q1d;
-		constexpr int MD1 = T_D1D ? T_D1D : MAX_D1D;
-		constexpr int MQ1 = T_Q1D ? T_Q1D : MAX_Q1D;
-		// gradphi \cdot Q \gradphi has four terms
-		double QD0[MQ1][MD1];
-		double QD1[MQ1][MD1];
-		double QD2[MQ1][MD1];
-		for (int qx = 0; qx < Q1D; ++qx)
-		{
-			for (int dy = 0; dy < D1D; ++dy)
-			{
-				QD0[qx][dy] = 0.0;
-				QD1[qx][dy] = 0.0;
-				QD2[qx][dy] = 0.0;
-				for (int qy = 0; qy < Q1D; ++qy)
-				{
-					const int q = qx + qy * Q1D;
-					const double D0 = D(q,0,e);
-					const double D1 = D(q,1,e);
-					const double D2 = D(q,2,e);
-					QD0[qx][dy] += B(qy, dy) * B(qy, dy) * D0;
-					QD1[qx][dy] += B(qy, dy) * G(qy, dy) * D1;
-					QD2[qx][dy] += G(qy, dy) * G(qy, dy) * D2;
-				}
-			}
-		}
-		for (int dy = 0; dy < D1D; ++dy)
-		{
-			for (int dx = 0; dx < D1D; ++dx)
-			{
-				for (int qx = 0; qx < Q1D; ++qx)
-				{
-					Y(dx,dy,e) += G(qx, dx) * G(qx, dx) * QD0[qx][dy];
-					Y(dx,dy,e) += G(qx, dx) * B(qx, dx) * QD1[qx][dy];
-					Y(dx,dy,e) += B(qx, dx) * G(qx, dx) * QD1[qx][dy];
-					Y(dx,dy,e) += B(qx, dx) * B(qx, dx) * QD2[qx][dy];
-				}
-			}
-		}
-	});
-=======
                                   const bool symmetric,
                                   const Array<double> &b,
                                   const Array<double> &g,
@@ -648,103 +552,11 @@
          }
       }
    });
->>>>>>> 37efde9e
 }
 
 // Shared memory PA Diffusion Diagonal 2D kernel
 template<int T_D1D = 0, int T_Q1D = 0, int T_NBZ = 0>
 static void SmemPADiffusionDiagonal2D(const int NE,
-<<<<<<< HEAD
-												  const Array<double> &b_,
-												  const Array<double> &g_,
-												  const Vector &d_,
-												  Vector &y_,
-												  const int d1d = 0,
-												  const int q1d = 0)
-{
-	const int D1D = T_D1D ? T_D1D : d1d;
-	const int Q1D = T_Q1D ? T_Q1D : q1d;
-	constexpr int NBZ = T_NBZ ? T_NBZ : 1;
-	constexpr int MQ1 = T_Q1D ? T_Q1D : MAX_Q1D;
-	constexpr int MD1 = T_D1D ? T_D1D : MAX_D1D;
-	MFEM_VERIFY(D1D <= MD1, "");
-	MFEM_VERIFY(Q1D <= MQ1, "");
-	auto b = Reshape(b_.Read(), Q1D, D1D);
-	auto g = Reshape(g_.Read(), Q1D, D1D);
-	auto D = Reshape(d_.Read(), Q1D*Q1D, 3, NE);
-	auto Y = Reshape(y_.ReadWrite(), D1D, D1D, NE);
-	MFEM_FORALL_2D(e, NE, Q1D, Q1D, NBZ,
-	{
-		const int tidz = MFEM_THREAD_ID(z);
-		const int D1D = T_D1D ? T_D1D : d1d;
-		const int Q1D = T_Q1D ? T_Q1D : q1d;
-		constexpr int NBZ = T_NBZ ? T_NBZ : 1;
-		constexpr int MQ1 = T_Q1D ? T_Q1D : MAX_Q1D;
-		constexpr int MD1 = T_D1D ? T_D1D : MAX_D1D;
-		MFEM_SHARED double BG[2][MQ1*MD1];
-		double (*B)[MD1] = (double (*)[MD1]) (BG+0);
-		double (*G)[MD1] = (double (*)[MD1]) (BG+1);
-		MFEM_SHARED double QD[4][NBZ][MD1][MQ1];
-		double (*QD0)[MD1] = (double (*)[MD1])(QD[0] + tidz);
-		double (*QD1)[MD1] = (double (*)[MD1])(QD[1] + tidz);
-		double (*QD2)[MD1] = (double (*)[MD1])(QD[3] + tidz);
-		if (tidz == 0)
-		{
-			MFEM_FOREACH_THREAD(d,y,D1D)
-			{
-				MFEM_FOREACH_THREAD(q,x,Q1D)
-				{
-					B[q][d] = b(q,d);
-					G[q][d] = g(q,d);
-				}
-			}
-		}
-		MFEM_SYNC_THREAD;
-		MFEM_FOREACH_THREAD(qx,x,Q1D)
-		{
-			MFEM_FOREACH_THREAD(dy,y,D1D)
-			{
-				QD0[qx][dy] = 0.0;
-				QD1[qx][dy] = 0.0;
-				QD2[qx][dy] = 0.0;
-				for (int qy = 0; qy < Q1D; ++qy)
-				{
-					const int q = qx + qy * Q1D;
-					const double D0 = D(q,0,e);
-					const double D1 = D(q,1,e);
-					const double D2 = D(q,2,e);
-					const double By = B[qy][dy];
-					const double Gy = G[qy][dy];
-					const double BB = By * By;
-					const double BG = By * Gy;
-					const double GG = Gy * Gy;
-					QD0[qx][dy] += BB * D0;
-					QD1[qx][dy] += BG * D1;
-					QD2[qx][dy] += GG * D2;
-				}
-			}
-		}
-		MFEM_SYNC_THREAD;
-		MFEM_FOREACH_THREAD(dy,y,D1D)
-		{
-			MFEM_FOREACH_THREAD(dx,x,D1D)
-			{
-				for (int qx = 0; qx < Q1D; ++qx)
-				{
-					const double Bx = B[qx][dx];
-					const double Gx = G[qx][dx];
-					const double BB = Bx * Bx;
-					const double BG = Bx * Gx;
-					const double GG = Gx * Gx;
-					Y(dx,dy,e) += GG * QD0[qx][dy];
-					Y(dx,dy,e) += BG * QD1[qx][dy];
-					Y(dx,dy,e) += BG * QD1[qx][dy];
-					Y(dx,dy,e) += BB * QD2[qx][dy];
-				}
-			}
-		}
-	});
-=======
                                       const bool symmetric,
                                       const Array<double> &b_,
                                       const Array<double> &g_,
@@ -835,107 +647,10 @@
          }
       }
    });
->>>>>>> 37efde9e
 }
 
 template<int T_D1D = 0, int T_Q1D = 0>
 static void PADiffusionDiagonal3D(const int NE,
-<<<<<<< HEAD
-											 const Array<double> &b,
-											 const Array<double> &g,
-											 const Vector &d,
-											 Vector &y,
-											 const int d1d = 0,
-											 const int q1d = 0)
-{
-	constexpr int DIM = 3;
-	const int D1D = T_D1D ? T_D1D : d1d;
-	const int Q1D = T_Q1D ? T_Q1D : q1d;
-	constexpr int MQ1 = T_Q1D ? T_Q1D : MAX_Q1D;
-	constexpr int MD1 = T_D1D ? T_D1D : MAX_D1D;
-	MFEM_VERIFY(D1D <= MD1, "");
-	MFEM_VERIFY(Q1D <= MQ1, "");
-	auto B = Reshape(b.Read(), Q1D, D1D);
-	auto G = Reshape(g.Read(), Q1D, D1D);
-	auto Q = Reshape(d.Read(), Q1D*Q1D*Q1D, 6, NE);
-	auto Y = Reshape(y.ReadWrite(), D1D, D1D, D1D, NE);
-	MFEM_FORALL(e, NE,
-	{
-		const int D1D = T_D1D ? T_D1D : d1d;
-		const int Q1D = T_Q1D ? T_Q1D : q1d;
-		constexpr int MD1 = T_D1D ? T_D1D : MAX_D1D;
-		constexpr int MQ1 = T_Q1D ? T_Q1D : MAX_Q1D;
-		double QQD[MQ1][MQ1][MD1];
-		double QDD[MQ1][MD1][MD1];
-		for (int i = 0; i < DIM; ++i)
-		{
-			for (int j = 0; j < DIM; ++j)
-			{
-				// first tensor contraction, along z direction
-				for (int qx = 0; qx < Q1D; ++qx)
-				{
-					for (int qy = 0; qy < Q1D; ++qy)
-					{
-						for (int dz = 0; dz < D1D; ++dz)
-						{
-							QQD[qx][qy][dz] = 0.0;
-							for (int qz = 0; qz < Q1D; ++qz)
-							{
-								const int q = qx + (qy + qz * Q1D) * Q1D;
-								const int k = j >= i ?
-								3 - (3-i)*(2-i)/2 + j:
-								3 - (3-j)*(2-j)/2 + i;
-								const double O = Q(q,k,e);
-								const double Bz = B(qz,dz);
-								const double Gz = G(qz,dz);
-								const double L = i==2 ? Gz : Bz;
-								const double R = j==2 ? Gz : Bz;
-								QQD[qx][qy][dz] += L * O * R;
-							}
-						}
-					}
-				}
-				// second tensor contraction, along y direction
-				for (int qx = 0; qx < Q1D; ++qx)
-				{
-					for (int dz = 0; dz < D1D; ++dz)
-					{
-						for (int dy = 0; dy < D1D; ++dy)
-						{
-							QDD[qx][dy][dz] = 0.0;
-							for (int qy = 0; qy < Q1D; ++qy)
-							{
-								const double By = B(qy,dy);
-								const double Gy = G(qy,dy);
-								const double L = i==1 ? Gy : By;
-								const double R = j==1 ? Gy : By;
-								QDD[qx][dy][dz] += L * QQD[qx][qy][dz] * R;
-							}
-						}
-					}
-				}
-				// third tensor contraction, along x direction
-				for (int dz = 0; dz < D1D; ++dz)
-				{
-					for (int dy = 0; dy < D1D; ++dy)
-					{
-						for (int dx = 0; dx < D1D; ++dx)
-						{
-							for (int qx = 0; qx < Q1D; ++qx)
-							{
-								const double Bx = B(qx,dx);
-								const double Gx = G(qx,dx);
-								const double L = i==0 ? Gx : Bx;
-								const double R = j==0 ? Gx : Bx;
-								Y(dx, dy, dz, e) += L * QDD[qx][dy][dz] * R;
-							}
-						}
-					}
-				}
-			}
-		}
-	});
-=======
                                   const bool symmetric,
                                   const Array<double> &b,
                                   const Array<double> &g,
@@ -1032,168 +747,11 @@
          }
       }
    });
->>>>>>> 37efde9e
 }
 
 // Shared memory PA Diffusion Diagonal 3D kernel
 template<int T_D1D = 0, int T_Q1D = 0>
 static void SmemPADiffusionDiagonal3D(const int NE,
-<<<<<<< HEAD
-												  const Array<double> &b_,
-												  const Array<double> &g_,
-												  const Vector &d_,
-												  Vector &y_,
-												  const int d1d = 0,
-												  const int q1d = 0)
-{
-	constexpr int DIM = 3;
-	const int D1D = T_D1D ? T_D1D : d1d;
-	const int Q1D = T_Q1D ? T_Q1D : q1d;
-	constexpr int MQ1 = T_Q1D ? T_Q1D : MAX_Q1D;
-	constexpr int MD1 = T_D1D ? T_D1D : MAX_D1D;
-	MFEM_VERIFY(D1D <= MD1, "");
-	MFEM_VERIFY(Q1D <= MQ1, "");
-	auto b = Reshape(b_.Read(), Q1D, D1D);
-	auto g = Reshape(g_.Read(), Q1D, D1D);
-	auto D = Reshape(d_.Read(), Q1D*Q1D*Q1D, 6, NE);
-	auto Y = Reshape(y_.ReadWrite(), D1D, D1D, D1D, NE);
-	MFEM_FORALL_3D(e, NE, Q1D, Q1D, Q1D,
-	{
-		const int tidz = MFEM_THREAD_ID(z);
-		const int D1D = T_D1D ? T_D1D : d1d;
-		const int Q1D = T_Q1D ? T_Q1D : q1d;
-		constexpr int MQ1 = T_Q1D ? T_Q1D : MAX_Q1D;
-		constexpr int MD1 = T_D1D ? T_D1D : MAX_D1D;
-		MFEM_SHARED double BG[2][MQ1*MD1];
-		double (*B)[MD1] = (double (*)[MD1]) (BG+0);
-		double (*G)[MD1] = (double (*)[MD1]) (BG+1);
-		MFEM_SHARED double QQD[MQ1][MQ1][MD1];
-		MFEM_SHARED double QDD[MQ1][MD1][MD1];
-		if (tidz == 0)
-		{
-			MFEM_FOREACH_THREAD(d,y,D1D)
-			{
-				MFEM_FOREACH_THREAD(q,x,Q1D)
-				{
-					B[q][d] = b(q,d);
-					G[q][d] = g(q,d);
-				}
-			}
-		}
-		MFEM_SYNC_THREAD;
-		for (int i = 0; i < DIM; ++i)
-		{
-			for (int j = 0; j < DIM; ++j)
-			{
-				// first tensor contraction, along z direction
-				MFEM_FOREACH_THREAD(qx,x,Q1D)
-				{
-					MFEM_FOREACH_THREAD(qy,y,Q1D)
-					{
-						MFEM_FOREACH_THREAD(dz,z,D1D)
-						{
-							QQD[qx][qy][dz] = 0.0;
-							for (int qz = 0; qz < Q1D; ++qz)
-							{
-								const int q = qx + (qy + qz * Q1D) * Q1D;
-								const int k = j >= i ?
-												  3 - (3-i)*(2-i)/2 + j:
-												  3 - (3-j)*(2-j)/2 + i;
-								const double O = D(q,k,e);
-								const double Bz = B[qz][dz];
-								const double Gz = G[qz][dz];
-								const double L = i==2 ? Gz : Bz;
-								const double R = j==2 ? Gz : Bz;
-								QQD[qx][qy][dz] += L * O * R;
-							}
-						}
-					}
-				}
-				MFEM_SYNC_THREAD;
-				// second tensor contraction, along y direction
-				MFEM_FOREACH_THREAD(qx,x,Q1D)
-				{
-					MFEM_FOREACH_THREAD(dz,z,D1D)
-					{
-						MFEM_FOREACH_THREAD(dy,y,D1D)
-						{
-							QDD[qx][dy][dz] = 0.0;
-							for (int qy = 0; qy < Q1D; ++qy)
-							{
-								const double By = B[qy][dy];
-								const double Gy = G[qy][dy];
-								const double L = i==1 ? Gy : By;
-								const double R = j==1 ? Gy : By;
-								QDD[qx][dy][dz] += L * QQD[qx][qy][dz] * R;
-							}
-						}
-					}
-				}
-				MFEM_SYNC_THREAD;
-				// third tensor contraction, along x direction
-				MFEM_FOREACH_THREAD(dz,z,D1D)
-				{
-					MFEM_FOREACH_THREAD(dy,y,D1D)
-					{
-						MFEM_FOREACH_THREAD(dx,x,D1D)
-						{
-							for (int qx = 0; qx < Q1D; ++qx)
-							{
-								const double Bx = B[qx][dx];
-								const double Gx = G[qx][dx];
-								const double L = i==0 ? Gx : Bx;
-								const double R = j==0 ? Gx : Bx;
-								Y(dx, dy, dz, e) += L * QDD[qx][dy][dz] * R;
-							}
-						}
-					}
-				}
-			}
-		}
-	});
-}
-
-static void PADiffusionAssembleDiagonal(const int dim,
-													 const int D1D,
-													 const int Q1D,
-													 const int NE,
-													 const Array<double> &B,
-													 const Array<double> &G,
-													 const Vector &D,
-													 Vector &Y)
-{
-	if (dim == 2)
-	{
-		switch ((D1D << 4 ) | Q1D)
-		{
-			case 0x22: return SmemPADiffusionDiagonal2D<2,2,8>(NE,B,G,D,Y);
-			case 0x33: return SmemPADiffusionDiagonal2D<3,3,8>(NE,B,G,D,Y);
-			case 0x44: return SmemPADiffusionDiagonal2D<4,4,4>(NE,B,G,D,Y);
-			case 0x55: return SmemPADiffusionDiagonal2D<5,5,4>(NE,B,G,D,Y);
-			case 0x66: return SmemPADiffusionDiagonal2D<6,6,2>(NE,B,G,D,Y);
-			case 0x77: return SmemPADiffusionDiagonal2D<7,7,2>(NE,B,G,D,Y);
-			case 0x88: return SmemPADiffusionDiagonal2D<8,8,1>(NE,B,G,D,Y);
-			case 0x99: return SmemPADiffusionDiagonal2D<9,9,1>(NE,B,G,D,Y);
-			default: return PADiffusionDiagonal2D(NE,B,G,D,Y,D1D,Q1D);
-		}
-	}
-	else if (dim == 3)
-	{
-		switch ((D1D << 4 ) | Q1D)
-		{
-			case 0x23: return SmemPADiffusionDiagonal3D<2,3>(NE,B,G,D,Y);
-			case 0x34: return SmemPADiffusionDiagonal3D<3,4>(NE,B,G,D,Y);
-			case 0x45: return SmemPADiffusionDiagonal3D<4,5>(NE,B,G,D,Y);
-			case 0x56: return SmemPADiffusionDiagonal3D<5,6>(NE,B,G,D,Y);
-			case 0x67: return SmemPADiffusionDiagonal3D<6,7>(NE,B,G,D,Y);
-			case 0x78: return SmemPADiffusionDiagonal3D<7,8>(NE,B,G,D,Y);
-			case 0x89: return SmemPADiffusionDiagonal3D<8,9>(NE,B,G,D,Y);
-			case 0x9A: return SmemPADiffusionDiagonal3D<9,10>(NE,B,G,D,Y);
-			default: return PADiffusionDiagonal3D(NE,B,G,D,Y,D1D,Q1D);
-		}
-	}
-	MFEM_ABORT("Unknown kernel.");
-=======
                                       const bool symmetric,
                                       const Array<double> &b_,
                                       const Array<double> &g_,
@@ -1351,16 +909,10 @@
       }
    }
    MFEM_ABORT("Unknown kernel.");
->>>>>>> 37efde9e
 }
 
 void DiffusionIntegrator::AssembleDiagonalPA(Vector &diag)
 {
-<<<<<<< HEAD
-   //if (pa_data.Size()==0) { SetupPA(*fespace, true); }
-#ifdef MFEM_USE_CEED
-=======
->>>>>>> 37efde9e
    if (DeviceCanUseCeed())
    {
       CeedAssembleDiagonal(ceedDataPtr, diag);
@@ -1377,136 +929,106 @@
 #ifdef MFEM_USE_OCCA
 // OCCA PA Diffusion Apply 2D kernel
 static void OccaPADiffusionApply2D(const int D1D,
-											  const int Q1D,
-											  const int NE,
-											  const Array<double> &B,
-											  const Array<double> &G,
-											  const Array<double> &Bt,
-											  const Array<double> &Gt,
-											  const Vector &D,
-											  const Vector &X,
-											  Vector &Y)
-{
-	occa::properties props;
-	props["defines/D1D"] = D1D;
-	props["defines/Q1D"] = Q1D;
-	const occa::memory o_B = OccaMemoryRead(B.GetMemory(), B.Size());
-	const occa::memory o_G = OccaMemoryRead(G.GetMemory(), G.Size());
-	const occa::memory o_Bt = OccaMemoryRead(Bt.GetMemory(), Bt.Size());
-	const occa::memory o_Gt = OccaMemoryRead(Gt.GetMemory(), Gt.Size());
-	const occa::memory o_D = OccaMemoryRead(D.GetMemory(), D.Size());
-	const occa::memory o_X = OccaMemoryRead(X.GetMemory(), X.Size());
-	occa::memory o_Y = OccaMemoryReadWrite(Y.GetMemory(), Y.Size());
-	const occa_id_t id = std::make_pair(D1D,Q1D);
-	if (!Device::Allows(Backend::OCCA_CUDA))
-	{
-		static occa_kernel_t OccaDiffApply2D_cpu;
-		if (OccaDiffApply2D_cpu.find(id) == OccaDiffApply2D_cpu.end())
-		{
-			const occa::kernel DiffusionApply2D_CPU =
-				mfem::OccaDev().buildKernel("occa://mfem/fem/occa.okl",
-													 "DiffusionApply2D_CPU", props);
-			OccaDiffApply2D_cpu.emplace(id, DiffusionApply2D_CPU);
-		}
-		OccaDiffApply2D_cpu.at(id)(NE, o_B, o_G, o_Bt, o_Gt, o_D, o_X, o_Y);
-	}
-	else
-	{
-		static occa_kernel_t OccaDiffApply2D_gpu;
-		if (OccaDiffApply2D_gpu.find(id) == OccaDiffApply2D_gpu.end())
-		{
-			const occa::kernel DiffusionApply2D_GPU =
-				mfem::OccaDev().buildKernel("occa://mfem/fem/occa.okl",
-													 "DiffusionApply2D_GPU", props);
-			OccaDiffApply2D_gpu.emplace(id, DiffusionApply2D_GPU);
-		}
-		OccaDiffApply2D_gpu.at(id)(NE, o_B, o_G, o_Bt, o_Gt, o_D, o_X, o_Y);
-	}
+                                   const int Q1D,
+                                   const int NE,
+                                   const Array<double> &B,
+                                   const Array<double> &G,
+                                   const Array<double> &Bt,
+                                   const Array<double> &Gt,
+                                   const Vector &D,
+                                   const Vector &X,
+                                   Vector &Y)
+{
+   occa::properties props;
+   props["defines/D1D"] = D1D;
+   props["defines/Q1D"] = Q1D;
+   const occa::memory o_B = OccaMemoryRead(B.GetMemory(), B.Size());
+   const occa::memory o_G = OccaMemoryRead(G.GetMemory(), G.Size());
+   const occa::memory o_Bt = OccaMemoryRead(Bt.GetMemory(), Bt.Size());
+   const occa::memory o_Gt = OccaMemoryRead(Gt.GetMemory(), Gt.Size());
+   const occa::memory o_D = OccaMemoryRead(D.GetMemory(), D.Size());
+   const occa::memory o_X = OccaMemoryRead(X.GetMemory(), X.Size());
+   occa::memory o_Y = OccaMemoryReadWrite(Y.GetMemory(), Y.Size());
+   const occa_id_t id = std::make_pair(D1D,Q1D);
+   if (!Device::Allows(Backend::OCCA_CUDA))
+   {
+      static occa_kernel_t OccaDiffApply2D_cpu;
+      if (OccaDiffApply2D_cpu.find(id) == OccaDiffApply2D_cpu.end())
+      {
+         const occa::kernel DiffusionApply2D_CPU =
+            mfem::OccaDev().buildKernel("occa://mfem/fem/occa.okl",
+                                        "DiffusionApply2D_CPU", props);
+         OccaDiffApply2D_cpu.emplace(id, DiffusionApply2D_CPU);
+      }
+      OccaDiffApply2D_cpu.at(id)(NE, o_B, o_G, o_Bt, o_Gt, o_D, o_X, o_Y);
+   }
+   else
+   {
+      static occa_kernel_t OccaDiffApply2D_gpu;
+      if (OccaDiffApply2D_gpu.find(id) == OccaDiffApply2D_gpu.end())
+      {
+         const occa::kernel DiffusionApply2D_GPU =
+            mfem::OccaDev().buildKernel("occa://mfem/fem/occa.okl",
+                                        "DiffusionApply2D_GPU", props);
+         OccaDiffApply2D_gpu.emplace(id, DiffusionApply2D_GPU);
+      }
+      OccaDiffApply2D_gpu.at(id)(NE, o_B, o_G, o_Bt, o_Gt, o_D, o_X, o_Y);
+   }
 }
 
 // OCCA PA Diffusion Apply 3D kernel
 static void OccaPADiffusionApply3D(const int D1D,
-											  const int Q1D,
-											  const int NE,
-											  const Array<double> &B,
-											  const Array<double> &G,
-											  const Array<double> &Bt,
-											  const Array<double> &Gt,
-											  const Vector &D,
-											  const Vector &X,
-											  Vector &Y)
-{
-	occa::properties props;
-	props["defines/D1D"] = D1D;
-	props["defines/Q1D"] = Q1D;
-	const occa::memory o_B = OccaMemoryRead(B.GetMemory(), B.Size());
-	const occa::memory o_G = OccaMemoryRead(G.GetMemory(), G.Size());
-	const occa::memory o_Bt = OccaMemoryRead(Bt.GetMemory(), Bt.Size());
-	const occa::memory o_Gt = OccaMemoryRead(Gt.GetMemory(), Gt.Size());
-	const occa::memory o_D = OccaMemoryRead(D.GetMemory(), D.Size());
-	const occa::memory o_X = OccaMemoryRead(X.GetMemory(), X.Size());
-	occa::memory o_Y = OccaMemoryReadWrite(Y.GetMemory(), Y.Size());
-	const occa_id_t id = std::make_pair(D1D,Q1D);
-	if (!Device::Allows(Backend::OCCA_CUDA))
-	{
-		static occa_kernel_t OccaDiffApply3D_cpu;
-		if (OccaDiffApply3D_cpu.find(id) == OccaDiffApply3D_cpu.end())
-		{
-			const occa::kernel DiffusionApply3D_CPU =
-				mfem::OccaDev().buildKernel("occa://mfem/fem/occa.okl",
-													 "DiffusionApply3D_CPU", props);
-			OccaDiffApply3D_cpu.emplace(id, DiffusionApply3D_CPU);
-		}
-		OccaDiffApply3D_cpu.at(id)(NE, o_B, o_G, o_Bt, o_Gt, o_D, o_X, o_Y);
-	}
-	else
-	{
-		static occa_kernel_t OccaDiffApply3D_gpu;
-		if (OccaDiffApply3D_gpu.find(id) == OccaDiffApply3D_gpu.end())
-		{
-			const occa::kernel DiffusionApply3D_GPU =
-				mfem::OccaDev().buildKernel("occa://mfem/fem/occa.okl",
-													 "DiffusionApply3D_GPU", props);
-			OccaDiffApply3D_gpu.emplace(id, DiffusionApply3D_GPU);
-		}
-		OccaDiffApply3D_gpu.at(id)(NE, o_B, o_G, o_Bt, o_Gt, o_D, o_X, o_Y);
-	}
+                                   const int Q1D,
+                                   const int NE,
+                                   const Array<double> &B,
+                                   const Array<double> &G,
+                                   const Array<double> &Bt,
+                                   const Array<double> &Gt,
+                                   const Vector &D,
+                                   const Vector &X,
+                                   Vector &Y)
+{
+   occa::properties props;
+   props["defines/D1D"] = D1D;
+   props["defines/Q1D"] = Q1D;
+   const occa::memory o_B = OccaMemoryRead(B.GetMemory(), B.Size());
+   const occa::memory o_G = OccaMemoryRead(G.GetMemory(), G.Size());
+   const occa::memory o_Bt = OccaMemoryRead(Bt.GetMemory(), Bt.Size());
+   const occa::memory o_Gt = OccaMemoryRead(Gt.GetMemory(), Gt.Size());
+   const occa::memory o_D = OccaMemoryRead(D.GetMemory(), D.Size());
+   const occa::memory o_X = OccaMemoryRead(X.GetMemory(), X.Size());
+   occa::memory o_Y = OccaMemoryReadWrite(Y.GetMemory(), Y.Size());
+   const occa_id_t id = std::make_pair(D1D,Q1D);
+   if (!Device::Allows(Backend::OCCA_CUDA))
+   {
+      static occa_kernel_t OccaDiffApply3D_cpu;
+      if (OccaDiffApply3D_cpu.find(id) == OccaDiffApply3D_cpu.end())
+      {
+         const occa::kernel DiffusionApply3D_CPU =
+            mfem::OccaDev().buildKernel("occa://mfem/fem/occa.okl",
+                                        "DiffusionApply3D_CPU", props);
+         OccaDiffApply3D_cpu.emplace(id, DiffusionApply3D_CPU);
+      }
+      OccaDiffApply3D_cpu.at(id)(NE, o_B, o_G, o_Bt, o_Gt, o_D, o_X, o_Y);
+   }
+   else
+   {
+      static occa_kernel_t OccaDiffApply3D_gpu;
+      if (OccaDiffApply3D_gpu.find(id) == OccaDiffApply3D_gpu.end())
+      {
+         const occa::kernel DiffusionApply3D_GPU =
+            mfem::OccaDev().buildKernel("occa://mfem/fem/occa.okl",
+                                        "DiffusionApply3D_GPU", props);
+         OccaDiffApply3D_gpu.emplace(id, DiffusionApply3D_GPU);
+      }
+      OccaDiffApply3D_gpu.at(id)(NE, o_B, o_G, o_Bt, o_Gt, o_D, o_X, o_Y);
+   }
 }
 #endif // MFEM_USE_OCCA
 
 // PA Diffusion Apply 2D kernel
 template<int T_D1D = 0, int T_Q1D = 0>
 static void PADiffusionApply2D(const int NE,
-<<<<<<< HEAD
-										 const Array<double> &b_,
-										 const Array<double> &g_,
-										 const Array<double> &bt_,
-										 const Array<double> &gt_,
-										 const Vector &d_,
-										 const Vector &x_,
-										 Vector &y_,
-										 const int d1d = 0,
-										 const int q1d = 0)
-{
-	const int D1D = T_D1D ? T_D1D : d1d;
-	const int Q1D = T_Q1D ? T_Q1D : q1d;
-	MFEM_VERIFY(D1D <= MAX_D1D, "");
-	MFEM_VERIFY(Q1D <= MAX_Q1D, "");
-	auto B = Reshape(b_.Read(), Q1D, D1D);
-	auto G = Reshape(g_.Read(), Q1D, D1D);
-	auto Bt = Reshape(bt_.Read(), D1D, Q1D);
-	auto Gt = Reshape(gt_.Read(), D1D, Q1D);
-	auto D = Reshape(d_.Read(), Q1D*Q1D, 3, NE);
-	auto X = Reshape(x_.Read(), D1D, D1D, NE);
-	auto Y = Reshape(y_.ReadWrite(), D1D, D1D, NE);
-	MFEM_FORALL(e, NE,
-	{
-		const int D1D = T_D1D ? T_D1D : d1d;
-		const int Q1D = T_Q1D ? T_Q1D : q1d;
-		// the following variables are evaluated at compile time
-		constexpr int max_D1D = T_D1D ? T_D1D : MAX_D1D;
-		constexpr int max_Q1D = T_Q1D ? T_Q1D : MAX_Q1D;
-=======
                                const bool symmetric,
                                const Array<double> &b_,
                                const Array<double> &g_,
@@ -1536,103 +1058,59 @@
       // the following variables are evaluated at compile time
       constexpr int max_D1D = T_D1D ? T_D1D : MAX_D1D;
       constexpr int max_Q1D = T_Q1D ? T_Q1D : MAX_Q1D;
->>>>>>> 37efde9e
-
-		double grad[max_Q1D][max_Q1D][2];
-		for (int qy = 0; qy < Q1D; ++qy)
-		{
-			for (int qx = 0; qx < Q1D; ++qx)
-			{
-				grad[qy][qx][0] = 0.0;
-				grad[qy][qx][1] = 0.0;
-			}
-		}
-		for (int dy = 0; dy < D1D; ++dy)
-		{
-			double gradX[max_Q1D][2];
-			for (int qx = 0; qx < Q1D; ++qx)
-			{
-				gradX[qx][0] = 0.0;
-				gradX[qx][1] = 0.0;
-			}
-			for (int dx = 0; dx < D1D; ++dx)
-			{
-				const double s = X(dx,dy,e);
-				for (int qx = 0; qx < Q1D; ++qx)
-				{
-					gradX[qx][0] += s * B(qx,dx);
-					gradX[qx][1] += s * G(qx,dx);
-				}
-			}
-			for (int qy = 0; qy < Q1D; ++qy)
-			{
-				const double wy  = B(qy,dy);
-				const double wDy = G(qy,dy);
-				for (int qx = 0; qx < Q1D; ++qx)
-				{
-					grad[qy][qx][0] += gradX[qx][1] * wy;
-					grad[qy][qx][1] += gradX[qx][0] * wDy;
-				}
-			}
-		}
-		// Calculate Dxy, xDy in plane
-		for (int qy = 0; qy < Q1D; ++qy)
-		{
-			for (int qx = 0; qx < Q1D; ++qx)
-			{
-				const int q = qx + qy * Q1D;
-
-<<<<<<< HEAD
-				const double O11 = D(q,0,e);
-				const double O12 = D(q,1,e);
-				const double O22 = D(q,2,e);
-=======
+
+      double grad[max_Q1D][max_Q1D][2];
+      for (int qy = 0; qy < Q1D; ++qy)
+      {
+         for (int qx = 0; qx < Q1D; ++qx)
+         {
+            grad[qy][qx][0] = 0.0;
+            grad[qy][qx][1] = 0.0;
+         }
+      }
+      for (int dy = 0; dy < D1D; ++dy)
+      {
+         double gradX[max_Q1D][2];
+         for (int qx = 0; qx < Q1D; ++qx)
+         {
+            gradX[qx][0] = 0.0;
+            gradX[qx][1] = 0.0;
+         }
+         for (int dx = 0; dx < D1D; ++dx)
+         {
+            const double s = X(dx,dy,e);
+            for (int qx = 0; qx < Q1D; ++qx)
+            {
+               gradX[qx][0] += s * B(qx,dx);
+               gradX[qx][1] += s * G(qx,dx);
+            }
+         }
+         for (int qy = 0; qy < Q1D; ++qy)
+         {
+            const double wy  = B(qy,dy);
+            const double wDy = G(qy,dy);
+            for (int qx = 0; qx < Q1D; ++qx)
+            {
+               grad[qy][qx][0] += gradX[qx][1] * wy;
+               grad[qy][qx][1] += gradX[qx][0] * wDy;
+            }
+         }
+      }
+      // Calculate Dxy, xDy in plane
+      for (int qy = 0; qy < Q1D; ++qy)
+      {
+         for (int qx = 0; qx < Q1D; ++qx)
+         {
+            const int q = qx + qy * Q1D;
+
             const double O11 = D(q,0,e);
             const double O21 = D(q,1,e);
             const double O12 = symmetric ? O21 : D(q,2,e);
             const double O22 = symmetric ? D(q,2,e) : D(q,3,e);
->>>>>>> 37efde9e
-
-				const double gradX = grad[qy][qx][0];
-				const double gradY = grad[qy][qx][1];
-
-<<<<<<< HEAD
-				grad[qy][qx][0] = (O11 * gradX) + (O12 * gradY);
-				grad[qy][qx][1] = (O12 * gradX) + (O22 * gradY);
-			}
-		}
-		for (int qy = 0; qy < Q1D; ++qy)
-		{
-			double gradX[max_D1D][2];
-			for (int dx = 0; dx < D1D; ++dx)
-			{
-				gradX[dx][0] = 0;
-				gradX[dx][1] = 0;
-			}
-			for (int qx = 0; qx < Q1D; ++qx)
-			{
-				const double gX = grad[qy][qx][0];
-				const double gY = grad[qy][qx][1];
-				for (int dx = 0; dx < D1D; ++dx)
-				{
-					const double wx  = Bt(dx,qx);
-					const double wDx = Gt(dx,qx);
-					gradX[dx][0] += gX * wDx;
-					gradX[dx][1] += gY * wx;
-				}
-			}
-			for (int dy = 0; dy < D1D; ++dy)
-			{
-				const double wy  = Bt(dy,qy);
-				const double wDy = Gt(dy,qy);
-				for (int dx = 0; dx < D1D; ++dx)
-				{
-					Y(dx,dy,e) += ((gradX[dx][0] * wy) + (gradX[dx][1] * wDy));
-				}
-			}
-		}
-	});
-=======
+
+            const double gradX = grad[qy][qx][0];
+            const double gradY = grad[qy][qx][1];
+
             grad[qy][qx][0] = (O11 * gradX) + (O12 * gradY);
             grad[qy][qx][1] = (O21 * gradX) + (O22 * gradY);
          }
@@ -1668,7 +1146,6 @@
          }
       }
    });
->>>>>>> 37efde9e
 }
 
 // Shared memory PA Diffusion Apply 2D kernel
@@ -1683,151 +1160,6 @@
                                    const int d1d = 0,
                                    const int q1d = 0)
 {
-<<<<<<< HEAD
-	const int D1D = T_D1D ? T_D1D : d1d;
-	const int Q1D = T_Q1D ? T_Q1D : q1d;
-	constexpr int NBZ = T_NBZ ? T_NBZ : 1;
-	constexpr int MQ1 = T_Q1D ? T_Q1D : MAX_Q1D;
-	constexpr int MD1 = T_D1D ? T_D1D : MAX_D1D;
-	MFEM_VERIFY(D1D <= MD1, "");
-	MFEM_VERIFY(Q1D <= MQ1, "");
-	auto b = Reshape(Runtime::Name("B", b_.Read()), Q1D, D1D);
-	auto g = Reshape(Runtime::Name("G", g_.Read()), Q1D, D1D);
-	auto D = Reshape(Runtime::Name("Diff_D", d_.Read()), Q1D*Q1D, 3, NE);
-	auto x = Reshape(Runtime::Name("Diff_X", x_.Read()), D1D, D1D, NE);
-	auto Y = Reshape(Runtime::Name("Diff_Y", y_.ReadWrite()), D1D, D1D, NE);
-	MFEM_FORALL_2D(e, NE, Q1D, Q1D, NBZ,
-	{
-		const int tidz = MFEM_THREAD_ID(z);
-		const int D1D = T_D1D ? T_D1D : d1d;
-		const int Q1D = T_Q1D ? T_Q1D : q1d;
-		constexpr int NBZ = T_NBZ ? T_NBZ : 1;
-		constexpr int MQ1 = T_Q1D ? T_Q1D : MAX_Q1D;
-		constexpr int MD1 = T_D1D ? T_D1D : MAX_D1D;
-		MFEM_SHARED double sBG[2][MQ1*MD1];
-		double (*B)[MD1] = (double (*)[MD1]) (sBG+0);
-		double (*G)[MD1] = (double (*)[MD1]) (sBG+1);
-		double (*Bt)[MQ1] = (double (*)[MQ1]) (sBG+0);
-		double (*Gt)[MQ1] = (double (*)[MQ1]) (sBG+1);
-		MFEM_SHARED double Xz[NBZ][MD1][MD1];
-		MFEM_SHARED double GD[2][NBZ][MD1][MQ1];
-		MFEM_SHARED double GQ[2][NBZ][MD1][MQ1];
-		double (*X)[MD1] = (double (*)[MD1])(Xz + tidz);
-		double (*DQ0)[MD1] = (double (*)[MD1])(GD[0] + tidz);
-		double (*DQ1)[MD1] = (double (*)[MD1])(GD[1] + tidz);
-		double (*QQ0)[MD1] = (double (*)[MD1])(GQ[0] + tidz);
-		double (*QQ1)[MD1] = (double (*)[MD1])(GQ[1] + tidz);
-		MFEM_FOREACH_THREAD(dy,y,D1D)
-		{
-			MFEM_FOREACH_THREAD(dx,x,D1D)
-			{
-				X[dy][dx] = x(dx,dy,e);
-			}
-		}
-		if (tidz == 0)
-		{
-			MFEM_FOREACH_THREAD(dy,y,D1D)
-			{
-				MFEM_FOREACH_THREAD(q,x,Q1D)
-				{
-					B[q][dy] = b(q,dy);
-					G[q][dy] = g(q,dy);
-				}
-			}
-		}
-		MFEM_SYNC_THREAD;
-		MFEM_FOREACH_THREAD(dy,y,D1D)
-		{
-			MFEM_FOREACH_THREAD(qx,x,Q1D)
-			{
-				double u = 0.0;
-				double v = 0.0;
-				for (int dx = 0; dx < D1D; ++dx)
-				{
-					const double coords = X[dy][dx];
-					u += B[qx][dx] * coords;
-					v += G[qx][dx] * coords;
-				}
-				DQ0[dy][qx] = u;
-				DQ1[dy][qx] = v;
-			}
-		}
-		MFEM_SYNC_THREAD;
-		MFEM_FOREACH_THREAD(qy,y,Q1D)
-		{
-			MFEM_FOREACH_THREAD(qx,x,Q1D)
-			{
-				double u = 0.0;
-				double v = 0.0;
-				for (int dy = 0; dy < D1D; ++dy)
-				{
-					u += DQ1[dy][qx] * B[qy][dy];
-					v += DQ0[dy][qx] * G[qy][dy];
-				}
-				QQ0[qy][qx] = u;
-				QQ1[qy][qx] = v;
-			}
-		}
-		MFEM_SYNC_THREAD;
-		MFEM_FOREACH_THREAD(qy,y,Q1D)
-		{
-			MFEM_FOREACH_THREAD(qx,x,Q1D)
-			{
-				const int q = (qx + ((qy) * Q1D));
-				const double O11 = D(q,0,e);
-				const double O12 = D(q,1,e);
-				const double O22 = D(q,2,e);
-				const double gX = QQ0[qy][qx];
-				const double gY = QQ1[qy][qx];
-				QQ0[qy][qx] = (O11 * gX) + (O12 * gY);
-				QQ1[qy][qx] = (O12 * gX) + (O22 * gY);
-			}
-		}
-		MFEM_SYNC_THREAD;
-		if (tidz == 0)
-		{
-			MFEM_FOREACH_THREAD(dy,y,D1D)
-			{
-				MFEM_FOREACH_THREAD(q,x,Q1D)
-				{
-					Bt[dy][q] = b(q,dy);
-					Gt[dy][q] = g(q,dy);
-				}
-			}
-		}
-		MFEM_SYNC_THREAD;
-		MFEM_FOREACH_THREAD(qy,y,Q1D)
-		{
-			MFEM_FOREACH_THREAD(dx,x,D1D)
-			{
-				double u = 0.0;
-				double v = 0.0;
-				for (int qx = 0; qx < Q1D; ++qx)
-				{
-					u += Gt[dx][qx] * QQ0[qy][qx];
-					v += Bt[dx][qx] * QQ1[qy][qx];
-				}
-				DQ0[qy][dx] = u;
-				DQ1[qy][dx] = v;
-			}
-		}
-		MFEM_SYNC_THREAD;
-		MFEM_FOREACH_THREAD(dy,y,D1D)
-		{
-			MFEM_FOREACH_THREAD(dx,x,D1D)
-			{
-				double u = 0.0;
-				double v = 0.0;
-				for (int qy = 0; qy < Q1D; ++qy)
-				{
-					u += DQ0[qy][dx] * Bt[dy][qy];
-					v += DQ1[qy][dx] * Gt[dy][qy];
-				}
-				Y(dx,dy,e) += (u + v);
-			}
-		}
-	});
-=======
    const int D1D = T_D1D ? T_D1D : d1d;
    const int Q1D = T_Q1D ? T_Q1D : q1d;
    constexpr int NBZ = T_NBZ ? T_NBZ : 1;
@@ -1972,198 +1304,11 @@
          }
       }
    });
->>>>>>> 37efde9e
 }
 
 // PA Diffusion Apply 3D kernel
 template<int T_D1D = 0, int T_Q1D = 0>
 static void PADiffusionApply3D(const int NE,
-<<<<<<< HEAD
-										 const Array<double> &b,
-										 const Array<double> &g,
-										 const Array<double> &bt,
-										 const Array<double> &gt,
-										 const Vector &d_,
-										 const Vector &x_,
-										 Vector &y_,
-										 int d1d = 0, int q1d = 0)
-{
-	const int D1D = T_D1D ? T_D1D : d1d;
-	const int Q1D = T_Q1D ? T_Q1D : q1d;
-	MFEM_VERIFY(D1D <= MAX_D1D, "");
-	MFEM_VERIFY(Q1D <= MAX_Q1D, "");
-	auto B = Reshape(b.Read(), Q1D, D1D);
-	auto G = Reshape(g.Read(), Q1D, D1D);
-	auto Bt = Reshape(bt.Read(), D1D, Q1D);
-	auto Gt = Reshape(gt.Read(), D1D, Q1D);
-	auto D = Reshape(d_.Read(), Q1D*Q1D*Q1D, 6, NE);
-	auto X = Reshape(x_.Read(), D1D, D1D, D1D, NE);
-	auto Y = Reshape(y_.ReadWrite(), D1D, D1D, D1D, NE);
-	MFEM_FORALL(e, NE,
-	{
-		const int D1D = T_D1D ? T_D1D : d1d;
-		const int Q1D = T_Q1D ? T_Q1D : q1d;
-		constexpr int max_D1D = T_D1D ? T_D1D : MAX_D1D;
-		constexpr int max_Q1D = T_Q1D ? T_Q1D : MAX_Q1D;
-		double grad[max_Q1D][max_Q1D][max_Q1D][3];
-		for (int qz = 0; qz < Q1D; ++qz)
-		{
-			for (int qy = 0; qy < Q1D; ++qy)
-			{
-				for (int qx = 0; qx < Q1D; ++qx)
-				{
-					grad[qz][qy][qx][0] = 0.0;
-					grad[qz][qy][qx][1] = 0.0;
-					grad[qz][qy][qx][2] = 0.0;
-				}
-			}
-		}
-		for (int dz = 0; dz < D1D; ++dz)
-		{
-			double gradXY[max_Q1D][max_Q1D][3];
-			for (int qy = 0; qy < Q1D; ++qy)
-			{
-				for (int qx = 0; qx < Q1D; ++qx)
-				{
-					gradXY[qy][qx][0] = 0.0;
-					gradXY[qy][qx][1] = 0.0;
-					gradXY[qy][qx][2] = 0.0;
-				}
-			}
-			for (int dy = 0; dy < D1D; ++dy)
-			{
-				double gradX[max_Q1D][2];
-				for (int qx = 0; qx < Q1D; ++qx)
-				{
-					gradX[qx][0] = 0.0;
-					gradX[qx][1] = 0.0;
-				}
-				for (int dx = 0; dx < D1D; ++dx)
-				{
-					const double s = X(dx,dy,dz,e);
-					for (int qx = 0; qx < Q1D; ++qx)
-					{
-						gradX[qx][0] += s * B(qx,dx);
-						gradX[qx][1] += s * G(qx,dx);
-					}
-				}
-				for (int qy = 0; qy < Q1D; ++qy)
-				{
-					const double wy  = B(qy,dy);
-					const double wDy = G(qy,dy);
-					for (int qx = 0; qx < Q1D; ++qx)
-					{
-						const double wx  = gradX[qx][0];
-						const double wDx = gradX[qx][1];
-						gradXY[qy][qx][0] += wDx * wy;
-						gradXY[qy][qx][1] += wx  * wDy;
-						gradXY[qy][qx][2] += wx  * wy;
-					}
-				}
-			}
-			for (int qz = 0; qz < Q1D; ++qz)
-			{
-				const double wz  = B(qz,dz);
-				const double wDz = G(qz,dz);
-				for (int qy = 0; qy < Q1D; ++qy)
-				{
-					for (int qx = 0; qx < Q1D; ++qx)
-					{
-						grad[qz][qy][qx][0] += gradXY[qy][qx][0] * wz;
-						grad[qz][qy][qx][1] += gradXY[qy][qx][1] * wz;
-						grad[qz][qy][qx][2] += gradXY[qy][qx][2] * wDz;
-					}
-				}
-			}
-		}
-		// Calculate Dxyz, xDyz, xyDz in plane
-		for (int qz = 0; qz < Q1D; ++qz)
-		{
-			for (int qy = 0; qy < Q1D; ++qy)
-			{
-				for (int qx = 0; qx < Q1D; ++qx)
-				{
-					const int q = qx + (qy + qz * Q1D) * Q1D;
-					const double O11 = D(q,0,e);
-					const double O12 = D(q,1,e);
-					const double O13 = D(q,2,e);
-					const double O22 = D(q,3,e);
-					const double O23 = D(q,4,e);
-					const double O33 = D(q,5,e);
-					const double gradX = grad[qz][qy][qx][0];
-					const double gradY = grad[qz][qy][qx][1];
-					const double gradZ = grad[qz][qy][qx][2];
-					grad[qz][qy][qx][0] = (O11*gradX)+(O12*gradY)+(O13*gradZ);
-					grad[qz][qy][qx][1] = (O12*gradX)+(O22*gradY)+(O23*gradZ);
-					grad[qz][qy][qx][2] = (O13*gradX)+(O23*gradY)+(O33*gradZ);
-				}
-			}
-		}
-		for (int qz = 0; qz < Q1D; ++qz)
-		{
-			double gradXY[max_D1D][max_D1D][3];
-			for (int dy = 0; dy < D1D; ++dy)
-			{
-				for (int dx = 0; dx < D1D; ++dx)
-				{
-					gradXY[dy][dx][0] = 0;
-					gradXY[dy][dx][1] = 0;
-					gradXY[dy][dx][2] = 0;
-				}
-			}
-			for (int qy = 0; qy < Q1D; ++qy)
-			{
-				double gradX[max_D1D][3];
-				for (int dx = 0; dx < D1D; ++dx)
-				{
-					gradX[dx][0] = 0;
-					gradX[dx][1] = 0;
-					gradX[dx][2] = 0;
-				}
-				for (int qx = 0; qx < Q1D; ++qx)
-				{
-					const double gX = grad[qz][qy][qx][0];
-					const double gY = grad[qz][qy][qx][1];
-					const double gZ = grad[qz][qy][qx][2];
-					for (int dx = 0; dx < D1D; ++dx)
-					{
-						const double wx  = Bt(dx,qx);
-						const double wDx = Gt(dx,qx);
-						gradX[dx][0] += gX * wDx;
-						gradX[dx][1] += gY * wx;
-						gradX[dx][2] += gZ * wx;
-					}
-				}
-				for (int dy = 0; dy < D1D; ++dy)
-				{
-					const double wy  = Bt(dy,qy);
-					const double wDy = Gt(dy,qy);
-					for (int dx = 0; dx < D1D; ++dx)
-					{
-						gradXY[dy][dx][0] += gradX[dx][0] * wy;
-						gradXY[dy][dx][1] += gradX[dx][1] * wDy;
-						gradXY[dy][dx][2] += gradX[dx][2] * wy;
-					}
-				}
-			}
-			for (int dz = 0; dz < D1D; ++dz)
-			{
-				const double wz  = Bt(dz,qz);
-				const double wDz = Gt(dz,qz);
-				for (int dy = 0; dy < D1D; ++dy)
-				{
-					for (int dx = 0; dx < D1D; ++dx)
-					{
-						Y(dx,dy,dz,e) +=
-							((gradXY[dy][dx][0] * wz) +
-							 (gradXY[dy][dx][1] * wz) +
-							 (gradXY[dy][dx][2] * wDz));
-					}
-				}
-			}
-		}
-	});
-=======
                                const bool symmetric,
                                const Array<double> &b,
                                const Array<double> &g,
@@ -2352,7 +1497,6 @@
          }
       }
    });
->>>>>>> 37efde9e
 }
 
 // Half of B and G are stored in shared to get B, Bt, G and Gt.
@@ -2677,18 +1821,6 @@
 }
 
 static void PADiffusionApply(const int dim,
-<<<<<<< HEAD
-									  const int D1D,
-									  const int Q1D,
-									  const int NE,
-									  const Array<double> &B,
-									  const Array<double> &G,
-									  const Array<double> &Bt,
-									  const Array<double> &Gt,
-									  const Vector &D,
-									  const Vector &X,
-									  Vector &Y)
-=======
                              const int D1D,
                              const int Q1D,
                              const int NE,
@@ -2700,23 +1832,22 @@
                              const Vector &D,
                              const Vector &X,
                              Vector &Y)
->>>>>>> 37efde9e
 {
 #ifdef MFEM_USE_OCCA
-	if (DeviceCanUseOcca())
-	{
-		if (dim == 2)
-		{
-			OccaPADiffusionApply2D(D1D,Q1D,NE,B,G,Bt,Gt,D,X,Y);
-			return;
-		}
-		if (dim == 3)
-		{
-			OccaPADiffusionApply3D(D1D,Q1D,NE,B,G,Bt,Gt,D,X,Y);
-			return;
-		}
-		MFEM_ABORT("OCCA PADiffusionApply unknown kernel!");
-	}
+   if (DeviceCanUseOcca())
+   {
+      if (dim == 2)
+      {
+         OccaPADiffusionApply2D(D1D,Q1D,NE,B,G,Bt,Gt,D,X,Y);
+         return;
+      }
+      if (dim == 3)
+      {
+         OccaPADiffusionApply3D(D1D,Q1D,NE,B,G,Bt,Gt,D,X,Y);
+         return;
+      }
+      MFEM_ABORT("OCCA PADiffusionApply unknown kernel!");
+   }
 #endif // MFEM_USE_OCCA
    const int ID = (D1D << 4) | Q1D;
 
@@ -2763,20 +1894,11 @@
       CeedAddMult(ceedDataPtr, x, y);
    }
    else
-<<<<<<< HEAD
-#endif
-	{
-		PADiffusionApply(dim, dofs1D, quad1D, ne,
-							  maps->B, maps->G, maps->Bt, maps->Gt,
-							  pa_data, x, y);
-	}
-=======
    {
       PADiffusionApply(dim, dofs1D, quad1D, ne, symmetric,
                        maps->B, maps->G, maps->Bt, maps->Gt,
                        pa_data, x, y);
    }
->>>>>>> 37efde9e
 }
 
 } // namespace mfem