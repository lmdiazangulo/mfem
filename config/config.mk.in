--- conflicted
+++ resolved
@@ -10,9 +10,10 @@
 # Software Foundation) version 2.1 dated February 1999.
 
 # Variables corresponding to defines in config.hpp (YES, NO, or value)
-<<<<<<< HEAD
 MFEM_VERSION           = @MFEM_VERSION@
 MFEM_VERSION_STRING    = @MFEM_VERSION_STRING@
+MFEM_SOURCE_DIR        = @MFEM_SOURCE_DIR@
+MFEM_INSTALL_DIR       = @MFEM_INSTALL_DIR@
 MFEM_GIT_STRING        = @MFEM_GIT_STRING@
 MFEM_USE_MPI           = @MFEM_USE_MPI@
 MFEM_USE_METIS         = @MFEM_USE_METIS@
@@ -23,8 +24,8 @@
 MFEM_USE_LIBUNWIND     = @MFEM_USE_LIBUNWIND@
 MFEM_USE_LAPACK        = @MFEM_USE_LAPACK@
 MFEM_THREAD_SAFE       = @MFEM_THREAD_SAFE@
+MFEM_USE_LEGACY_OPENMP = @MFEM_USE_LEGACY_OPENMP@
 MFEM_USE_OPENMP        = @MFEM_USE_OPENMP@
-MFEM_USE_LEGACY_OPENMP = @MFEM_USE_LEGACY_OPENMP@
 MFEM_USE_MEMALLOC      = @MFEM_USE_MEMALLOC@
 MFEM_TIMER_TYPE        = @MFEM_TIMER_TYPE@
 MFEM_USE_SUNDIALS      = @MFEM_USE_SUNDIALS@
@@ -44,61 +45,25 @@
 MFEM_USE_RAJA          = @MFEM_USE_RAJA@
 MFEM_USE_OCCA          = @MFEM_USE_OCCA@
 MFEM_USE_MM            = @MFEM_USE_MM@
-=======
-MFEM_VERSION         = @MFEM_VERSION@
-MFEM_VERSION_STRING  = @MFEM_VERSION_STRING@
-MFEM_SOURCE_DIR      = @MFEM_SOURCE_DIR@
-MFEM_INSTALL_DIR     = @MFEM_INSTALL_DIR@
-MFEM_GIT_STRING      = @MFEM_GIT_STRING@
-MFEM_USE_MPI         = @MFEM_USE_MPI@
-MFEM_USE_METIS       = @MFEM_USE_METIS@
-MFEM_USE_METIS_5     = @MFEM_USE_METIS_5@
-MFEM_DEBUG           = @MFEM_DEBUG@
-MFEM_USE_EXCEPTIONS  = @MFEM_USE_EXCEPTIONS@
-MFEM_USE_GZSTREAM    = @MFEM_USE_GZSTREAM@
-MFEM_USE_LIBUNWIND   = @MFEM_USE_LIBUNWIND@
-MFEM_USE_LAPACK      = @MFEM_USE_LAPACK@
-MFEM_THREAD_SAFE     = @MFEM_THREAD_SAFE@
-MFEM_USE_OPENMP      = @MFEM_USE_OPENMP@
-MFEM_USE_MEMALLOC    = @MFEM_USE_MEMALLOC@
-MFEM_TIMER_TYPE      = @MFEM_TIMER_TYPE@
-MFEM_USE_SUNDIALS    = @MFEM_USE_SUNDIALS@
-MFEM_USE_MESQUITE    = @MFEM_USE_MESQUITE@
-MFEM_USE_SUITESPARSE = @MFEM_USE_SUITESPARSE@
-MFEM_USE_SUPERLU     = @MFEM_USE_SUPERLU@
-MFEM_USE_STRUMPACK   = @MFEM_USE_STRUMPACK@
-MFEM_USE_GECKO       = @MFEM_USE_GECKO@
-MFEM_USE_GNUTLS      = @MFEM_USE_GNUTLS@
-MFEM_USE_NETCDF      = @MFEM_USE_NETCDF@
-MFEM_USE_PETSC       = @MFEM_USE_PETSC@
-MFEM_USE_MPFR        = @MFEM_USE_MPFR@
-MFEM_USE_SIDRE       = @MFEM_USE_SIDRE@
-MFEM_USE_CONDUIT     = @MFEM_USE_CONDUIT@
-MFEM_USE_PUMI        = @MFEM_USE_PUMI@
-MFEM_USE_CUDA        = @MFEM_USE_CUDA@
-MFEM_USE_RAJA        = @MFEM_USE_RAJA@
-MFEM_USE_OCCA        = @MFEM_USE_OCCA@
-MFEM_USE_MM          = @MFEM_USE_MM@
->>>>>>> a8fa3bfa
 
 # Compiler, compile options, and link options
-MFEM_CXX        = @MFEM_CXX@
-MFEM_CPPFLAGS   = @MFEM_CPPFLAGS@
-MFEM_CXXFLAGS   = @MFEM_CXXFLAGS@
-MFEM_TPLFLAGS   = @MFEM_TPLFLAGS@
-MFEM_INCFLAGS   = @MFEM_INCFLAGS@
-MFEM_PICFLAG    = @MFEM_PICFLAG@
-MFEM_SOFLAGS    = @MFEM_SOFLAGS@
-MFEM_FLAGS      = @MFEM_FLAGS@
-MFEM_EXT_LIBS   = @MFEM_EXT_LIBS@
-MFEM_LIBS       = @MFEM_LIBS@
-MFEM_LIB_FILE   = @MFEM_LIB_FILE@
-MFEM_STATIC     = @MFEM_STATIC@
-MFEM_SHARED     = @MFEM_SHARED@
-MFEM_BUILD_TAG  = @MFEM_BUILD_TAG@
-MFEM_PREFIX     = @MFEM_PREFIX@
-MFEM_INC_DIR    = @MFEM_INC_DIR@
-MFEM_LIB_DIR    = @MFEM_LIB_DIR@
+MFEM_CXX               = @MFEM_CXX@
+MFEM_CPPFLAGS          = @MFEM_CPPFLAGS@
+MFEM_CXXFLAGS          = @MFEM_CXXFLAGS@
+MFEM_TPLFLAGS          = @MFEM_TPLFLAGS@
+MFEM_INCFLAGS          = @MFEM_INCFLAGS@
+MFEM_PICFLAG           = @MFEM_PICFLAG@
+MFEM_SOFLAGS           = @MFEM_SOFLAGS@
+MFEM_FLAGS             = @MFEM_FLAGS@
+MFEM_EXT_LIBS          = @MFEM_EXT_LIBS@
+MFEM_LIBS              = @MFEM_LIBS@
+MFEM_LIB_FILE          = @MFEM_LIB_FILE@
+MFEM_STATIC            = @MFEM_STATIC@
+MFEM_SHARED            = @MFEM_SHARED@
+MFEM_BUILD_TAG         = @MFEM_BUILD_TAG@
+MFEM_PREFIX            = @MFEM_PREFIX@
+MFEM_INC_DIR           = @MFEM_INC_DIR@
+MFEM_LIB_DIR           = @MFEM_LIB_DIR@
 
 # Location of test.mk
 MFEM_TEST_MK           = @MFEM_TEST_MK@
