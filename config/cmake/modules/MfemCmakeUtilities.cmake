# Copyright (c) 2010, Lawrence Livermore National Security, LLC. Produced at the
# Lawrence Livermore National Laboratory. LLNL-CODE-443211. All Rights reserved.
# See file COPYRIGHT for details.
#
# This file is part of the MFEM library. For more information and source code
# availability see http://mfem.org.
#
# MFEM is free software; you can redistribute it and/or modify it under the
# terms of the GNU Lesser General Public License (as published by the Free
# Software Foundation) version 2.1 dated February 1999.

# Function that converts a version string of the form 'major[.minor[.patch]]' to
# the integer ((major * 100) + minor) * 100 + patch.
function(mfem_version_to_int VersionString VersionIntVar)
  if ("${VersionString}" MATCHES "^([0-9]+)(.*)$")
    set(Major "${CMAKE_MATCH_1}")
    set(MinorPatchString "${CMAKE_MATCH_2}")
  else()
    set(Major 0)
  endif()
  if ("${MinorPatchString}" MATCHES "^\\.([0-9]+)(.*)$")
    set(Minor "${CMAKE_MATCH_1}")
    set(PatchString "${CMAKE_MATCH_2}")
  else()
    set(Minor 0)
  endif()
  if ("${PatchString}" MATCHES "^\\.([0-9]+)(.*)$")
    set(Patch "${CMAKE_MATCH_1}")
  else()
    set(Patch 0)
  endif()
  math(EXPR VersionInt "(${Major}*100+${Minor})*100+${Patch}")
  set(${VersionIntVar} ${VersionInt} PARENT_SCOPE)
endfunction()

# A handy function to add the current source directory to a local
# filename. To be used for creating a list of sources.
function(convert_filenames_to_full_paths NAMES)
  unset(tmp_names)
  foreach(name ${${NAMES}})
    list(APPEND tmp_names ${CMAKE_CURRENT_SOURCE_DIR}/${name})
  endforeach()
  set(${NAMES} ${tmp_names} PARENT_SCOPE)
endfunction()

# Simple shortcut to add_custom_target() with option to add the target to the
# main target.
function(add_mfem_target TARGET_NAME ADD_TO_ALL)
  if (ADD_TO_ALL)
    # add TARGET_NAME to the main target
    add_custom_target(${TARGET_NAME} ALL)
  else()
    # do not add TARGET_NAME to the main target
    add_custom_target(${TARGET_NAME})
  endif()
endfunction()

# Add mfem examples
function(add_mfem_examples EXE_SRCS)
  set(EXE_PREFIX "")
  set(EXE_PREREQUISITE "")
  set(EXE_NEEDED_BY "")
  if (${ARGC} GREATER 1)
    set(EXE_PREFIX "${ARGV1}")
    if (${ARGC} GREATER 2)
      set(EXE_PREREQUISITE "${ARGV2}")
      if (${ARGC} GREATER 3)
        set(EXE_NEEDED_BY "${ARGV3}")
      endif()
    endif()
  endif()
  foreach(SRC_FILE IN LISTS ${EXE_SRCS})
    get_filename_component(SRC_FILENAME ${SRC_FILE} NAME)

    string(REPLACE ".cpp" "" EXE_NAME "${EXE_PREFIX}${SRC_FILENAME}")
    add_executable(${EXE_NAME} ${SRC_FILE})
    add_dependencies(${MFEM_ALL_EXAMPLES_TARGET_NAME} ${EXE_NAME})
    if (EXE_NEEDED_BY)
      add_dependencies(${EXE_NEEDED_BY} ${EXE_NAME})
    endif()
    add_dependencies(${EXE_NAME}
      ${MFEM_EXEC_PREREQUISITES_TARGET_NAME} ${EXE_PREREQUISITE})

    target_link_libraries(${EXE_NAME} mfem)
    if (MFEM_USE_MPI)
      # Not needed: (mfem already links with MPI_CXX_LIBRARIES)
      # target_link_libraries(${EXE_NAME} ${MPI_CXX_LIBRARIES})

      # Language-specific include directories:
      if (MPI_CXX_INCLUDE_PATH)
        target_include_directories(${EXE_NAME} PRIVATE "${MPI_CXX_INCLUDE_PATH}")
      endif()
      if (MPI_CXX_COMPILE_FLAGS)
        separate_arguments(MPI_CXX_COMPILE_ARGS UNIX_COMMAND
          "${MPI_CXX_COMPILE_FLAGS}")
        target_compile_options(${EXE_NAME} PRIVATE ${MPI_CXX_COMPILE_ARGS})
      endif()

      if (MPI_CXX_LINK_FLAGS)
        set_target_properties(${EXE_NAME} PROPERTIES
          LINK_FLAGS "${MPI_CXX_LINK_FLAGS}")
      endif()
    endif()
  endforeach(SRC_FILE)
endfunction()

# A slightly more versatile function for adding miniapps to MFEM
function(add_mfem_miniapp MFEM_EXE_NAME)
  # Parse the input arguments looking for the things we need
  set(POSSIBLE_ARGS "MAIN" "EXTRA_SOURCES" "EXTRA_HEADERS" "EXTRA_OPTIONS" "EXTRA_DEFINES" "LIBRARIES")
  set(CURRENT_ARG)
  foreach(arg ${ARGN})
    list(FIND POSSIBLE_ARGS ${arg} is_arg_name)
    if (${is_arg_name} GREATER -1)
      set(CURRENT_ARG ${arg})
      set(${CURRENT_ARG}_LIST)
    else()
      list(APPEND ${CURRENT_ARG}_LIST ${arg})
    endif()
  endforeach()

  # Actually add the executable
  add_executable(${MFEM_EXE_NAME} ${MAIN_LIST}
    ${EXTRA_SOURCES_LIST} ${EXTRA_HEADERS_LIST})
  add_dependencies(${MFEM_ALL_MINIAPPS_TARGET_NAME} ${MFEM_EXE_NAME})
  add_dependencies(${MFEM_EXE_NAME} ${MFEM_EXEC_PREREQUISITES_TARGET_NAME})

  # Append the additional libraries and options
  if (LIBRARIES_LIST)
    if(CMAKE_VERSION VERSION_GREATER 2.8.11)
      target_link_libraries(${MFEM_EXE_NAME} PRIVATE ${LIBRARIES_LIST})
    else()
      target_link_libraries(${MFEM_EXE_NAME} ${LIBRARIES_LIST})
    endif()
  endif()
  if (EXTRA_OPTIONS_LIST)
    string(REPLACE ";" " " EXTRA_OPTIONS_STRING "${EXTRA_OPTIONS_LIST}")
    message(STATUS "${MFEM_EXE_NAME}: add flags \"${EXTRA_OPTIONS_STRING}\"")
    if(CMAKE_VERSION VERSION_GREATER 2.8.11)
      target_compile_options(${MFEM_EXE_NAME} PRIVATE ${EXTRA_OPTIONS_LIST})
    else()
      get_target_property(THIS_COMPILE_FLAGS ${MFEM_EXE_NAME} COMPILE_FLAGS)
      if (THIS_COMPILE_FLAGS)
        set(THIS_COMPILE_FLAGS "${THIS_COMPILE_FLAGS} ${EXTRA_OPTIONS_STRING}")
      else()
        set(THIS_COMPILE_FLAGS "${EXTRA_OPTIONS_STRING}")
      endif()
      set_target_properties(${MFEM_EXE_NAME}
        PROPERTIES COMPILE_FLAGS ${THIS_COMPILE_FLAGS})
    endif()
  endif()
  if (EXTRA_DEFINES_LIST)
    target_compile_definitions(${MFEM_EXE_NAME} PRIVATE ${EXTRA_DEFINES_LIST})
  endif()

  # Handle the MPI separately
  if (MFEM_USE_MPI)
    # Add MPI_CXX_LIBRARIES, in case this target does not link with mfem.
    if(CMAKE_VERSION VERSION_GREATER 2.8.11)
      target_link_libraries(${MFEM_EXE_NAME} PRIVATE ${MPI_CXX_LIBRARIES})
    else()
      target_link_libraries(${MFEM_EXE_NAME} ${MPI_CXX_LIBRARIES})
    endif()

    if (MPI_CXX_INCLUDE_PATH)
      target_include_directories(${MFEM_EXE_NAME} PRIVATE ${MPI_CXX_INCLUDE_PATH})
    endif()
    if (MPI_CXX_COMPILE_FLAGS)
      target_compile_options(${MFEM_EXE_NAME} PRIVATE ${MPI_CXX_COMPILE_FLAGS})
    endif()

    if (MPI_CXX_LINK_FLAGS)
      set_target_properties(${MFEM_EXE_NAME} PROPERTIES
        LINK_FLAGS "${MPI_CXX_LINK_FLAGS}")
    endif()
  endif()
endfunction()


# Auxiliary function, used in mfem_find_package().
function(mfem_find_component Prefix DirVar IncSuffixes Header LibSuffixes Lib
         IncDoc LibDoc)

  if (Lib)
    if (${DirVar} OR EnvDirVar)
      find_library(${Prefix}_LIBRARY ${Lib}
        HINTS ${${DirVar}} ENV ${DirVar}
        PATH_SUFFIXES ${LibSuffixes}
        NO_DEFAULT_PATH
        DOC "${LibDoc}")
    endif()
    find_library(${Prefix}_LIBRARY ${Lib}
      PATH_SUFFIXES ${LibSuffixes}
      DOC "${LibDoc}")
  endif()

  if (Header)
    if (${DirVar} OR EnvDirVar)
      find_path(${Prefix}_INCLUDE_DIR ${Header}
        HINTS ${${DirVar}} ENV ${DirVar}
        PATH_SUFFIXES ${IncSuffixes}
        NO_DEFAULT_PATH
        DOC "${IncDoc}")
    endif()
    find_path(${Prefix}_INCLUDE_DIR ${Header}
      PATH_SUFFIXES ${IncSuffixes}
      DOC "${IncDoc}")
  endif()

endfunction(mfem_find_component)


#   MFEM version of find_package that searches for header/library and if
#   successful, optionally checks building (compile + link) one or more given
#   code snippets. Additionally, a list of required/optional/alternative
#   packages (given by ${Name}_REQUIRED_PACKAGES) are searched for and added to
#   the ${Prefix}_INCLUDE_DIRS and ${Prefix}_LIBRARIES lists. The variable
#   ${Name}_REQUIRED_LIBRARIES can be set to spcecify any additional libraries
#   that are needed. This function defines the following CACHE variables:
#
#      ${Prefix}_FOUND
#      ${Prefix}_INCLUDE_DIRS
#      ${Prefix}_LIBRARIES
#
#   If ${Name}_SKIP_LOOKING_MSG is true, skip the initial "Looking ..." message.
#
#   This function is intended to be called from the script Find${Name}.cmake
#
function(mfem_find_package Name Prefix DirVar IncSuffixes Header LibSuffixes
         Lib IncDoc LibDoc)

  # If we have the TPL_ versions of _INCLUDE_DIRS and _LIBRARIES then set the
  # standard ${Prefix} versions
  if (TPL_${Prefix}_INCLUDE_DIRS)
    set(${Prefix}_INCLUDE_DIRS ${TPL_${Prefix}_INCLUDE_DIRS} CACHE STRING
      "TPL_${Prefix}_INCLUDE_DIRS was found." FORCE)
  endif()
  if (TPL_${Prefix}_LIBRARIES)
    set(${Prefix}_LIBRARIES ${TPL_${Prefix}_LIBRARIES} CACHE STRING
      "TPL_${Prefix}_LIBRARIES was found." FORCE)
  endif()

  # Quick return
  if (${Prefix}_FOUND)
    return()
  elseif (${Prefix}_INCLUDE_DIRS OR ${Prefix}_LIBRARIES)
    # If ${Prefix}_INCLUDE_DIRS or ${Prefix}_LIBRARIES are defined, accept them
    # silently.
    set(${Prefix}_FOUND TRUE CACHE BOOL "${Name} was found." FORCE)
    return()
  endif()

  set(EnvDirVar "$ENV{${DirVar}}")
  if (NOT ${Name}_FIND_QUIETLY)
    if (NOT ${Name}_SKIP_LOOKING_MSG)
      message(STATUS "Looking for ${Name} ...")
    endif()
    if (${DirVar})
      message(STATUS "   in ${DirVar} = ${${DirVar}}")
    endif()
    if (EnvDirVar)
      message(STATUS "   in ENV{${DirVar}} = ${EnvDirVar}")
    endif()
  endif()

  mfem_find_component("${Prefix}" "${DirVar}" "${IncSuffixes}" "${Header}"
    "${LibSuffixes}" "${Lib}" "${IncDoc}" "${LibDoc}")

  if (((NOT Lib) OR ${Prefix}_LIBRARY) AND
      ((NOT Header) OR ${Prefix}_INCLUDE_DIR))
    set(Found TRUE)
  else()
    set(Found FALSE)
  endif()
  set(${Prefix}_LIBRARIES ${${Prefix}_LIBRARY})
  set(${Prefix}_INCLUDE_DIRS ${${Prefix}_INCLUDE_DIR})

  set(ReqVars "")

  # Check for optional "ADD_COMPONENT" arguments.
  set(I 9) # 9 is the number of required arguments
  while(I LESS ARGC)
    if ("${ARGV${I}}" STREQUAL "CHECK_BUILD")
      # "CHECK_BUILD" has 3 arguments, handled below
      math(EXPR I "${I}+3")
    elseif ("${ARGV${I}}" STREQUAL "ADD_COMPONENT")
      # "ADD_COMPONENT" has 5 arguments:
      # CompPrefix CompIncSuffixes CompHeader CompLibSuffixes CompLib
      math(EXPR I "${I}+1")
      set(CompPrefix "${ARGV${I}}")
      math(EXPR I "${I}+1")
      set(CompIncSuffixes "${ARGV${I}}")
      math(EXPR I "${I}+1")
      set(CompHeader "${ARGV${I}}")
      math(EXPR I "${I}+1")
      set(CompLibSuffixes "${ARGV${I}}")
      math(EXPR I "${I}+1")
      set(CompLib "${ARGV${I}}")
      # Determine if the component is requested.
      list(FIND ${Name}_FIND_COMPONENTS ${CompPrefix} CompIdx)
      if (CompIdx GREATER -1)
        set(CompRequested TRUE)
      else()
        set(CompRequested FALSE)
      endif()
      # Determine if the component is optional or required.
      set(CompRequired ${${Name}_FIND_REQUIRED_${CompPrefix}})
      if (CompRequested)
        set(FullPrefix "${Prefix}_${CompPrefix}")
        mfem_find_component("${FullPrefix}" "${DirVar}"
          "${CompIncSuffixes}" "${CompHeader}"
          "${CompLibSuffixes}" "${CompLib}" "" "")
        if (CompRequired)
          if (CompLib)
            list(APPEND ReqVars ${FullPrefix}_LIBRARY)
          endif()
          if (CompHeader)
            list(APPEND ReqVars ${FullPrefix}_INCLUDE_DIR)
          endif()
        endif(CompRequired)
        if (((NOT CompLib) OR ${FullPrefix}_LIBRARY) AND
            ((NOT CompHeader) OR ${FullPrefix}_INCLUDE_DIR))
          # Component found
          list(APPEND ${Prefix}_LIBRARIES ${${FullPrefix}_LIBRARY})
          list(APPEND ${Prefix}_INCLUDE_DIRS ${${FullPrefix}_INCLUDE_DIR})
          if (NOT ${Name}_FIND_QUIETLY)
            message(STATUS
              "${Name}: ${CompPrefix}: ${${FullPrefix}_LIBRARY}")
            # message(STATUS
            #   "${Name}: ${CompPrefix}: ${${FullPrefix}_INCLUDE_DIR}")
          endif()
        else()
          # Let FindPackageHandleStandardArgs() handle errors
          if (NOT ${Name}_FIND_QUIETLY)
            message(STATUS "${Name}: ${CompPrefix}: *** NOT FOUND ***")
          endif()
        endif()
      endif(CompRequested)
    else()
      message(FATAL_ERROR "Unknown argument: ${ARGV${I}}")
    endif()
    math(EXPR I "${I}+1")
  endwhile()

  # Add required / optional / alternative packages.
  set(Required "REQUIRED")
  set(Quiet "")
  if (${Name}_FIND_QUIETLY)
    set(Quiet "QUIET")
  endif()
  set(Alternative FALSE)
  foreach(ReqPack IN LISTS ${Name}_REQUIRED_PACKAGES)
    # Parse the pattern: <PackName>[/<CompName>]...
    string(REPLACE "/" ";" PackComps "${ReqPack}")
    list(GET PackComps 0 PackName)
    list(REMOVE_AT PackComps 0)
    set(ReqPack "${PackName}")
    set(ReqPackM "${ReqPack}")
    if (NOT ("${PackComps}" STREQUAL ""))
       set(ReqPackM "${ReqPackM}, COMPONENTS: ${PackComps}")
    endif()
    if (Quiet)
      set(ReqPackM "${ReqPackM} (quiet)")
    endif()
    if ("${ReqPack}" STREQUAL "REQUIRED:")
      set(Required "REQUIRED")
    elseif ("${ReqPack}" STREQUAL "OPTIONAL:")
      set(Required "")
    elseif ("${ReqPack}" STREQUAL "QUIET:")
      set(Quiet "QUIET")
    elseif ("${ReqPack}" STREQUAL "VERBOSE:")
      set(Quiet "")
      if (${Name}_FIND_QUIETLY)
        set(Quiet "QUIET")
      endif()
    elseif ("${ReqPack}" STREQUAL "ALT:")
      set(Alternative TRUE)
    elseif ((NOT Found) AND Alternative)
      set(Alternative FALSE)
      if (NOT ${Name}_FIND_QUIETLY)
        message(STATUS "${Name}: trying alternative package: ${ReqPackM}")
      endif()
      # Do not add ${Required} here, since that will prevent other potential
      # alternative packages from being found.
      find_package(${ReqPack} ${Quiet} COMPONENTS ${PackComps})
      string(TOUPPER ${ReqPack} ReqPACK)
      if (${ReqPack}_FOUND)
        set(Found TRUE)
        set(${Prefix}_LIBRARIES ${${ReqPack}_LIBRARIES})
        set(${Prefix}_INCLUDE_DIRS ${${ReqPack}_INCLUDE_DIRS})
      elseif (${ReqPACK}_FOUND)
        set(Found TRUE)
        set(${Prefix}_LIBRARIES ${${ReqPACK}_LIBRARIES})
        set(${Prefix}_INCLUDE_DIRS ${${ReqPACK}_INCLUDE_DIRS})
      endif()
    elseif (Alternative)
      set(Alternative FALSE)
    elseif (Found)
      if (NOT ${Name}_FIND_QUIETLY)
        if (Required)
          message(STATUS "${Name}: looking for required package: ${ReqPackM}")
        else()
          message(STATUS "${Name}: looking for optional package: ${ReqPackM}")
        endif()
      endif()
      string(TOUPPER ${ReqPack} ReqPACK)
      if (NOT (${ReqPack}_FOUND OR ${ReqPACK}_FOUND))
        if (NOT ${ReqPack}_TARGET_NAMES)
          find_package(${ReqPack} ${Required} ${Quiet} COMPONENTS ${PackComps})
        else()
          foreach(_target ${ReqPack} ${${ReqPack}_TARGET_NAMES})
            # Do not use ${Required} here:
            find_package(${_target} NAMES ${_target} ${ReqPack} ${Quiet}
              COMPONENTS ${PackComps})
            string(TOUPPER ${_target} _TARGET)
            if (${_target}_FOUND OR ${_TARGET}_FOUND)
              set(${ReqPack}_FOUND TRUE)
              break()
            endif()
          endforeach()
          if (${Required} AND NOT ${ReqPack}_FOUND)
            message(FATAL_ERROR " *** Required package ${ReqPack} not found."
              "Checked target names: ${ReqPack} ${${ReqPack}_TARGET_NAMES}")
          endif()
        endif()
      endif()
      if (Required AND NOT (${ReqPack}_FOUND OR ${ReqPACK}_FOUND))
        message(FATAL_ERROR " --------- INTERNAL ERROR")
      endif()
      if ("${ReqPack}" STREQUAL "MPI" AND MPI_CXX_FOUND)
        list(APPEND ${Prefix}_LIBRARIES ${MPI_CXX_LIBRARIES})
        list(APPEND ${Prefix}_INCLUDE_DIRS ${MPI_CXX_INCLUDE_PATH})
      elseif (${ReqPack}_FOUND OR ${ReqPACK}_FOUND)
        if (${ReqPack}_FOUND)
          set(_Pack ${ReqPack})
        else()
          set(_Pack ${ReqPACK})
        endif()
        set(_Pack_LIBS)
        set(_Pack_INCS)
        # - ${_Pack}_CONFIG is defined by find_package() when a config file was
        #   loaded
        # - If ${ReqPack}_TARGET_NAMES is defined, use target mode
        if (NOT ((DEFINED ${_Pack}_CONFIG) OR
                 (DEFINED ${ReqPack}_TARGET_NAMES)))
          # Defined variables expected:
          # - ${ReqPack}_LIB_VARS, optional, default: ${_Pack}_LIBRARIES
          # - ${ReqPack}_INCLUDE_VARS, optional, default: ${_Pack}_INCLUDE_DIRS
          set(_lib_vars ${${ReqPack}_LIB_VARS})
          if (NOT _lib_vars)
            set(_lib_vars ${_Pack}_LIBRARIES)
          endif()
          foreach (_var ${_lib_vars})
            if (${_var})
              list(APPEND _Pack_LIBS ${${_var}})
            endif()
          endforeach()
          # Includes
          set(_inc_vars ${${ReqPack}_INCLUDE_VARS})
          if (NOT _inc_vars)
            set(_inc_vars ${_Pack}_INCLUDE_DIRS)
          endif()
          foreach (_include ${_inc_vars})
            # message(STATUS "${Name}: ${ReqPack}: ${_include}")
            if (${_include})
              list(APPEND _Pack_INCS ${${_include}})
            endif()
          endforeach()
        else()
          # Target mode: check for a valid target:
          # - an entry in the variable ${ReqPack}_TARGET_NAMES (optional)
          # - ${_Pack}
          # Other optional variables:
          # - ${ReqPack}_IMPORT_CONFIG, default value: "RELEASE"
          # - ${ReqPack}_TARGET_FORCE, default value: "FALSE"
          set(TargetName)
          foreach (_target ${${ReqPack}_TARGET_NAMES} ${_Pack})
            if (TARGET ${_target})
              set(TargetName ${_target})
              break()
            endif()
          endforeach()
          if ("${TargetName}" STREQUAL "")
            message(FATAL_ERROR " *** ${ReqPack}: unknown target. "
              "Please set ${ReqPack}_TARGET_NAMES.")
          endif()
          get_target_property(IsImported ${TargetName} IMPORTED)
          if (IsImported)
            set(ImportConfig ${${ReqPack}_IMPORT_CONFIG})
            if (NOT ImportConfig)
              set(ImportConfig RELEASE)
            endif()
            get_target_property(ImpConfigs ${TargetName} IMPORTED_CONFIGURATIONS)
            list(FIND ImpConfigs ${ImportConfig} _Index)
            if (_Index EQUAL -1)
              message(FATAL_ERROR " *** ${ReqPack}: configuration "
                "${ImportConfig} not found. Set ${ReqPack}_IMPORT_CONFIG "
                "from the list: ${ImpConfigs}.")
            endif()
          endif()
          # Set _Pack_LIBS
          if (NOT IsImported OR ${ReqPack}_TARGET_FORCE)
            # Set _Pack_LIBS to be the target itself
            set(_Pack_LIBS ${TargetName})
            if (NOT ${Name}_FIND_QUIETLY)
              message(STATUS "Found ${ReqPack}: ${_Pack_LIBS} (target)")
            endif()
          else()
            # Set _Pack_LIBS from the target properties for ImportConfig
            foreach (_prop IMPORTED_LOCATION_${ImportConfig}
                IMPORTED_LINK_INTERFACE_LIBRARIES_${ImportConfig})
              get_target_property(_value ${TargetName} ${_prop})
              if (_value)
                list(APPEND _Pack_LIBS ${_value})
              endif()
            endforeach()
            if (NOT ${Name}_FIND_QUIETLY)
              message(STATUS
                "Imported ${ReqPack}[${ImportConfig}]: ${_Pack_LIBS}")
            endif()
          endif()
          # Set _Pack_INCS
          foreach (_prop INCLUDE_DIRECTORIES)
            get_target_property(_value ${TargetName} ${_prop})
            if (_value)
              list(APPEND _Pack_INCS ${_value})
            endif()
          endforeach()
        endif()
        # _Pack_LIBS and _Pack_INCS should be fully defined here
        list(APPEND ${Prefix}_LIBRARIES ${_Pack_LIBS})
        list(APPEND ${Prefix}_INCLUDE_DIRS ${_Pack_INCS})
      endif()
    endif()
  endforeach()

  if (Found AND ${Name}_REQUIRED_LIBRARIES)
    list(APPEND ${Prefix}_LIBRARIES ${${Name}_REQUIRED_LIBRARIES})
  endif()

  if (NOT ("${${Prefix}_INCLUDE_DIRS}" STREQUAL ""))
    list(INSERT ReqVars 0 ${Prefix}_INCLUDE_DIRS)
    set(ReqHeaders 1)
  endif()
  if (NOT ("${${Prefix}_LIBRARIES}" STREQUAL ""))
    list(INSERT ReqVars 0 ${Prefix}_LIBRARIES)
    set(ReqLibs 1)
  endif()

  if (Found)
    if (ReqLibs)
      list(REMOVE_DUPLICATES ${Prefix}_LIBRARIES)
    endif()
    if (ReqHeaders)
      list(REMOVE_DUPLICATES ${Prefix}_INCLUDE_DIRS)
    endif()

    # Check for optional "CHECK_BUILD" arguments.
    set(I 9) # 9 is the number of required arguments
    while(I LESS ARGC)
      if ("${ARGV${I}}" STREQUAL "CHECK_BUILD")
        math(EXPR I "${I}+1")
        set(TestVar "${ARGV${I}}")
        math(EXPR I "${I}+1")
        set(TestReq "${ARGV${I}}")
        math(EXPR I "${I}+1")
        set(TestSrc "${ARGV${I}}")
        include(CheckCXXSourceCompiles)
        set(CMAKE_REQUIRED_INCLUDES ${${Prefix}_INCLUDE_DIRS})
        set(CMAKE_REQUIRED_LIBRARIES ${${Prefix}_LIBRARIES})
        set(CMAKE_REQUIRED_QUIET ${${Name}_FIND_QUIETLY})
        check_cxx_source_compiles("${TestSrc}" ${TestVar})
        if (TestReq)
          if (NOT ${TestVar})
            set(Found FALSE)
            unset(${TestVar} CACHE)
          endif()
          list(APPEND ReqVars ${TestVar})
        endif()
      elseif("${ARGV${I}}" STREQUAL "ADD_COMPONENT")
        # "ADD_COMPONENT" has 5 arguments, handled above
        math(EXPR I "${I}+5")
      else()
        message(FATAL_ERROR "Unknown argument: ${ARGV${I}}")
      endif()
      math(EXPR I "${I}+1")
    endwhile()
  endif()
  if ("_x_${ReqVars}" STREQUAL "_x_")
    set(${Prefix}_FOUND ${Found})
    set(ReqVars ${Prefix}_FOUND)
  endif()
  # foreach(ReqVar ${ReqVars})
  #   message(STATUS " *** ${ReqVar}=${${ReqVar}}")
  #   get_property(IsCached CACHE ${ReqVar} PROPERTY "VALUE" SET)
  #   if (IsCached)
  #     get_property(CachedVal CACHE ${ReqVar} PROPERTY "VALUE")
  #     message(STATUS " *** ${ReqVar}[cached]=${CachedVal}")
  #   endif()
  # endforeach()

  include(FindPackageHandleStandardArgs)
  find_package_handle_standard_args(${Name}
    " *** ${Name} not found. Please set ${DirVar}." ${ReqVars})

  string(TOUPPER ${Name} UName)
  if (${UName}_FOUND)
    # Write the ${Prefix}_* variables to the cache.
    set(${Prefix}_LIBRARIES ${${Prefix}_LIBRARIES} CACHE STRING
        "${LibDoc}" FORCE)
    set(${Prefix}_INCLUDE_DIRS ${${Prefix}_INCLUDE_DIRS} CACHE STRING
        "${IncDoc}" FORCE)
    set(${Prefix}_FOUND TRUE CACHE BOOL "${Name} was found." FORCE)
    if (ReqHeaders AND (NOT ${Name}_FIND_QUIETLY))
      message(STATUS "${Prefix}_INCLUDE_DIRS=${${Prefix}_INCLUDE_DIRS}")
    endif()
  endif()

endfunction(mfem_find_package)


#
#   Function checking if the code snippet CheckSrc compiles and links using the
#   C++ compiler default include and link paths, searching for a particular
#   library, or no library at all, to link with.
#
#   Checks if the code snippet CheckSrc works with:
#      a) one of the libraries listed in ${Prefix}_LIBRARIES, if any,
#      b) without any library, just standard C/C++, or
#      c) with one of the libraries listed in Lib, if any.
#
#   Defines the variables:
#      ${Prefix}_FOUND
#      ${Prefix}_LIBRARIES (empty if no library is needed)
#
#   If ${Name}_SKIP_STANDARD is true, then check (b) above is skipped.
#
#   If ${Name}_SKIP_FPHSA is true and the package was not found, skip the call
#   to the function find_package_handle_standard_args(...).
#
#   This function is intended to be called from the script Find${Name}.cmake
#
function(mfem_find_library Name Prefix Lib LibDoc CheckVar CheckSrc)

  # Quick return
  if (${Prefix}_FOUND)
    return()
  endif()

  if (NOT ${Name}_FIND_QUIETLY)
    message(STATUS "Looking for ${Name} ...")
  endif()

  include(CheckCXXSourceCompiles)
  foreach(CMAKE_REQUIRED_LIBRARIES ${${Prefix}_LIBRARIES} "" ${Lib})
    unset(${CheckVar} CACHE)
    if (CMAKE_REQUIRED_LIBRARIES OR (NOT ${Name}_SKIP_STANDARD))
      if (NOT ${Name}_FIND_QUIETLY)
        if (CMAKE_REQUIRED_LIBRARIES)
          message(STATUS "   checking library: ${CMAKE_REQUIRED_LIBRARIES}")
        else()
          message(STATUS "   checking library: <standard c/c++>")
        endif()
      endif()
      if ("${CMAKE_REQUIRED_LIBRARIES}" STREQUAL "")
        set(ReqVars ${Prefix}_FOUND)
      else()
        set(ReqVars ${Prefix}_LIBRARIES)
      endif()
      #   CMAKE_REQUIRED_FLAGS = string of compile command line flags
      #   CMAKE_REQUIRED_DEFINITIONS = list of macros to define (-DFOO=bar)
      #   CMAKE_REQUIRED_INCLUDES = list of include directories
      #   CMAKE_REQUIRED_LIBRARIES = list of libraries to link
      #   CMAKE_REQUIRED_QUIET = execute quietly without messages
      set(CMAKE_REQUIRED_QUIET ${Name}_FIND_QUIETLY)
      check_cxx_source_compiles("${CheckSrc}" ${CheckVar})
      if (${CheckVar})
        set(${Prefix}_LIBRARIES ${CMAKE_REQUIRED_LIBRARIES} CACHE STRING
            "${LibDoc}" FORCE)
        break()
      endif()
    endif()
  endforeach()

  if (${CheckVar})
    set(${Prefix}_FOUND TRUE CACHE BOOL "${Name} was found." FORCE)
  else()
    set(${Prefix}_FOUND FALSE CACHE BOOL "${Name} was not found." FORCE)
  endif()

  if (${Prefix}_FOUND OR (NOT ${Name}_SKIP_FPHSA))
    # Handle REQUIRED etc
    include(FindPackageHandleStandardArgs)
    find_package_handle_standard_args(${Name}
      " *** ${Name} not found." ${ReqVars})
  endif()

endfunction(mfem_find_library)


#
#   Function that creates 'config.mk' from 'config.mk.in' for the both the
#   build- and the install-locations and define install rules for 'config.mk'
#   and 'test.mk'.
#
function(mfem_export_mk_files)

  # Define a few auxiliary variables (not written to 'config.mk')
  string(TOUPPER "${CMAKE_BUILD_TYPE}" BUILD_TYPE)
  # CMAKE_SHARED_LIBRARY_RUNTIME_C_FLAG -> '-Wl,-rpath,'
  set(shared_link_flag ${CMAKE_SHARED_LIBRARY_RUNTIME_C_FLAG})
  if (NOT shared_link_flag)
    set(shared_link_flag "-Wl,-rpath,")
  endif()

  # Convert Boolean vars to YES/NO without writting the values to cache
  set(CONFIG_MK_BOOL_VARS MFEM_USE_MPI MFEM_USE_METIS MFEM_USE_METIS_5
      MFEM_DEBUG MFEM_USE_EXCEPTIONS MFEM_USE_GZSTREAM MFEM_USE_LIBUNWIND
      MFEM_USE_LAPACK MFEM_THREAD_SAFE MFEM_USE_OPENMP MFEM_USE_LEGACY_OPENMP
      MFEM_USE_MEMALLOC MFEM_USE_SUNDIALS MFEM_USE_MESQUITE MFEM_USE_SUITESPARSE
      MFEM_USE_SUPERLU MFEM_USE_STRUMPACK MFEM_USE_GECKO MFEM_USE_GNUTLS
      MFEM_USE_NETCDF MFEM_USE_PETSC MFEM_USE_MPFR MFEM_USE_SIDRE
<<<<<<< HEAD
      MFEM_USE_CONDUIT MFEM_USE_PUMI MFEM_USE_MM MFEM_USE_UMPIRE MFEM_USE_CUDA
      MFEM_USE_OCCA MFEM_USE_RAJA)
=======
      MFEM_USE_CONDUIT MFEM_USE_PUMI MFEM_USE_CUDA MFEM_USE_OCCA MFEM_USE_RAJA)
>>>>>>> 40795c21
  foreach(var ${CONFIG_MK_BOOL_VARS})
    if (${var})
      set(${var} YES)
    else()
      set(${var} NO)
    endif()
  endforeach()
  # TODO: Add support for MFEM_USE_CUDA=YES
  set(MFEM_CXX ${CMAKE_CXX_COMPILER})
  set(MFEM_CPPFLAGS "")
  string(STRIP "${CMAKE_CXX_FLAGS_${BUILD_TYPE}} ${CMAKE_CXX_FLAGS}"
         MFEM_CXXFLAGS)
  set(MFEM_TPLFLAGS "")
  foreach(dir ${MFEM_TPL_INCLUDE_DIRS})
    set(MFEM_TPLFLAGS "${MFEM_TPLFLAGS} -I${dir}")
  endforeach()
  # TODO: MFEM_TPLFLAGS: add other TPL flags, in addition to the -I flags.
  set(MFEM_INCFLAGS "-I\$(MFEM_INC_DIR) \$(MFEM_TPLFLAGS)")
  set(MFEM_PICFLAG "")
  if (BUILD_SHARED_LIBS)
    set(MFEM_PICFLAG "${CMAKE_SHARED_LIBRARY_CXX_FLAGS}")
  endif()
  set(MFEM_FLAGS "\$(MFEM_CPPFLAGS) \$(MFEM_CXXFLAGS) \$(MFEM_INCFLAGS)")
  # TPL link flags: set below
  set(MFEM_EXT_LIBS "")
  if (BUILD_SHARED_LIBS)
    set(MFEM_LIBS "${shared_link_flag}\$(MFEM_LIB_DIR) -L\$(MFEM_LIB_DIR)")
    set(MFEM_LIBS "${MFEM_LIBS} -lmfem \$(MFEM_EXT_LIBS)")
    if (APPLE)
      set(SO_VER ".${mfem_VERSION}${CMAKE_SHARED_LIBRARY_SUFFIX}")
    else()
      set(SO_VER "${CMAKE_SHARED_LIBRARY_SUFFIX}.${mfem_VERSION}")
    endif()
    set(MFEM_LIB_FILE "\$(MFEM_LIB_DIR)/libmfem${SO_VER}")
    set(MFEM_SHARED YES)
    set(MFEM_STATIC NO)
  else()
    set(MFEM_LIBS "-L\$(MFEM_LIB_DIR) -lmfem \$(MFEM_EXT_LIBS)")
    set(MFEM_LIB_FILE "\$(MFEM_LIB_DIR)/libmfem.a")
    set(MFEM_SHARED NO)
    set(MFEM_STATIC YES)
  endif()
  set(MFEM_BUILD_TAG "${CMAKE_SYSTEM}")
  set(MFEM_PREFIX "${CMAKE_INSTALL_PREFIX}")
  # For the next 4 variable, these are the values for the build-tree version of
  # 'config.mk'
  set(MFEM_INC_DIR "${PROJECT_BINARY_DIR}")
  set(MFEM_LIB_DIR "${PROJECT_BINARY_DIR}")
  set(MFEM_TEST_MK "${PROJECT_SOURCE_DIR}/config/test.mk")
  set(MFEM_CONFIG_EXTRA "MFEM_BUILD_DIR ?= ${PROJECT_BINARY_DIR}")
  set(MFEM_MPIEXEC ${MPIEXEC})
  if (NOT MFEM_MPIEXEC)
    set(MFEM_MPIEXEC "mpirun")
  endif()
  set(MFEM_MPIEXEC_NP ${MPIEXEC_NUMPROC_FLAG})
  if (NOT MFEM_MPIEXEC_NP)
    set(MFEM_MPIEXEC_NP "-np")
  endif()
  # MFEM_MPI_NP is already set
  # Define the variable 'MFEM_EXT_LIBS': handle PUMI libs
  if ("${MFEM_USE_PUMI}" STREQUAL "YES")
    message(STATUS "simmodsuite_dir = '${SIMMODSUITE_DIR}'")
    get_target_property(liblist ${PUMI_LIBRARIES} INTERFACE_LINK_LIBRARIES)
    set(pumi_dep_libs "${liblist}")
    foreach(pumilib ${liblist})
      get_target_property(libdeps ${pumilib} INTERFACE_LINK_LIBRARIES)
      if (NOT "${libdeps}" MATCHES "libdeps-NOTFOUND")
        list(APPEND pumi_dep_libs ${libdeps})
      endif()
    endforeach()
    list(REMOVE_DUPLICATES pumi_dep_libs)
    foreach(pumilib ${pumi_dep_libs})
      unset(lib CACHE)
      string(REGEX REPLACE "^SCOREC::" "" libname ${pumilib})
      string(FIND "${pumilib}" ".a" staticlib)
      string(FIND "${pumilib}" ".so" sharedlib)
      find_library(lib ${libname} PATHS ${PUMI_DIR}/lib NO_DEFUALT_PATH)
      if (NOT "${sharedlib}" MATCHES "-1" OR
          NOT "${staticlib}" MATCHES "-1"   )
        set(MFEM_EXT_LIBS "${pumilib} ${MFEM_EXT_LIBS}")
      elseif (NOT "${lib}" MATCHES "lib-NOTFOUND")
        set(MFEM_EXT_LIBS "${lib} ${MFEM_EXT_LIBS}")
      elseif ("${lib}" MATCHES "lib-NOTFOUND" AND
              NOT "${libname}" MATCHES "can" AND
              NOT "${libname}" MATCHES "pthread")
        message(FATAL_ERROR "SCOREC lib ${libname} not found")
      endif()
    endforeach()
  endif()
  # Define the variable 'MFEM_EXT_LIBS': handle other (not PUMI) libs
  foreach(lib ${TPL_LIBRARIES})
    get_filename_component(suffix ${lib} EXT)
    # handle interfaces (e.g., SCOREC::apf)
    if ("${lib}" MATCHES "SCOREC::.*")
    elseif (NOT "${lib}" MATCHES "SCOREC::.*" AND "${lib}" MATCHES ".*::.*")
      message(FATAL_ERROR "***** interface lib found ... exiting *****")
      # handle static and shared libs
    elseif ("${suffix}" STREQUAL "${CMAKE_SHARED_LIBRARY_SUFFIX}")
      get_filename_component(dir ${lib} DIRECTORY)
      get_filename_component(fullLibName ${lib} NAME_WE)
      string(REGEX REPLACE "^lib" "" libname ${fullLibName})
      set(MFEM_EXT_LIBS
          "${MFEM_EXT_LIBS} ${shared_link_flag}${dir} -L${dir} -l${libname}")
    else()
      set(MFEM_EXT_LIBS "${MFEM_EXT_LIBS} ${lib}")
    endif()
  endforeach()

  # Create the build-tree version of 'config.mk'
  configure_file(
    "${PROJECT_SOURCE_DIR}/config/config.mk.in"
    "${PROJECT_BINARY_DIR}/config/config.mk")
  # Copy 'test.mk' from the source-tree to the build-tree
  configure_file(
    "${PROJECT_SOURCE_DIR}/config/test.mk"
    "${PROJECT_BINARY_DIR}/config/test.mk" COPYONLY)

  # Update variables for the install-tree version of 'config.mk'
  set(MFEM_INC_DIR "${CMAKE_INSTALL_PREFIX}/include")
  set(MFEM_LIB_DIR "${CMAKE_INSTALL_PREFIX}/lib")
  set(MFEM_TEST_MK "${CMAKE_INSTALL_PREFIX}/share/mfem/test.mk")
  set(MFEM_CONFIG_EXTRA "")

  # Create the install-tree version of 'config.mk'
  configure_file(
    "${PROJECT_SOURCE_DIR}/config/config.mk.in"
    "${PROJECT_BINARY_DIR}/config/config-install.mk")

  # Install rules for 'config.mk' and 'test.mk'
  install(FILES ${PROJECT_SOURCE_DIR}/config/test.mk
    DESTINATION ${CMAKE_INSTALL_PREFIX}/share/mfem/)
  install(FILES ${PROJECT_BINARY_DIR}/config/config-install.mk
    DESTINATION ${CMAKE_INSTALL_PREFIX}/share/mfem/ RENAME config.mk)

endfunction()<|MERGE_RESOLUTION|>--- conflicted
+++ resolved
@@ -720,12 +720,8 @@
       MFEM_USE_MEMALLOC MFEM_USE_SUNDIALS MFEM_USE_MESQUITE MFEM_USE_SUITESPARSE
       MFEM_USE_SUPERLU MFEM_USE_STRUMPACK MFEM_USE_GECKO MFEM_USE_GNUTLS
       MFEM_USE_NETCDF MFEM_USE_PETSC MFEM_USE_MPFR MFEM_USE_SIDRE
-<<<<<<< HEAD
-      MFEM_USE_CONDUIT MFEM_USE_PUMI MFEM_USE_MM MFEM_USE_UMPIRE MFEM_USE_CUDA
+      MFEM_USE_CONDUIT MFEM_USE_PUMI MFEM_USE_UMPIRE MFEM_USE_CUDA
       MFEM_USE_OCCA MFEM_USE_RAJA)
-=======
-      MFEM_USE_CONDUIT MFEM_USE_PUMI MFEM_USE_CUDA MFEM_USE_OCCA MFEM_USE_RAJA)
->>>>>>> 40795c21
   foreach(var ${CONFIG_MK_BOOL_VARS})
     if (${var})
       set(${var} YES)
